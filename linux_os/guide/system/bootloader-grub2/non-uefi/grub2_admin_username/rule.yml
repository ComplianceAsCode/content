--- conflicted
+++ resolved
@@ -47,15 +47,9 @@
     nist-csf: PR.AC-1,PR.AC-4,PR.AC-6,PR.AC-7,PR.PT-3
     ospp: FIA_UAU.1
     srg: SRG-OS-000080-GPOS-00048
-<<<<<<< HEAD
-    stigid@ol7: OL07-00-010480
-    stigid@rhel7: RHEL-07-010480
-    stigid@rhel8: RHEL-08-010150
-=======
     stigid@ol7: OL07-00-010483
     stigid@rhel7: RHEL-07-010483
     stigid@rhel8: RHEL-08-010149
->>>>>>> fb2bd4eb
 
 ocil_clause: 'it does not'
 
