documentation_complete: true

prodtype: fedora,ol7,ol8,rhel7,rhel8,rhel9,rhv4,sle12,sle15,ubuntu2004,wrlinux1019

title: 'Set Boot Loader Password in grub2'

description: |-
    The grub2 boot loader should have a superuser account and password
    protection enabled to protect boot-time settings.
    <br /><br />
    Since plaintext passwords are a security risk, generate a hash for the password
    by running the following command:
    {{% if product in ["sle12", "sle15"] or 'ubuntu' in product %}}
    <pre>$ grub2-mkpasswd-pbkdf2</pre>
    {{% else %}}
    <pre>$ grub2-setpassword</pre>
    {{% endif %}}
    When prompted, enter the password that was selected.
    <br /><br />
    {{% if product in ["sle12", "sle15"] or 'ubuntu' in product %}}
    Using the hash from the output, modify the <tt>/etc/grub.d/40_custom</tt>
    file with the following content:
    <pre>set superusers="boot"
    password_pbkdf2 boot grub.pbkdf2.sha512.VeryLongString
    </pre>
    NOTE: the bootloader superuser account and password MUST differ from the
    root account and password.
    {{% endif %}}
    <br /><br />
    Once the superuser password has been added,
    update the
    <tt>grub.cfg</tt> file by running:
    <pre>grub2-mkconfig -o {{{ grub2_boot_path }}}/grub.cfg</pre>

rationale: |-
    Password protection on the boot loader configuration ensures
    users with physical access cannot trivially alter
    important bootloader settings. These include which kernel to use,
    and whether to enter single-user mode.

severity: high

identifiers:
    cce@rhel7: CCE-27309-4
    cce@rhel8: CCE-80828-7
    cce@rhel9: CCE-83849-0
    cce@sle12: CCE-83044-8
    cce@sle15: CCE-83274-1

references:
    anssi: BP28(R17)
    cis-csc: 1,11,12,14,15,16,18,3,5
    cis@rhel7: 1.4.1
    cis@rhel8: 1.5.2
    cis@ubuntu2004: 1.5.1
    cobit5: DSS05.02,DSS05.04,DSS05.05,DSS05.07,DSS05.10,DSS06.03,DSS06.06,DSS06.10
    cui: 3.4.5
    disa: CCI-000213
    hipaa: 164.308(a)(1)(ii)(B),164.308(a)(7)(i),164.308(a)(7)(ii)(A),164.310(a)(1),164.310(a)(2)(i),164.310(a)(2)(ii),164.310(a)(2)(iii),164.310(b),164.310(c),164.310(d)(1),164.310(d)(2)(iii)
    isa-62443-2009: 4.3.3.2.2,4.3.3.5.1,4.3.3.5.2,4.3.3.5.3,4.3.3.5.4,4.3.3.5.5,4.3.3.5.6,4.3.3.5.7,4.3.3.5.8,4.3.3.6.1,4.3.3.6.2,4.3.3.6.3,4.3.3.6.4,4.3.3.6.5,4.3.3.6.6,4.3.3.6.7,4.3.3.6.8,4.3.3.6.9,4.3.3.7.1,4.3.3.7.2,4.3.3.7.3,4.3.3.7.4
    isa-62443-2013: 'SR 1.1,SR 1.10,SR 1.11,SR 1.12,SR 1.13,SR 1.2,SR 1.3,SR 1.4,SR 1.5,SR 1.6,SR 1.7,SR 1.8,SR 1.9,SR 2.1,SR 2.2,SR 2.3,SR 2.4,SR 2.5,SR 2.6,SR 2.7'
    iso27001-2013: A.18.1.4,A.6.1.2,A.7.1.1,A.9.1.2,A.9.2.1,A.9.2.2,A.9.2.3,A.9.2.4,A.9.2.6,A.9.3.1,A.9.4.1,A.9.4.2,A.9.4.3,A.9.4.4,A.9.4.5
    nist: CM-6(a)
    nist-csf: PR.AC-1,PR.AC-4,PR.AC-6,PR.AC-7,PR.PT-3
    ospp: FIA_UAU.1
    srg: SRG-OS-000080-GPOS-00048
    stigid@ol7: OL07-00-010482
    stigid@rhel7: RHEL-07-010482
    stigid@rhel8: RHEL-08-010150
    stigid@sle12: SLES-12-010430
    stigid@sle15: SLES-15-010190
    stigid@ubuntu2004: UBTU-20-010009

ocil_clause: 'it does not'

ocil: |-
    To verify the boot loader superuser password has been set, run the following
    command:
<<<<<<< HEAD
    {{% if product in ["sle12", "sle15"] %}}
=======
    {{% if product in ["sle12", "sle15"] or 'ubuntu' in product %}}
>>>>>>> dae5726f
    <pre>sudo grep "boot" {{{ grub2_boot_path }}}/grub.cfg</pre>
    {{% else %}}
    <pre>sudo grep "superusers" /etc/grub2.cfg</pre>
    {{% endif %}}
    The output should show the following:
    <pre>password_pbkdf2 <b>superusers-account</b> <b>${GRUB2_PASSWORD}</b></pre>
    To verify the boot loader superuser account password has been set,
    and the password encrypted, run the following command:
    {{% if product in ["sle12", "sle15"] or 'ubuntu' in product %}}
    <pre>sudo cat /etc/grub.d/40_custom</pre>
    The output should be similar to:
    <pre>set superusers="boot"
    password_pbkdf2 boot grub.pbkdf2.sha512.10000.5DE5DF6E01A52E17A8C2FEDF585A3916B345F654C9D19C9ECD0BC958DF8C8A5E1AB15862D9C0B6DCE1F3209D8E8B46101DB3AE7146BB9D7D6C1D379E1854AF9E.CD75F981FE5223C583FB7887544C3A4C96431B5C089801D26855B93A1CB0BC0A508D189F1799A1CC40036B069C36EAD51DAE6A2EE6C0732353B2B5B4F5C49088</pre>
    {{% else %}}
    <pre>sudo cat {{{ grub2_boot_path }}}/user.cfg</pre>
    The output should be similar to:
    <pre>GRUB2_PASSWORD=grub.pbkdf2.sha512.10000.C4E08AC72FBFF7E837FD267BFAD7AEB3D42DDC
    2C99F2A94DD5E2E75C2DC331B719FE55D9411745F82D1B6CFD9E927D61925F9BBDD1CFAA0080E0
    916F7AB46E0D.1302284FCCC52CD73BA3671C6C12C26FF50BA873293B24EE2A96EE3B57963E6D7
    0C83964B473EC8F93B07FE749AA6710269E904A9B08A6BBACB00A2D242AD828</pre>
    {{% endif %}}

warnings:
    - general: |-
        To prevent hard-coded passwords, automatic remediation of this control is not available. Remediation
        must be automated as a component of machine provisioning, or followed manually as outlined above.

        Also, do NOT manually add the superuser account and password to the
        <tt>grub.cfg</tt> file as the grub2-mkconfig command overwrites this file.

platform: machine<|MERGE_RESOLUTION|>--- conflicted
+++ resolved
@@ -76,11 +76,7 @@
 ocil: |-
     To verify the boot loader superuser password has been set, run the following
     command:
-<<<<<<< HEAD
-    {{% if product in ["sle12", "sle15"] %}}
-=======
     {{% if product in ["sle12", "sle15"] or 'ubuntu' in product %}}
->>>>>>> dae5726f
     <pre>sudo grep "boot" {{{ grub2_boot_path }}}/grub.cfg</pre>
     {{% else %}}
     <pre>sudo grep "superusers" /etc/grub2.cfg</pre>
