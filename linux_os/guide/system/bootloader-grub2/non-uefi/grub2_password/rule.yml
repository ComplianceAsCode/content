--- conflicted
+++ resolved
@@ -52,11 +52,8 @@
     cis-csc: 1,11,12,14,15,16,18,3,5
     cis@rhel7: 1.4.1
     cis@rhel8: 1.5.2
-<<<<<<< HEAD
-=======
     cis@sle12: 1.4.1
     cis@sle15: 1.5.1
->>>>>>> fb2bd4eb
     cis@ubuntu2004: 1.5.1
     cobit5: DSS05.02,DSS05.04,DSS05.05,DSS05.07,DSS05.10,DSS06.03,DSS06.06,DSS06.10
     cui: 3.4.5
