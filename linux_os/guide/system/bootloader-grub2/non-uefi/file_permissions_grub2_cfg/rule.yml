documentation_complete: true

prodtype: fedora,ol7,ol8,rhel7,rhel8,rhel9,rhv4,sle12,sle15,ubuntu2004

title: 'Verify {{{ grub2_boot_path }}}/grub.cfg Permissions'

description: |-
    File permissions for <tt>{{{ grub2_boot_path }}}/grub.cfg</tt> should be set to 600.
    {{{ describe_file_permissions(file="{{{ grub2_boot_path }}}/grub.cfg", perms="600") }}}

rationale: |-
    Proper permissions ensure that only the root user can modify important boot
    parameters.

severity: medium

identifiers:
    cce@rhel7: CCE-82039-9
    cce@rhel8: CCE-80814-7
    cce@rhel9: CCE-83846-6

references:
    cis-csc: 12,13,14,15,16,18,3,5
    cis@rhel7: 1.4.2
    cis@rhel8: 1.5.1
<<<<<<< HEAD
=======
    cis@sle12: 1.4.2
    cis@sle15: 1.5.2
>>>>>>> fb2bd4eb
    cis@ubuntu2004: 1.5.2
    cobit5: APO01.06,DSS05.04,DSS05.07,DSS06.02
    cui: 3.4.5
    disa: CCI-000225
    hipaa: 164.308(a)(1)(ii)(B),164.308(a)(7)(i),164.308(a)(7)(ii)(A),164.310(a)(1),164.310(a)(2)(i),164.310(a)(2)(ii),164.310(a)(2)(iii),164.310(b),164.310(c),164.310(d)(1),164.310(d)(2)(iii)
    isa-62443-2009: 4.3.3.7.3
    isa-62443-2013: 'SR 2.1,SR 5.2'
    iso27001-2013: A.10.1.1,A.11.1.4,A.11.1.5,A.11.2.1,A.13.1.1,A.13.1.3,A.13.2.1,A.13.2.3,A.13.2.4,A.14.1.2,A.14.1.3,A.6.1.2,A.7.1.1,A.7.1.2,A.7.3.1,A.8.2.2,A.8.2.3,A.9.1.1,A.9.1.2,A.9.2.3,A.9.4.1,A.9.4.4,A.9.4.5
    nist: CM-6(a),AC-6(1)
    nist-csf: PR.AC-4,PR.DS-5

ocil_clause: 'it does not'

ocil: |-
    To check the permissions of {{{ grub2_boot_path }}}/grub.cfg, run the command:
    <pre>$ sudo ls -lL {{{ grub2_boot_path }}}/grub.cfg</pre>
    If properly configured, the output should indicate the following
    permissions: <tt>-rw-------</tt>

platform: machine

template:
    name: file_permissions
    vars:
        filepath: {{{ grub2_boot_path }}}/grub.cfg
        filemode: '0600'<|MERGE_RESOLUTION|>--- conflicted
+++ resolved
@@ -23,11 +23,8 @@
     cis-csc: 12,13,14,15,16,18,3,5
     cis@rhel7: 1.4.2
     cis@rhel8: 1.5.1
-<<<<<<< HEAD
-=======
     cis@sle12: 1.4.2
     cis@sle15: 1.5.2
->>>>>>> fb2bd4eb
     cis@ubuntu2004: 1.5.2
     cobit5: APO01.06,DSS05.04,DSS05.07,DSS06.02
     cui: 3.4.5
