--- conflicted
+++ resolved
@@ -54,15 +54,9 @@
     nist-csf: PR.AC-4,PR.AC-6,PR.PT-3
     ospp: FIA_UAU.1
     srg: SRG-OS-000080-GPOS-00048
-<<<<<<< HEAD
-    stigid@ol7: OL07-00-010490
-    stigid@rhel7: RHEL-07-010490
-    stigid@rhel8: RHEL-08-010140
-=======
     stigid@ol7: OL07-00-010492
     stigid@rhel7: RHEL-07-010492
     stigid@rhel8: RHEL-08-010141
->>>>>>> fb2bd4eb
 
 ocil_clause: 'it does not'
 
