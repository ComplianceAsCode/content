--- conflicted
+++ resolved
@@ -34,15 +34,10 @@
 
 references:
     cis-csc: 1,12,13,14,15,16,18,3,5,7,8
-<<<<<<< HEAD
-    cis@rhel7: 5.4.1.4
-    cis@rhel8: 5.5.1.4
-=======
     cis@rhel7: 5.5.1.4
     cis@rhel8: 5.5.1.4
     cis@sle12: 5.5.1.5
     cis@sle15: 5.4.1.5
->>>>>>> fb2bd4eb
     cis@ubuntu2004: 5.4.1.4
     cjis: 5.6.2.1.1
     cobit5: DSS01.03,DSS03.05,DSS05.04,DSS05.05,DSS05.07,DSS05.10,DSS06.03,DSS06.10
