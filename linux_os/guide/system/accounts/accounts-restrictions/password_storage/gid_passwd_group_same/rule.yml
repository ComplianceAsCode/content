--- conflicted
+++ resolved
@@ -20,10 +20,7 @@
 references:
     cis-csc: 1,12,15,16,5
     cis@rhel7: 6.2.3
-<<<<<<< HEAD
-=======
     cis@sle12: 6.2.13
->>>>>>> fb2bd4eb
     cis@sle15: 6.2.13
     cjis: 5.5.2
     cobit5: DSS05.04,DSS05.05,DSS05.07,DSS05.10,DSS06.03,DSS06.10
