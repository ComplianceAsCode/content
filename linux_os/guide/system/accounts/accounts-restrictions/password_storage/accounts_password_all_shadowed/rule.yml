documentation_complete: true

title: 'Verify All Account Password Hashes are Shadowed'

description: |-
    If any password hashes are stored in <tt>/etc/passwd</tt> (in the second field,
    instead of an <tt>x</tt> or <tt>*</tt>), the cause of this misconfiguration should be
    investigated. The account should have its password reset and the hash should be
    properly stored, or the account should be deleted entirely.

rationale: |-
    The hashes for all user account passwords should be stored in
    the file <tt>/etc/shadow</tt> and never in <tt>/etc/passwd</tt>,
    which is readable by all users.

severity: medium

identifiers:
    cce@rhel7: CCE-27352-4
    cce@rhel8: CCE-80651-3
    cce@rhel9: CCE-83618-9
    cce@sle15: CCE-85846-4

references:
    cis-csc: 1,12,15,16,5
    cis@rhel7: 6.2.1
<<<<<<< HEAD
=======
    cis@sle12: 6.2.1
    cis@sle15: 6.2.1
>>>>>>> fb2bd4eb
    cjis: 5.5.2
    cobit5: DSS05.04,DSS05.05,DSS05.07,DSS05.10,DSS06.03,DSS06.10
    cui: 3.5.10
    isa-62443-2009: 4.3.3.2.2,4.3.3.5.1,4.3.3.5.2,4.3.3.6.1,4.3.3.6.2,4.3.3.6.3,4.3.3.6.4,4.3.3.6.5,4.3.3.6.6,4.3.3.6.7,4.3.3.6.8,4.3.3.6.9,4.3.3.7.2,4.3.3.7.4
    isa-62443-2013: 'SR 1.1,SR 1.10,SR 1.2,SR 1.3,SR 1.4,SR 1.5,SR 1.7,SR 1.8,SR 1.9,SR 2.1'
    ism: "1410"
    iso27001-2013: A.18.1.4,A.7.1.1,A.9.2.1,A.9.2.2,A.9.2.3,A.9.2.4,A.9.2.6,A.9.3.1,A.9.4.2,A.9.4.3
    nist: IA-5(h),CM-6(a)
    nist-csf: PR.AC-1,PR.AC-6,PR.AC-7
    pcidss: Req-8.2.1

# The rule check uses password probe, which doesn't support offline mode
platform: machine

ocil_clause: 'any stored hashes are found in /etc/passwd'

ocil: |-
    To check that no password hashes are stored in
    <tt>/etc/passwd</tt>, run the following command:
    <pre>awk '!/\S:x|\*/ {print}' /etc/passwd</pre>
    If it produces any output, then a password hash is
    stored in <tt>/etc/passwd</tt>.<|MERGE_RESOLUTION|>--- conflicted
+++ resolved
@@ -24,11 +24,8 @@
 references:
     cis-csc: 1,12,15,16,5
     cis@rhel7: 6.2.1
-<<<<<<< HEAD
-=======
     cis@sle12: 6.2.1
     cis@sle15: 6.2.1
->>>>>>> fb2bd4eb
     cjis: 5.5.2
     cobit5: DSS05.04,DSS05.05,DSS05.07,DSS05.10,DSS06.03,DSS06.10
     cui: 3.5.10
