--- conflicted
+++ resolved
@@ -53,11 +53,7 @@
     srg: SRG-OS-000480-GPOS-00227
     stigid@ol7: OL07-00-010290
     stigid@rhel7: RHEL-07-010290
-<<<<<<< HEAD
-    stigid@rhel8:  RHEL-08-020330
-=======
     stigid@rhel8:  RHEL-08-020331
->>>>>>> fb2bd4eb
     stigid@sle12: SLES-12-010231
     stigid@sle15: SLES-15-020300
 
