--- conflicted
+++ resolved
@@ -36,11 +36,8 @@
     cis-csc: 1,12,15,16,5
     cis@rhel7: 5.5.1.1
     cis@rhel8: 5.5.1.1
-<<<<<<< HEAD
-=======
     cis@sle12: 5.5.1.2
     cis@sle15: 5.4.1.2
->>>>>>> fb2bd4eb
     cis@ubuntu2004: 5.4.1.1
     cjis: 5.6.2.1
     cobit5: DSS05.04,DSS05.05,DSS05.07,DSS05.10,DSS06.03,DSS06.10
