--- conflicted
+++ resolved
@@ -33,11 +33,8 @@
     cis-csc: 1,12,13,14,15,16,18,3,5
     cis@rhel7: 6.2.9
     cis@rhel8: 6.2.6
-<<<<<<< HEAD
-=======
     cis@sle12: 6.2.3
     cis@sle15: 6.2.3
->>>>>>> fb2bd4eb
     cis@ubuntu2004: 6.2.2
     cobit5: APO01.06,DSS05.04,DSS05.05,DSS05.07,DSS05.10,DSS06.02,DSS06.03,DSS06.10
     cui: 3.1.1,3.1.5
