documentation_complete: true

prodtype: fedora,ol7,ol8,rhel7,rhel8,rhel9,rhv4,sle12,sle15,ubuntu2004

title: 'Enforce usage of pam_wheel for su authentication'

description: |-
    To ensure that only users who are members of the <tt>wheel</tt> group can
    run commands with altered privileges through the <tt>su</tt> command, make
    sure that the following line exists in the file <tt>/etc/pam.d/su</tt>:
    <pre>auth             required        pam_wheel.so use_uid</pre>

rationale: |-
    The <tt>su</tt> program allows to run commands with a substitute user and
    group ID. It is commonly used to run commands as the root user. Limiting
    access to such command is considered a good security practice.

severity: medium

identifiers:
    cce@rhel7: CCE-85855-5
    cce@rhel8: CCE-83318-6
    cce@rhel9: CCE-90085-2

references:
    cis@rhel7: "5.7"
<<<<<<< HEAD
=======
    cis@rhel8: "5.7"
    cis@sle12: "5.7"
>>>>>>> fb2bd4eb
    cis@sle15: '5.6'
    cis@ubuntu2004: '5.6'
    ospp: FMT_SMF_EXT.1.1
    srg: 'SRG-OS-000373-GPOS-00156,SRG-OS-000312-GPOS-00123'

ocil_clause: 'the line is not in the file or it is commented'

ocil: |-
    Run the following command to check if the line is present:
    <pre>grep pam_wheel /etc/pam.d/su</pre>
    The output should contain the following line:
    <pre>auth             required        pam_wheel.so use_uid</pre><|MERGE_RESOLUTION|>--- conflicted
+++ resolved
@@ -24,11 +24,8 @@
 
 references:
     cis@rhel7: "5.7"
-<<<<<<< HEAD
-=======
     cis@rhel8: "5.7"
     cis@sle12: "5.7"
->>>>>>> fb2bd4eb
     cis@sle15: '5.6'
     cis@ubuntu2004: '5.6'
     ospp: FMT_SMF_EXT.1.1
