<def-group>
  <definition class="compliance" id="accounts_tmout" version="3">
    <metadata>
      <title>Set Interactive Session Timeout</title>
      <affected family="unix">
        <platform>multi_platform_rhel</platform>
        <platform>multi_platform_fedora</platform>
        <platform>multi_platform_ol</platform>
        <platform>multi_platform_sle</platform>
      </affected>
      <description>Checks interactive shell timeout</description>
    </metadata>
    <criteria operator="OR">
      <criterion comment="TMOUT value in /etc/profile >= var_accounts_tmout" test_ref="test_etc_profile_tmout" />
      <criterion comment="TMOUT value in /etc/profile.d/*.sh >= var_accounts_tmout" test_ref="test_etc_profiled_tmout" />
    </criteria>
  </definition>

  {{% macro test_tmout(test_stem, files) %}}
  <ind:textfilecontent54_test check="all" check_existence="all_exist" comment="TMOUT in {{{ files }}}" id="test_{{{ test_stem }}}" version="2">
    <ind:object object_ref="object_{{{ test_stem }}}" />
    <ind:state state_ref="state_etc_profile_tmout" />
  </ind:textfilecontent54_test>
  {{% endmacro %}}

<<<<<<< HEAD
  <ind:textfilecontent54_test check="all" check_existence="all_exist" comment="TMOUT in /etc/profile.d/*.sh" id="test_etc_profiled_tmout" version="1">
    <ind:object object_ref="object_etc_profiled_tmout" />
    <ind:state state_ref="state_etc_profile_tmout" />
  </ind:textfilecontent54_test>

  <ind:textfilecontent54_object id="object_etc_profile_tmout" version="1">
    <ind:filepath>/etc/profile</ind:filepath>
    <ind:pattern operation="pattern match">^[\s]*TMOUT=(\d+)[\s]*$</ind:pattern>
=======
  {{% macro object_tmout(test_stem, path, filename, filepath) %}}
  <ind:textfilecontent54_object id="object_{{{ test_stem }}}" version="2">
    {{% if path %}}
    <ind:path>{{{ path }}}</ind:path>
    {{% endif %}}
    {{% if filename %}}
    <ind:filename operation="pattern match">{{{ filename }}}</ind:filename>
    {{% endif %}}
    {{% if filepath %}}
    <ind:filepath>{{{ filepath }}}</ind:filepath>
    {{% endif %}}
    <ind:pattern operation="pattern match">^[\s]*TMOUT[\s]*=[\s]*(.*)[\s]*$</ind:pattern>
>>>>>>> 0cbce045
    <ind:instance datatype="int">1</ind:instance>
  </ind:textfilecontent54_object>
  {{% endmacro %}}

<<<<<<< HEAD
  <ind:textfilecontent54_object id="object_etc_profiled_tmout" version="1">
    <ind:path>/etc/profile.d</ind:path>
    <ind:filename operation="pattern match">^.*\.sh$</ind:filename>
    <ind:pattern operation="pattern match">^[\s]*TMOUT=(\d+)[\s]*$</ind:pattern>
    <ind:instance datatype="int">1</ind:instance>
  </ind:textfilecontent54_object>
=======
  {{{ test_tmout(  test_stem="etc_profile_tmout", files="/etc/profile") }}}
  {{{ object_tmout(test_stem="etc_profile_tmout", filepath="/etc/profile") }}}

  {{{ test_tmout(  test_stem="etc_profiled_tmout", files="/etc/profile.d/*.sh") }}}
  {{{ object_tmout(test_stem="etc_profiled_tmout", path="/etc/profile.d", filename="^.*\.sh$") }}}
>>>>>>> 0cbce045

  <ind:textfilecontent54_state id="state_etc_profile_tmout" version="2">
    <ind:subexpression datatype="int" operation="less than or equal" var_check="all" var_ref="var_accounts_tmout" />
  </ind:textfilecontent54_state>

  <external_variable comment="external variable for TMOUT" datatype="int" id="var_accounts_tmout" version="1" />
</def-group><|MERGE_RESOLUTION|>--- conflicted
+++ resolved
@@ -23,16 +23,6 @@
   </ind:textfilecontent54_test>
   {{% endmacro %}}
 
-<<<<<<< HEAD
-  <ind:textfilecontent54_test check="all" check_existence="all_exist" comment="TMOUT in /etc/profile.d/*.sh" id="test_etc_profiled_tmout" version="1">
-    <ind:object object_ref="object_etc_profiled_tmout" />
-    <ind:state state_ref="state_etc_profile_tmout" />
-  </ind:textfilecontent54_test>
-
-  <ind:textfilecontent54_object id="object_etc_profile_tmout" version="1">
-    <ind:filepath>/etc/profile</ind:filepath>
-    <ind:pattern operation="pattern match">^[\s]*TMOUT=(\d+)[\s]*$</ind:pattern>
-=======
   {{% macro object_tmout(test_stem, path, filename, filepath) %}}
   <ind:textfilecontent54_object id="object_{{{ test_stem }}}" version="2">
     {{% if path %}}
@@ -44,26 +34,16 @@
     {{% if filepath %}}
     <ind:filepath>{{{ filepath }}}</ind:filepath>
     {{% endif %}}
-    <ind:pattern operation="pattern match">^[\s]*TMOUT[\s]*=[\s]*(.*)[\s]*$</ind:pattern>
->>>>>>> 0cbce045
+    <ind:pattern operation="pattern match">^[\s]*TMOUT=(\d+)[\s]*$</ind:pattern>
     <ind:instance datatype="int">1</ind:instance>
   </ind:textfilecontent54_object>
   {{% endmacro %}}
 
-<<<<<<< HEAD
-  <ind:textfilecontent54_object id="object_etc_profiled_tmout" version="1">
-    <ind:path>/etc/profile.d</ind:path>
-    <ind:filename operation="pattern match">^.*\.sh$</ind:filename>
-    <ind:pattern operation="pattern match">^[\s]*TMOUT=(\d+)[\s]*$</ind:pattern>
-    <ind:instance datatype="int">1</ind:instance>
-  </ind:textfilecontent54_object>
-=======
   {{{ test_tmout(  test_stem="etc_profile_tmout", files="/etc/profile") }}}
   {{{ object_tmout(test_stem="etc_profile_tmout", filepath="/etc/profile") }}}
 
   {{{ test_tmout(  test_stem="etc_profiled_tmout", files="/etc/profile.d/*.sh") }}}
   {{{ object_tmout(test_stem="etc_profiled_tmout", path="/etc/profile.d", filename="^.*\.sh$") }}}
->>>>>>> 0cbce045
 
   <ind:textfilecontent54_state id="state_etc_profile_tmout" version="2">
     <ind:subexpression datatype="int" operation="less than or equal" var_check="all" var_ref="var_accounts_tmout" />
