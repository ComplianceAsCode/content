--- conflicted
+++ resolved
@@ -38,11 +38,8 @@
     cis-csc: 1,12,15,16
     cis@rhel7: 5.5.4
     cis@rhel8: 5.5.3
-<<<<<<< HEAD
-=======
     cis@sle12: 5.5.4
     cis@sle15: 5.4.4
->>>>>>> fb2bd4eb
     cis@ubuntu2004: 5.4.5
     cobit5: DSS05.04,DSS05.10,DSS06.10
     cui: 3.1.11
