documentation_complete: true

prodtype: ol7,ol8,rhel7,rhel8,rhel9,rhv4,sle12,sle15,ubuntu2004,wrlinux1019

title: 'All Interactive Users Home Directories Must Exist'

description: |-
    Create home directories to all interactive users that currently do not
    have a home directory assigned. Use the following commands to create the user
    home directory assigned in <tt>/etc/passwd</tt>:
    <pre>$ sudo mkdir /home/<i>USER</i></pre>

rationale: |-
    If a local interactive user has a home directory defined that does not exist,
    the user may be given access to the / directory as the current working directory
    upon logon. This could create a Denial of Service because the user would not be
    able to access their logon configuration files, and it may give them visibility
    to system files they normally would not be able to access.

severity: medium

identifiers:
    cce@rhel7: CCE-80529-1
    cce@rhel8: CCE-83424-2
    cce@rhel9: CCE-83639-5
    cce@sle12: CCE-83074-5
    cce@sle15: CCE-85628-6

references:
    cis@rhel8: 6.2.20
<<<<<<< HEAD
=======
    cis@sle12: 6.2.5
    cis@sle15: 6.2.5
>>>>>>> fb2bd4eb
    cis@ubuntu2004: 6.2.4
    disa: CCI-000366
    srg: SRG-OS-000480-GPOS-00227
    stigid@ol7: OL07-00-020620
    stigid@rhel7: RHEL-07-020620
    stigid@rhel8: RHEL-08-010750
    stigid@sle12: SLES-12-010730
    stigid@sle15: SLES-15-040080

ocil_clause: 'users home directory does not exist'

ocil: |-
    To verify the assigned home directory of all interactive users on the system
    exist, run the following command:
    <pre>$ sudo pwck -r</pre>
    The output should not return any interactive users.<|MERGE_RESOLUTION|>--- conflicted
+++ resolved
@@ -28,11 +28,8 @@
 
 references:
     cis@rhel8: 6.2.20
-<<<<<<< HEAD
-=======
     cis@sle12: 6.2.5
     cis@sle15: 6.2.5
->>>>>>> fb2bd4eb
     cis@ubuntu2004: 6.2.4
     disa: CCI-000366
     srg: SRG-OS-000480-GPOS-00227
