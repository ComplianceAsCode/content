documentation_complete: true

prodtype: ol7,ol8,rhel7,rhel8,rhv4,sle12,sle15,wrlinux1019

title: 'All Interactive User Home Directories Must Be Owned By The Primary User'

description: |-
    Change the owner of interactive users home directories to that correct
    owner. To change the owner of a interactive users home directory, use
    the following command:
    <pre>$ sudo chown <i>USER</i> /home/<i>USER</i></pre>

rationale: |-
    If a local interactive user does not own their home directory, unauthorized
    users could access or modify the user's files, and the users may not be able to
    access their own files.

severity: medium

identifiers:
    cce@rhel7: CCE-80531-7

references:
<<<<<<< HEAD
=======
    cis@sle12: 6.2.7
    cis@sle15: 6.2.7
>>>>>>> fb2bd4eb
    disa: CCI-000366
    srg: SRG-OS-000480-GPOS-00227
    stigid@ol7: OL07-00-020640
    stigid@rhel7: RHEL-07-020640

ocil_clause: 'the user ownership is incorrect'

ocil: |-
    To verify the home directory ownership, run the following command:
    <pre># ls -ld $(awk -F: '($3&gt;=1000)&amp;&amp;($7 !~ /nologin/){print $6}' /etc/passwd)</pre><|MERGE_RESOLUTION|>--- conflicted
+++ resolved
@@ -21,11 +21,8 @@
     cce@rhel7: CCE-80531-7
 
 references:
-<<<<<<< HEAD
-=======
     cis@sle12: 6.2.7
     cis@sle15: 6.2.7
->>>>>>> fb2bd4eb
     disa: CCI-000366
     srg: SRG-OS-000480-GPOS-00227
     stigid@ol7: OL07-00-020640
