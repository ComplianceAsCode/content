--- conflicted
+++ resolved
@@ -31,11 +31,8 @@
     cis-csc: 1,11,12,14,15,16,18,3,5
     cis@rhel7: 1.4.3
     cis@rhel8: 1.5.3
-<<<<<<< HEAD
-=======
     cis@sle12: 1.4.3
     cis@sle15: 1.5.3
->>>>>>> fb2bd4eb
     cobit5: DSS05.02,DSS05.04,DSS05.05,DSS05.07,DSS05.10,DSS06.03,DSS06.06,DSS06.10
     cui: 3.1.1,3.4.5
     disa: CCI-000213
