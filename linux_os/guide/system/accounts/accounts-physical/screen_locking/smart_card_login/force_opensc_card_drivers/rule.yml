documentation_complete: true

<<<<<<< HEAD
prodtype: fedora,ol7,ol8,rhel7,rhel8,rhel9,rhv4
=======
prodtype: fedora,ol7,ol8,rhel7,rhel8,rhel9,rhv4,sle15
>>>>>>> fb2bd4eb

title: 'Force opensc To Use Defined Smart Card Driver'

description: |-
    The OpenSC smart card middleware can auto-detect smart card drivers; however by
    forcing the smart card driver in use by your organization, opensc will no longer
    autodetect or use other drivers unless specified. This helps to prevent
    users from using unauthorized smart cards. The default smart card driver for this
    profile is <tt>{{{ xccdf_value("var_smartcard_drivers") }}}</tt>.
    To force the OpenSC driver, edit the <tt>/etc/opensc.conf</tt>.
    Look for a line similar to:
    <pre># force_card_driver = customcos;</pre>
    and change it to:
    <pre>force_card_driver = {{{ xccdf_value("var_smartcard_drivers") }}};</pre>

rationale: |-
    Smart card login provides two-factor authentication stronger than
    that provided by a username and password combination. Smart cards leverage PKI
    (public key infrastructure) in order to provide and verify credentials.
    Forcing the smart card driver in use by your organization helps to prevent
    users from using unauthorized smart cards.

severity: medium

identifiers:
    cce@rhel7: CCE-81002-8
    cce@rhel8: CCE-80821-2
    cce@rhel9: CCE-89151-5
<<<<<<< HEAD
=======
    cce@sle15: CCE-85827-4
>>>>>>> fb2bd4eb

references:
    cis-csc: 1,12,15,16,5
    cobit5: DSS05.04,DSS05.05,DSS05.07,DSS05.10,DSS06.03,DSS06.10
    disa: CCI-000765,CCI-000766,CCI-000767,CCI-000768,CCI-000771,CCI-000772,CCI-000884
    isa-62443-2009: 4.3.3.2.2,4.3.3.5.1,4.3.3.5.2,4.3.3.6.1,4.3.3.6.2,4.3.3.6.3,4.3.3.6.4,4.3.3.6.5,4.3.3.6.6,4.3.3.6.7,4.3.3.6.8,4.3.3.6.9,4.3.3.7.2,4.3.3.7.4
    isa-62443-2013: 'SR 1.1,SR 1.10,SR 1.2,SR 1.3,SR 1.4,SR 1.5,SR 1.7,SR 1.8,SR 1.9,SR 2.1'
    ism: 1382,1384,1386
    iso27001-2013: A.18.1.4,A.7.1.1,A.9.2.1,A.9.2.2,A.9.2.3,A.9.2.4,A.9.2.6,A.9.3.1,A.9.4.2,A.9.4.3
    nist: IA-2(1),IA-2(2),IA-2(3),IA-2(4),IA-2(6),IA-2(7),IA-2(11),CM-6(a)
    nist-csf: PR.AC-1,PR.AC-6,PR.AC-7
    pcidss: Req-8.3
    srg: SRG-OS-000104-GPOS-00051,SRG-OS-000106-GPOS-00053,SRG-OS-000107-GPOS-00054,SRG-OS-000109-GPOS-00056,SRG-OS-000108-GPOS-00055,SRG-OS-000108-GPOS-00057,SRG-OS-000108-GPOS-00058
    vmmsrg: SRG-OS-000376-VMM-001520

ocil_clause: 'the smart card driver is not configured correctly'

ocil: |-
    To verify that <tt>{{{ xccdf_value("var_smartcard_drivers") }}}</tt> is configured
    as the smart card driver, run the following command:
    <pre>$ grep force_card_driver /etc/opensc.conf</pre>
    The output should return something similar to:
    <pre>force_card_drivers = {{{ xccdf_value("var_smartcard_drivers") }}};</pre><|MERGE_RESOLUTION|>--- conflicted
+++ resolved
@@ -1,10 +1,6 @@
 documentation_complete: true
 
-<<<<<<< HEAD
-prodtype: fedora,ol7,ol8,rhel7,rhel8,rhel9,rhv4
-=======
 prodtype: fedora,ol7,ol8,rhel7,rhel8,rhel9,rhv4,sle15
->>>>>>> fb2bd4eb
 
 title: 'Force opensc To Use Defined Smart Card Driver'
 
@@ -33,10 +29,7 @@
     cce@rhel7: CCE-81002-8
     cce@rhel8: CCE-80821-2
     cce@rhel9: CCE-89151-5
-<<<<<<< HEAD
-=======
     cce@sle15: CCE-85827-4
->>>>>>> fb2bd4eb
 
 references:
     cis-csc: 1,12,15,16,5
