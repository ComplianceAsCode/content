--- conflicted
+++ resolved
@@ -52,8 +52,4 @@
     the architecture of your operating system:
     <pre>$ grep force_card_driver /etc/opensc-<i>ARCH</i></pre>
     The output should return something similar to:
-<<<<<<< HEAD
-    <pre>force_card_drivers = <sub idref="var_smartcard_drivers" />;</pre>
-=======
-    <pre>force_card_drivers = {{{ xccdf_value("var_smartcard_drivers") }}};</pre>
->>>>>>> e352ee7a
+    <pre>force_card_drivers = {{{ xccdf_value("var_smartcard_drivers") }}};</pre>