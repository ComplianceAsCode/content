--- conflicted
+++ resolved
@@ -39,10 +39,6 @@
     nist-csf: DE.CM-1,DE.CM-3,PR.AC-1,PR.AC-4,PR.AC-6,PR.AC-7,PR.IP-2
     ospp: FMT_SMF_EXT.1.1
     pcidss: Req-8.1.8
-<<<<<<< HEAD
-    vmmsrg: SRG-OS-000480-VMM-002000
-=======
->>>>>>> ee688320
 
 ocil_clause: "the option is not configured"
 
