documentation_complete: true

prodtype: fedora,ol7,ol8,rhcos4,rhel7,rhel8,rhv4,sle12,sle15,ubuntu2004,wrlinux1019

title: 'Verify Group Ownership of System Login Banner'

description: |-
    {{{ describe_file_group_owner(file="/etc/issue", group="root") }}}

rationale: |-
    Display of a standardized and approved use notification before granting
    access to the operating system ensures privacy and security notification
    verbiage used is consistent with applicable federal laws, Executive Orders,
    directives, policies, regulations, standards, and guidance.<br />
    Proper group ownership will ensure that only root user can modify the banner.

severity: medium

identifiers:
    cce@rhel7: CCE-83707-0
    cce@rhel8: CCE-83708-8

references:
    cis@rhel7: 1.7.5
    cis@rhel8: 1.8.1.5
<<<<<<< HEAD
=======
    cis@sle12: 1.7.1.5
    cis@sle15: 1.8.1.5
>>>>>>> fb2bd4eb
    cis@ubuntu2004: 1.8.1.5

ocil_clause: '{{{ ocil_clause_file_group_owner(file="/etc/issue", group="root") }}}'

ocil: |-
    {{{ ocil_file_group_owner(file="/etc/issue", group="root") }}}

template:
    name: file_groupowner
    vars:
        filepath: /etc/issue
        filegid: '0'<|MERGE_RESOLUTION|>--- conflicted
+++ resolved
@@ -23,11 +23,8 @@
 references:
     cis@rhel7: 1.7.5
     cis@rhel8: 1.8.1.5
-<<<<<<< HEAD
-=======
     cis@sle12: 1.7.1.5
     cis@sle15: 1.8.1.5
->>>>>>> fb2bd4eb
     cis@ubuntu2004: 1.8.1.5
 
 ocil_clause: '{{{ ocil_clause_file_group_owner(file="/etc/issue", group="root") }}}'
