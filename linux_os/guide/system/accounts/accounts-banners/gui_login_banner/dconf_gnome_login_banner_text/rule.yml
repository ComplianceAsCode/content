documentation_complete: true

prodtype: fedora,ol7,ol8,rhel7,rhel8,rhel9,sle12,sle15,ubuntu2004

title: 'Set the GNOME3 Login Warning Banner Text'

description: |-
    In the default graphical environment, configuring the login warning banner text
    in the GNOME Display Manager's login screen can be configured on the login
    screen by setting <tt>banner-message-text</tt> to <tt>'<i>APPROVED_BANNER</i>'</tt>
    where <i>APPROVED_BANNER</i> is the approved banner for your environment.
    <br /><br />
    To enable, add or edit <tt>banner-message-text</tt> to
    <tt>/etc/dconf/db/{{{ dconf_gdm_dir }}}/00-security-settings</tt>. For example:
    <pre>[org/gnome/login-screen]
    banner-message-text='<i>APPROVED_BANNER</i>'</pre>
    Once the setting has been added, add a lock to
    <tt>/etc/dconf/db/{{{ dconf_gdm_dir }}}/locks/00-security-settings-lock</tt> to prevent user modification.
    For example:
    <pre>/org/gnome/login-screen/banner-message-text</pre>
    After the settings have been set, run <tt>dconf update</tt>.
    When entering a warning banner that spans several lines, remember
    to begin and end the string with <tt>'</tt> and use <tt>\n</tt> for new lines.

rationale: |-
    An appropriate warning message reinforces policy awareness during the logon
    process and facilitates possible legal action against attackers.

severity: medium

identifiers:
    cce@rhel7: CCE-26892-0
    cce@rhel8: CCE-80770-1
    cce@rhel9: CCE-86529-5
    cce@sle12: CCE-83007-5
    cce@sle15: CCE-83266-7

references:
    cis-csc: 1,12,15,16
    cis@rhel7: 1.8.2
    cis@rhel8: 1.8.2
<<<<<<< HEAD
=======
    cis@sle12: "1.9"
    cis@sle15: "1.10"
>>>>>>> fb2bd4eb
    cis@ubuntu2004: '1.10'
    cobit5: DSS05.04,DSS05.10,DSS06.10
    cui: 3.1.9
    disa: CCI-000048
    isa-62443-2009: 4.3.3.6.1,4.3.3.6.2,4.3.3.6.3,4.3.3.6.4,4.3.3.6.5,4.3.3.6.6,4.3.3.6.7,4.3.3.6.8,4.3.3.6.9
    isa-62443-2013: 'SR 1.1,SR 1.10,SR 1.2,SR 1.5,SR 1.7,SR 1.8,SR 1.9'
    iso27001-2013: A.18.1.4,A.9.2.1,A.9.2.4,A.9.3.1,A.9.4.2,A.9.4.3
    nist: AC-8(a),AC-8(c)
    nist-csf: PR.AC-7
    ospp: FMT_MOF_EXT.1
    srg: SRG-OS-000023-GPOS-00006,SRG-OS-000024-GPOS-00007,SRG-OS-000228-GPOS-00088
    stigid@ol7: OL07-00-010040
    stigid@rhel7: RHEL-07-010040
    stigid@rhel8: RHEL-08-010050
    stigid@sle12: SLES-12-010050
    stigid@sle15: SLES-15-010090
    stigid@ubuntu2004: UBTU-20-010003

ocil_clause: 'it does not'

ocil: |-
    To ensure the login warning banner text is properly set, run the following:
    <pre>$ grep banner-message-text /etc/dconf/db/{{{ dconf_gdm_dir }}}/*</pre>
    If properly configured, the proper banner text will appear.
    To ensure the login warning banner text is locked and cannot be changed by a user, run the following:
    <pre>$ grep banner-message-text /etc/dconf/db/{{{ dconf_gdm_dir }}}/locks/*</pre>
    If properly configured, the output should be <tt>/org/gnome/login-screen/banner-message-text</tt>.<|MERGE_RESOLUTION|>--- conflicted
+++ resolved
@@ -39,11 +39,8 @@
     cis-csc: 1,12,15,16
     cis@rhel7: 1.8.2
     cis@rhel8: 1.8.2
-<<<<<<< HEAD
-=======
     cis@sle12: "1.9"
     cis@sle15: "1.10"
->>>>>>> fb2bd4eb
     cis@ubuntu2004: '1.10'
     cobit5: DSS05.04,DSS05.10,DSS06.10
     cui: 3.1.9
