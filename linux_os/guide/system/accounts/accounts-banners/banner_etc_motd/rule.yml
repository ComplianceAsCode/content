--- conflicted
+++ resolved
@@ -1,10 +1,6 @@
 documentation_complete: true
 
-<<<<<<< HEAD
 prodtype: fedora,ol7,ol8,rhel7,rhel8,rhv4,sle12,sle15,wrlinux1019
-=======
-prodtype: fedora,ol7,ol8,rhel7,rhel8,rhv4,sle15,wrlinux1019,sle12
->>>>>>> b9def942
 
 title: 'Modify the System Message of the Day Banner'
 
@@ -60,16 +56,12 @@
 references:
     cis@rhel7: 1.7.1.1
     cis@rhel8: 1.8.1.1
-<<<<<<< HEAD
     cis@sle12: 1.7.1.1
     cis@sle15: 1.8.1.1
-
-=======
     stigid@sle12: SLES-12-010030
     srg@sle12: SRG-OS-000023-GPOS-00006
     disa@sle12: CCI-000048
     nist@sle12: AC-8(a),AC-8.1(ii)
->>>>>>> b9def942
 
 ocil_clause: 'it does not display the required banner'
 
