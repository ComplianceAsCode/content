--- conflicted
+++ resolved
@@ -1,10 +1,6 @@
 documentation_complete: true
 
-<<<<<<< HEAD
-prodtype: fedora,ol7,ol8,rhel7,rhel8,rhel9,rhv4,wrlinux1019
-=======
 prodtype: fedora,ol7,ol8,rhel7,rhel8,rhel9,rhv4,sle15,wrlinux1019
->>>>>>> fb2bd4eb
 
 title: 'Set Password Hashing Algorithm in /etc/libuser.conf'
 
@@ -33,10 +29,7 @@
     cce@rhel7: CCE-82038-1
     cce@rhel8: CCE-80891-5
     cce@rhel9: CCE-88865-1
-<<<<<<< HEAD
-=======
     cce@sle15: CCE-85798-7
->>>>>>> fb2bd4eb
 
 references:
     cis-csc: 1,12,15,16,5
