documentation_complete: true

prodtype: fedora,ol7,ol8,rhel7,rhel8,rhel9,rhv4,sle12,sle15,ubuntu2004,wrlinux1019

title: 'Set Password Hashing Algorithm in /etc/login.defs'

description: |-
    In <tt>/etc/login.defs</tt>, add or correct the following line to ensure
    the system will use SHA-512 as the hashing algorithm:
    <pre>ENCRYPT_METHOD SHA512</pre>

rationale: |-
    Passwords need to be protected at all times, and encryption is the standard method for protecting passwords.
    If passwords are not encrypted, they can be plainly read (i.e., clear text) and easily compromised. Passwords
    that are encrypted with a weak algorithm are no more protected than if they are kept in plain text.
    <br /><br />
    Using a stronger hashing algorithm makes password cracking attacks more difficult.

severity: medium

identifiers:
    cce@rhel7: CCE-82050-6
    cce@rhel8: CCE-80892-3
    cce@rhel9: CCE-90590-1
    cce@sle12: CCE-83029-9
    cce@sle15: CCE-83279-0

references:
    anssi: BP28(R32)
    cis-csc: 1,12,15,16,5
<<<<<<< HEAD
=======
    cis@sle12: 5.5.1.2
    cis@sle15: 5.4.1.2
>>>>>>> fb2bd4eb
    cjis: 5.6.2.2
    cobit5: DSS05.04,DSS05.05,DSS05.07,DSS05.10,DSS06.03,DSS06.10
    cui: 3.13.11
    disa: CCI-000196
    isa-62443-2009: 4.3.3.2.2,4.3.3.5.1,4.3.3.5.2,4.3.3.6.1,4.3.3.6.2,4.3.3.6.3,4.3.3.6.4,4.3.3.6.5,4.3.3.6.6,4.3.3.6.7,4.3.3.6.8,4.3.3.6.9,4.3.3.7.2,4.3.3.7.4
    isa-62443-2013: 'SR 1.1,SR 1.10,SR 1.2,SR 1.3,SR 1.4,SR 1.5,SR 1.7,SR 1.8,SR 1.9,SR 2.1'
    ism: 0418,1055,1402
    iso27001-2013: A.18.1.4,A.7.1.1,A.9.2.1,A.9.2.2,A.9.2.3,A.9.2.4,A.9.2.6,A.9.3.1,A.9.4.2,A.9.4.3
    nist: IA-5(c),IA-5(1)(c),CM-6(a)
    nist-csf: PR.AC-1,PR.AC-6,PR.AC-7
    pcidss: Req-8.2.1
    srg: SRG-OS-000073-GPOS-00041
    stigid@ol7: OL07-00-010210
    stigid@rhel7: RHEL-07-010210
    stigid@rhel8: RHEL-08-010110
    stigid@sle12: SLES-12-010210
    stigid@sle15: SLES-15-010260
    stigid@ubuntu2004: UBTU-20-010404

ocil_clause: 'it does not'

ocil: |-
    Inspect <tt>/etc/login.defs</tt> and ensure the following line appears:
    <pre>ENCRYPT_METHOD SHA512</pre>

platform: login_defs<|MERGE_RESOLUTION|>--- conflicted
+++ resolved
@@ -28,11 +28,8 @@
 references:
     anssi: BP28(R32)
     cis-csc: 1,12,15,16,5
-<<<<<<< HEAD
-=======
     cis@sle12: 5.5.1.2
     cis@sle15: 5.4.1.2
->>>>>>> fb2bd4eb
     cjis: 5.6.2.2
     cobit5: DSS05.04,DSS05.05,DSS05.07,DSS05.10,DSS06.03,DSS06.10
     cui: 3.13.11
