--- conflicted
+++ resolved
@@ -56,10 +56,6 @@
     srg: SRG-OS-000077-GPOS-00045
     stigid@ol7: OL07-00-010270
     stigid@rhel7: RHEL-07-010270
-<<<<<<< HEAD
-    stigid@rhel8: RHEL-08-020220
-=======
->>>>>>> fb2bd4eb
     stigid@sle15: SLES-15-020250
     stigid@ubuntu2004: UBTU-20-010070
     vmmsrg: SRG-OS-000077-VMM-000440
