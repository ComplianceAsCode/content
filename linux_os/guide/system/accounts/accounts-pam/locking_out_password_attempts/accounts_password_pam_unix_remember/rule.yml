--- conflicted
+++ resolved
@@ -68,9 +68,6 @@
     <pre>$ grep remember /etc/pam.d/system-auth</pre>
     The output should show the following at the end of the line:
     <pre>remember=<sub idref="var_password_pam_unix_remember" /></pre>
-<<<<<<< HEAD
     {{% endif %}}
-=======
 
-platform: pam
->>>>>>> 0cbce045
+platform: pam