documentation_complete: true

title: 'Verify that All World-Writable Directories Have Sticky Bits Set'

description: |-
    When the so-called 'sticky bit' is set on a directory,
    only the owner of a given file may remove that file from the
    directory. Without the sticky bit, any user with write access to a
    directory may remove any file in the directory. Setting the sticky
    bit prevents users from removing each other's files. In cases where
    there is no reason for a directory to be world-writable, a better
    solution is to remove that permission rather than to set the sticky
    bit. However, if a directory is used by a particular application,
    consult that application's documentation instead of blindly
    changing modes.
    <br />
    To set the sticky bit on a world-writable directory <i>DIR</i>, run the
    following command:
    <pre>$ sudo chmod +t <i>DIR</i></pre>

rationale: |-
    Failing to set the sticky bit on public directories allows unauthorized
    users to delete files in the directory structure.
    <br /><br />
    The only authorized public directories are those temporary directories
    supplied with the system, or those designed to be temporary file
    repositories. The setting is normally reserved for directories used by the
    system, by users for temporary file storage (such as <tt>/tmp</tt>), and
    for directories requiring global read/write access.

severity: medium

identifiers:
    cce@rhcos4: CCE-82753-5
    cce@rhel7: CCE-80130-8
    cce@rhel8: CCE-80783-4
    cce@rhel9: CCE-83895-3
    cce@sle12: CCE-83047-1
    cce@sle15: CCE-83282-4

references:
    anssi: BP28(R40)
    cis-csc: 12,13,14,15,16,18,3,5
    cis@rhel7: 1.1.22
    cis@rhel8: 1.1.21
<<<<<<< HEAD
=======
    cis@sle12: 1.1.22
>>>>>>> fb2bd4eb
    cis@sle15: 1.1.22
    cis@ubuntu1804: 1.1.20
    cis@ubuntu2004: 1.1.22
    cobit5: APO01.06,DSS05.04,DSS05.07,DSS06.02
    disa: CCI-001090
    isa-62443-2009: 4.3.3.7.3
    isa-62443-2013: 'SR 2.1,SR 5.2'
    iso27001-2013: A.10.1.1,A.11.1.4,A.11.1.5,A.11.2.1,A.13.1.1,A.13.1.3,A.13.2.1,A.13.2.3,A.13.2.4,A.14.1.2,A.14.1.3,A.6.1.2,A.7.1.1,A.7.1.2,A.7.3.1,A.8.2.2,A.8.2.3,A.9.1.1,A.9.1.2,A.9.2.3,A.9.4.1,A.9.4.4,A.9.4.5
    nerc-cip: CIP-003-3 R5.1.1,CIP-003-3 R5.3,CIP-004-3 R2.3,CIP-007-3 R2.1,CIP-007-3 R2.2,CIP-007-3 R2.3,CIP-007-3 R5.1,CIP-007-3 R5.1.1,CIP-007-3 R5.1.2
    nist: CM-6(a),AC-6(1)
    nist-csf: PR.AC-4,PR.DS-5
    srg: SRG-OS-000138-GPOS-00069
    stigid@rhel8: RHEL-08-010190
    stigid@sle12: SLES-12-010460
    stigid@sle15: SLES-15-010300
    stigid@ubuntu2004: UBTU-20-010411

ocil_clause: 'any world-writable directories are missing the sticky bit'

ocil: |-
    To find world-writable directories that lack the sticky bit, run the following command:
    <pre>$ sudo find / -xdev -type d -perm 002 ! -perm 1000</pre><|MERGE_RESOLUTION|>--- conflicted
+++ resolved
@@ -43,10 +43,7 @@
     cis-csc: 12,13,14,15,16,18,3,5
     cis@rhel7: 1.1.22
     cis@rhel8: 1.1.21
-<<<<<<< HEAD
-=======
     cis@sle12: 1.1.22
->>>>>>> fb2bd4eb
     cis@sle15: 1.1.22
     cis@ubuntu1804: 1.1.20
     cis@ubuntu2004: 1.1.22
