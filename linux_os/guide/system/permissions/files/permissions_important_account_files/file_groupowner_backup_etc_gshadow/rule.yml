documentation_complete: true

title: 'Verify Group Who Owns Backup gshadow File'

{{% if "ubuntu" in product or "debian" in product %}}
    {{% set target_group="shadow" %}}
{{% else %}}
    {{% set target_group="root" %}}
{{% endif %}}

description: '{{{ describe_file_group_owner(file="/etc/gshadow-", group=target_group) }}}'

rationale: |-
    The <tt>/etc/gshadow-</tt> file is a backup of <tt>/etc/gshadow</tt>, and as such,
    it contains group password hashes. Protection of this file is critical for system security.

severity: medium

identifiers:
    cce@rhel7: CCE-83534-8
    cce@rhel8: CCE-83535-5
    cce@rhel9: CCE-83951-4

references:
    cis@rhel7: 6.1.6
<<<<<<< HEAD
    cis@rhel8: 6.1.9
=======
    cis@rhel8: 6.1.7
>>>>>>> fb2bd4eb
    cis@ubuntu2004: 6.1.3

ocil_clause: '{{{ ocil_clause_file_group_owner(file="/etc/gshadow-", group=target_group) }}}'

ocil: |-
    {{{ ocil_file_group_owner(file="/etc/gshadow-", group=target_group) }}}

template:
    name: file_groupowner
    vars:
        filepath: /etc/gshadow-
        filegid: '0'
        filegid@debian9: '42'
        filegid@debian10: '42'
        filegid@ubuntu1604: '42'
        filegid@ubuntu1804: '42'
        filegid@ubuntu2004: '42'
        missing_file_pass: 'true'<|MERGE_RESOLUTION|>--- conflicted
+++ resolved
@@ -23,11 +23,7 @@
 
 references:
     cis@rhel7: 6.1.6
-<<<<<<< HEAD
-    cis@rhel8: 6.1.9
-=======
     cis@rhel8: 6.1.7
->>>>>>> fb2bd4eb
     cis@ubuntu2004: 6.1.3
 
 ocil_clause: '{{{ ocil_clause_file_group_owner(file="/etc/gshadow-", group=target_group) }}}'
