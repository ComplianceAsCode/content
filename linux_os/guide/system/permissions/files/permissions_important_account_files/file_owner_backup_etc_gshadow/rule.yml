--- conflicted
+++ resolved
@@ -17,11 +17,7 @@
 
 references:
     cis@rhel7: 6.1.6
-<<<<<<< HEAD
-    cis@rhel8: 6.1.9
-=======
     cis@rhel8: 6.1.7
->>>>>>> fb2bd4eb
     cis@ubuntu2004: 6.1.3
 
 ocil_clause: '{{{ ocil_clause_file_owner(file="/etc/gshadow-", owner="root") }}}'
