--- conflicted
+++ resolved
@@ -30,12 +30,8 @@
     anssi: BP28(R12)
     cis@rhel7: 1.1.18
     cis@rhel8: 1.1.14
-<<<<<<< HEAD
-    cis@sle15: 1.1.15
-=======
     cis@sle12: 1.1.18
     cis@sle15: 1.1.18
->>>>>>> fb2bd4eb
     cis@ubuntu1804: 1.1.13
     srg: SRG-OS-000368-GPOS-00154
 
