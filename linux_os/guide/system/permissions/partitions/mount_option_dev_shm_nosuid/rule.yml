documentation_complete: true

title: 'Add nosuid Option to /dev/shm'

description: |-
    The <tt>nosuid</tt> mount option can be used to prevent execution
    of setuid programs in <tt>/dev/shm</tt>.  The SUID and SGID permissions should not
    be required in these world-writable directories.
    {{{ describe_mount(option="nosuid", part="/dev/shm") }}}

rationale: |-
    The presence of SUID and SGID executables should be tightly controlled. Users
    should not be able to execute SUID or SGID binaries from temporary storage partitions.

{{{ complete_ocil_entry_mount_option("/dev/shm", "nosuid") }}}

severity: low

identifiers:
    cce@rhcos4: CCE-82741-0
    cce@rhel7: CCE-80154-8
    cce@rhel8: CCE-80839-4
    cce@rhel9: CCE-83891-2

references:
    cis-csc: 11,13,14,3,8,9
    cis@rhel7: 1.1.9
    cis@rhel8: 1.1.16
<<<<<<< HEAD
=======
    cis@sle12: 1.1.9
>>>>>>> fb2bd4eb
    cis@sle15: 1.1.18
    cis@ubuntu1804: 1.1.15
    cis@ubuntu2004: 1.1.8
    cobit5: APO13.01,BAI10.01,BAI10.02,BAI10.03,BAI10.05,DSS05.02,DSS05.05,DSS05.06,DSS06.06
    disa: CCI-001764
    isa-62443-2009: 4.3.3.5.1,4.3.3.5.2,4.3.3.5.3,4.3.3.5.4,4.3.3.5.5,4.3.3.5.6,4.3.3.5.7,4.3.3.5.8,4.3.3.6.1,4.3.3.6.2,4.3.3.6.3,4.3.3.6.4,4.3.3.6.5,4.3.3.6.6,4.3.3.6.7,4.3.3.6.8,4.3.3.6.9,4.3.3.7.1,4.3.3.7.2,4.3.3.7.3,4.3.3.7.4,4.3.4.3.2,4.3.4.3.3
    isa-62443-2013: 'SR 1.1,SR 1.10,SR 1.11,SR 1.12,SR 1.13,SR 1.2,SR 1.3,SR 1.4,SR 1.5,SR 1.6,SR 1.7,SR 1.8,SR 1.9,SR 2.1,SR 2.2,SR 2.3,SR 2.4,SR 2.5,SR 2.6,SR 2.7,SR 7.6'
    iso27001-2013: A.11.2.9,A.12.1.2,A.12.5.1,A.12.6.2,A.14.2.2,A.14.2.3,A.14.2.4,A.8.2.1,A.8.2.2,A.8.2.3,A.8.3.1,A.8.3.3,A.9.1.2
    nerc-cip: CIP-003-3 R5.1.1,CIP-003-3 R5.3,CIP-004-3 R2.3,CIP-007-3 R2.1,CIP-007-3 R2.2,CIP-007-3 R2.3,CIP-007-3 R5.1,CIP-007-3 R5.1.1,CIP-007-3 R5.1.2
    nist: CM-7(a),CM-7(b),CM-6(a),AC-6,AC-6(1),MP-7
    nist-csf: PR.IP-1,PR.PT-2,PR.PT-3
    srg: SRG-OS-000368-GPOS-00154
    stigid@ol7: OL07-00-021023
    stigid@rhel7: RHEL-07-021023
    stigid@rhel8: RHEL-08-040121

platform: machine

template:
    name: mount_option
    vars:
        mountpoint: /dev/shm
        mountoption: nosuid
        mount_has_to_exist: 'no'
        filesystem: tmpfs
        type: tmpfs
        mount_has_to_exist@sle12: 'yes'
        mount_has_to_exist@wrlinux8: 'yes'
        mount_has_to_exist@wrlinux1019: 'yes'
        filesystem@sle12: ''
        filesystem@wrlinux8: ''
        filesystem@wrlinux1019: ''
        type@sle12: ''
        type@wrlinux8: ''
        type@wrlinux1019: ''
    backends:
        anaconda: 'off'<|MERGE_RESOLUTION|>--- conflicted
+++ resolved
@@ -26,10 +26,7 @@
     cis-csc: 11,13,14,3,8,9
     cis@rhel7: 1.1.9
     cis@rhel8: 1.1.16
-<<<<<<< HEAD
-=======
     cis@sle12: 1.1.9
->>>>>>> fb2bd4eb
     cis@sle15: 1.1.18
     cis@ubuntu1804: 1.1.15
     cis@ubuntu2004: 1.1.8
