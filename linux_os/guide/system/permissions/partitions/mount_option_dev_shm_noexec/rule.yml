--- conflicted
+++ resolved
@@ -29,10 +29,7 @@
     cis-csc: 11,13,14,3,8,9
     cis@rhel7: 1.1.7
     cis@rhel8: 1.1.17
-<<<<<<< HEAD
-=======
     cis@sle12: 1.1.7
->>>>>>> fb2bd4eb
     cis@sle15: 1.1.17
     cis@ubuntu1804: 1.1.16
     cis@ubuntu2004: 1.1.9
