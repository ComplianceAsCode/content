documentation_complete: true

prodtype: fedora,ol7,ol8,rhcos4,rhel7,rhel8,rhel9,sle12,sle15,ubuntu1804

title: 'Add nosuid Option to /tmp'

description: |-
    The <tt>nosuid</tt> mount option can be used to prevent
    execution of setuid programs in <tt>/tmp</tt>. The SUID and SGID permissions
    should not be required in these world-writable directories.
    {{{ describe_mount(option="nosuid", part="/tmp") }}}

rationale: |-
    The presence of SUID and SGID executables should be tightly controlled. Users
    should not be able to execute SUID or SGID binaries from temporary storage partitions.

{{{ complete_ocil_entry_mount_option("/tmp", "nosuid") }}}

severity: medium

identifiers:
    cce@rhel7: CCE-80151-4
    cce@rhel8: CCE-82140-5
    cce@rhel9: CCE-83872-2

references:
    anssi: BP28(R12)
    cis-csc: 11,13,14,3,8,9
    cis@rhel7: 1.1.5
    cis@rhel8: 1.1.4
<<<<<<< HEAD
=======
    cis@sle12: 1.1.5
>>>>>>> fb2bd4eb
    cis@sle15: 1.1.5
    cis@ubuntu1804: 1.1.4
    cobit5: APO13.01,BAI10.01,BAI10.02,BAI10.03,BAI10.05,DSS05.02,DSS05.05,DSS05.06,DSS06.06
    disa: CCI-001764
    isa-62443-2009: 4.3.3.5.1,4.3.3.5.2,4.3.3.5.3,4.3.3.5.4,4.3.3.5.5,4.3.3.5.6,4.3.3.5.7,4.3.3.5.8,4.3.3.6.1,4.3.3.6.2,4.3.3.6.3,4.3.3.6.4,4.3.3.6.5,4.3.3.6.6,4.3.3.6.7,4.3.3.6.8,4.3.3.6.9,4.3.3.7.1,4.3.3.7.2,4.3.3.7.3,4.3.3.7.4,4.3.4.3.2,4.3.4.3.3
    isa-62443-2013: 'SR 1.1,SR 1.10,SR 1.11,SR 1.12,SR 1.13,SR 1.2,SR 1.3,SR 1.4,SR 1.5,SR 1.6,SR 1.7,SR 1.8,SR 1.9,SR 2.1,SR 2.2,SR 2.3,SR 2.4,SR 2.5,SR 2.6,SR 2.7,SR 7.6'
    iso27001-2013: A.11.2.9,A.12.1.2,A.12.5.1,A.12.6.2,A.14.2.2,A.14.2.3,A.14.2.4,A.8.2.1,A.8.2.2,A.8.2.3,A.8.3.1,A.8.3.3,A.9.1.2
    nerc-cip: CIP-003-3 R5.1.1,CIP-003-3 R5.3,CIP-004-3 R2.3,CIP-007-3 R2.1,CIP-007-3 R2.2,CIP-007-3 R2.3,CIP-007-3 R5.1,CIP-007-3 R5.1.1,CIP-007-3 R5.1.2
    nist: CM-7(a),CM-7(b),CM-6(a),AC-6,AC-6(1),MP-7
    nist-csf: PR.IP-1,PR.PT-2,PR.PT-3
    srg: SRG-OS-000368-GPOS-00154
    stigid@rhel8: RHEL-08-040124

platform: machine

template:
    name: mount_option
    vars:
        mountpoint: /tmp
        mountoption: nosuid
        mount_has_to_exist: 'yes'
# Note that /tmp on RHEL systems is not tmpfs<|MERGE_RESOLUTION|>--- conflicted
+++ resolved
@@ -28,10 +28,7 @@
     cis-csc: 11,13,14,3,8,9
     cis@rhel7: 1.1.5
     cis@rhel8: 1.1.4
-<<<<<<< HEAD
-=======
     cis@sle12: 1.1.5
->>>>>>> fb2bd4eb
     cis@sle15: 1.1.5
     cis@ubuntu1804: 1.1.4
     cobit5: APO13.01,BAI10.01,BAI10.02,BAI10.03,BAI10.05,DSS05.02,DSS05.05,DSS05.06,DSS06.06
