--- conflicted
+++ resolved
@@ -31,11 +31,8 @@
 references:
     cis@rhel7: 1.5.1
     cis@rhel8: 1.6.1
-<<<<<<< HEAD
-=======
     cis@sle12: 1.5.1
     cis@sle15: 1.6.1
->>>>>>> fb2bd4eb
     disa: CCI-000366
     ospp: FMT_SMF_EXT.1
     srg: SRG-OS-000480-GPOS-00227
