--- conflicted
+++ resolved
@@ -24,11 +24,8 @@
     anssi: BP28(R9)
     cis-csc: 11,3,9
     cis@rhel7: 1.5.2
-<<<<<<< HEAD
-=======
     cis@sle12: 1.5.2
     cis@sle15: 1.6.2
->>>>>>> fb2bd4eb
     cobit5: BAI10.01,BAI10.02,BAI10.03,BAI10.05
     cui: 3.1.7
     isa-62443-2009: 4.3.4.3.2,4.3.4.3.3
@@ -36,10 +33,7 @@
     iso27001-2013: A.12.1.2,A.12.5.1,A.12.6.2,A.14.2.2,A.14.2.3,A.14.2.4
     nist: SC-39,CM-6(a)
     nist-csf: PR.IP-1
-<<<<<<< HEAD
-=======
     srg: SRG-OS-000433-GPOS-00192
     stigid@rhel8: RHEL-08-010420
->>>>>>> fb2bd4eb
 
 platform: machine