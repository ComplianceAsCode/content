--- conflicted
+++ resolved
@@ -30,11 +30,8 @@
     anssi: BP28(R9)
     cis-csc: 11,3,9
     cis@rhel7: 1.5.2
-<<<<<<< HEAD
-=======
     cis@sle12: 1.5.2
     cis@sle15: 1.6.2
->>>>>>> fb2bd4eb
     cobit5: BAI10.01,BAI10.02,BAI10.03,BAI10.05
     cui: 3.1.7
     isa-62443-2009: 4.3.4.3.2,4.3.4.3.3
