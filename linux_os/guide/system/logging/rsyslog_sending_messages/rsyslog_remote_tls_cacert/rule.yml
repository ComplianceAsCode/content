--- conflicted
+++ resolved
@@ -44,8 +44,4 @@
 
 warnings:
     - general: |-
-<<<<<<< HEAD
-        Automatic remediation is not available as each organization has unique requirements.
-=======
-        Automatic remediation is not available as each organization has unique requirements. 
->>>>>>> cf121199
+        Automatic remediation is not available as each organization has unique requirements. 