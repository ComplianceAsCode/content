documentation_complete: true

prodtype: fedora,ol7,ol8,rhcos4,rhel7,rhel8,rhel9,rhv4,sle12,sle15,ubuntu2004

title: 'Deactivate Wireless Network Interfaces'

description: |-
    Deactivating wireless network interfaces should prevent
    normal usage of the wireless capability.
    <br /><br />
    {{% if product in ["sle12", "sle15"] %}}
    Configure the system to disable wireless network interfaces by issuing the
    following command for every active <tt>&lt;WIFI-INTERFACE&gt;</tt> in the
    system:
    <pre>$ sudo wicked ifdown &lt;WIFI-INTERFACE&gt;</pre>
    Also remove the configuration files for every wifi adapter from
    <tt>/etc/wicked/ifconfig/&lt;WIFI-INTERFACE&gt;.xml</tt> to prevent future
    connections.
    {{% else %}}
    Configure the system to disable all wireless network interfaces with the
    following command:
    <pre>$ sudo nmcli radio wifi off</pre>
    {{% endif %}}

rationale: |-
    The use of wireless networking can introduce many different attack vectors into
    the organization's network. Common attack vectors such as malicious association
    and ad hoc networks will allow an attacker to spoof a wireless access point
    (AP), allowing validated systems to connect to the malicious AP and enabling the
    attacker to monitor and record network traffic. These malicious APs can also
    serve to create a man-in-the-middle attack or be used to create a denial of
    service to valid network resources.

severity: medium

identifiers:
    cce@rhcos4: CCE-82660-2
    cce@rhel7: CCE-27358-1
    cce@rhel8: CCE-83501-7
    cce@rhel9: CCE-84066-0
    cce@sle12: CCE-83148-7
    cce@sle15: CCE-83286-5

references:
    cis-csc: 11,12,14,15,3,8,9
    cis@rhel7: 3.1.2
    cis@rhel8: "3.5"
<<<<<<< HEAD
=======
    cis@sle12: 3.1.2
>>>>>>> fb2bd4eb
    cis@sle15: 3.1.2
    cis@ubuntu2004: 3.1.2
    cobit5: APO13.01,BAI10.01,BAI10.02,BAI10.03,BAI10.05,DSS01.04,DSS05.02,DSS05.03,DSS05.05,DSS06.06
    cui: 3.1.16
    disa: CCI-000085,CCI-002418,CCI-002421,CCI-001444
    isa-62443-2009: 4.3.3.5.1,4.3.3.5.2,4.3.3.5.3,4.3.3.5.4,4.3.3.5.5,4.3.3.5.6,4.3.3.5.7,4.3.3.5.8,4.3.3.6.1,4.3.3.6.2,4.3.3.6.3,4.3.3.6.4,4.3.3.6.5,4.3.3.6.6,4.3.3.6.7,4.3.3.6.8,4.3.3.6.9,4.3.3.7.1,4.3.3.7.2,4.3.3.7.3,4.3.3.7.4,4.3.4.3.2,4.3.4.3.3
    isa-62443-2013: 'SR 1.1,SR 1.10,SR 1.11,SR 1.12,SR 1.13,SR 1.2,SR 1.3,SR 1.4,SR 1.5,SR 1.6,SR 1.7,SR 1.8,SR 1.9,SR 2.1,SR 2.2,SR 2.3,SR 2.4,SR 2.5,SR 2.6,SR 2.7,SR 3.1,SR 3.5,SR 3.8,SR 4.1,SR 4.3,SR 5.1,SR 5.2,SR 5.3,SR 7.1,SR 7.6'
    ism: 1315,1319
    iso27001-2013: A.11.2.6,A.12.1.2,A.12.5.1,A.12.6.2,A.13.1.1,A.13.2.1,A.14.1.3,A.14.2.2,A.14.2.3,A.14.2.4,A.6.2.1,A.6.2.2,A.9.1.2
    nist: AC-18(a),AC-18(3),CM-7(a),CM-7(b),CM-6(a),MP-7
    nist-csf: PR.AC-3,PR.IP-1,PR.PT-3,PR.PT-4
    nist@sle12: AC-18(1),SC-8
    srg: SRG-OS-000299-GPOS-00117,SRG-OS-000300-GPOS-00118,SRG-OS-000424-GPOS-00188,SRG-OS-000481-GPOS-000481
    stigid@ol7: OL07-00-041010
    stigid@rhel7: RHEL-07-041010
    stigid@rhel8: RHEL-08-040110
    stigid@sle12: SLES-12-030450
    stigid@sle15: SLES-15-010380
    stigid@ubuntu2004: UBTU-20-010455

ocil_clause: 'it is not'

ocil: |-
    Verify that there are no wireless interfaces configured on the system
    with the following command:
    {{% if product in ["sle12", "sle15"] %}}
    <pre># wicked show all
    lo up
    link: #1, state up
    type: loopback
    config: compat:suse:/etc/sysconfig/network/ifcfg-lo
    leases: ipv4 static granted
    leases: ipv6 static granted
    addr: ipv4 127.0.0.1/8 [static]
    addr: ipv6 ::1/128 [static]

    wlan0 up
    link: #3, state up, mtu 1500
    type: wireless, hwaddr 06:00:00:00:00:02
    config: wicked:xml:/etc/wicked/ifconfig/wlan0.xml
    leases: ipv4 dhcp granted
    addr: ipv4 10.0.0.101/16 [dhcp]
    route: ipv4 default via 10.0.0.1 proto dhcp</pre>
    The output should not contain any interfaces of type <tt>wireless</tt> in
    state <tt>up</tt>.

    If a wireless interface is configured it must be documented and approved by
    the local Authorizing Official.
    {{% else %}}
    <pre>$ sudo nmcli device</pre>
    The output should contain the following:
    <pre>wifi disconnected</pre>
    {{% endif %}}

platform: machine<|MERGE_RESOLUTION|>--- conflicted
+++ resolved
@@ -45,10 +45,7 @@
     cis-csc: 11,12,14,15,3,8,9
     cis@rhel7: 3.1.2
     cis@rhel8: "3.5"
-<<<<<<< HEAD
-=======
     cis@sle12: 3.1.2
->>>>>>> fb2bd4eb
     cis@sle15: 3.1.2
     cis@ubuntu2004: 3.1.2
     cobit5: APO13.01,BAI10.01,BAI10.02,BAI10.03,BAI10.05,DSS01.04,DSS05.02,DSS05.03,DSS05.05,DSS06.06
