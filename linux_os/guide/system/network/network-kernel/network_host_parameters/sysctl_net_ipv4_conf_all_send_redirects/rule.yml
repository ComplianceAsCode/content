documentation_complete: true

prodtype: fedora,ol7,ol8,rhcos4,rhel7,rhel8,rhel9,rhv4,sle12,sle15,ubuntu2004,wrlinux1019

title: 'Disable Kernel Parameter for Sending ICMP Redirects on all IPv4 Interfaces'

description: '{{{ describe_sysctl_option_value(sysctl="net.ipv4.conf.all.send_redirects", value="0") }}}'

rationale: |-
    ICMP redirect messages are used by routers to inform hosts that a more
    direct route exists for a particular destination. These messages contain information
    from the system's route table possibly revealing portions of the network topology.
    <br />
    The ability to send ICMP redirects is only appropriate for systems acting as routers.

severity: medium

identifiers:
    cce@rhcos4: CCE-82484-7
    cce@rhel7: CCE-80156-3
    cce@rhel8: CCE-80918-6
    cce@rhel9: CCE-83997-7
<<<<<<< HEAD
    cce@sle12: CCE-83089-3 
=======
    cce@sle12: CCE-83089-3
>>>>>>> fb2bd4eb
    cce@sle15: CCE-85655-9

references:
    anssi: BP28(R22)
    cis-csc: 1,11,12,13,14,15,16,18,2,3,4,6,7,8,9
    cis@rhel7: 3.2.2
    cis@rhel8: 3.1.2
<<<<<<< HEAD
=======
    cis@sle12: 3.2.2
>>>>>>> fb2bd4eb
    cis@sle15: 3.2.2
    cis@ubuntu2004: 3.2.1
    cjis: 5.10.1.1
    cobit5: APO01.06,APO13.01,BAI04.04,BAI10.01,BAI10.02,BAI10.03,BAI10.05,DSS01.03,DSS01.05,DSS03.01,DSS03.05,DSS05.02,DSS05.04,DSS05.05,DSS05.07,DSS06.02,DSS06.06
    cui: 3.1.20
    disa: CCI-000366
    isa-62443-2009: 4.2.3.4,4.3.3.4,4.3.3.5.1,4.3.3.5.2,4.3.3.5.3,4.3.3.5.4,4.3.3.5.5,4.3.3.5.6,4.3.3.5.7,4.3.3.5.8,4.3.3.6.1,4.3.3.6.2,4.3.3.6.3,4.3.3.6.4,4.3.3.6.5,4.3.3.6.6,4.3.3.6.7,4.3.3.6.8,4.3.3.6.9,4.3.3.7.1,4.3.3.7.2,4.3.3.7.3,4.3.3.7.4,4.3.4.3.2,4.3.4.3.3,4.4.3.3
    isa-62443-2013: 'SR 1.1,SR 1.10,SR 1.11,SR 1.12,SR 1.13,SR 1.2,SR 1.3,SR 1.4,SR 1.5,SR 1.6,SR 1.7,SR 1.8,SR 1.9,SR 2.1,SR 2.2,SR 2.3,SR 2.4,SR 2.5,SR 2.6,SR 2.7,SR 3.1,SR 3.5,SR 3.8,SR 4.1,SR 4.3,SR 5.1,SR 5.2,SR 5.3,SR 6.2,SR 7.1,SR 7.2,SR 7.6'
    iso27001-2013: A.10.1.1,A.11.1.4,A.11.1.5,A.11.2.1,A.12.1.1,A.12.1.2,A.12.1.3,A.12.5.1,A.12.6.2,A.13.1.1,A.13.1.2,A.13.1.3,A.13.2.1,A.13.2.2,A.13.2.3,A.13.2.4,A.14.1.2,A.14.1.3,A.14.2.2,A.14.2.3,A.14.2.4,A.17.2.1,A.6.1.2,A.7.1.1,A.7.1.2,A.7.3.1,A.8.2.2,A.8.2.3,A.9.1.1,A.9.1.2,A.9.2.3,A.9.4.1,A.9.4.4,A.9.4.5
    nerc-cip: CIP-007-3 R4,CIP-007-3 R4.1,CIP-007-3 R4.2,CIP-007-3 R5.1
    nist: CM-7(a),CM-7(b),SC-5,CM-6(a),SC-7(a)
    nist-csf: DE.AE-1,DE.CM-1,ID.AM-3,PR.AC-5,PR.DS-4,PR.DS-5,PR.IP-1,PR.PT-3,PR.PT-4
    srg: SRG-OS-000480-GPOS-00227
    stigid@ol7: OL07-00-040660
    stigid@rhel7: RHEL-07-040660
    stigid@rhel8: RHEL-08-040220
<<<<<<< HEAD
    stigid@sle12: SLES-12-030420 
=======
    stigid@sle12: SLES-12-030420
>>>>>>> fb2bd4eb
    stigid@sle15: SLES-15-040370

{{{ complete_ocil_entry_sysctl_option_value(sysctl="net.ipv4.conf.all.send_redirects", value="0") }}}

platform: machine

template:
    name: sysctl
    vars:
        sysctlvar: net.ipv4.conf.all.send_redirects
        sysctlval: '0'
        datatype: int<|MERGE_RESOLUTION|>--- conflicted
+++ resolved
@@ -20,11 +20,7 @@
     cce@rhel7: CCE-80156-3
     cce@rhel8: CCE-80918-6
     cce@rhel9: CCE-83997-7
-<<<<<<< HEAD
-    cce@sle12: CCE-83089-3 
-=======
     cce@sle12: CCE-83089-3
->>>>>>> fb2bd4eb
     cce@sle15: CCE-85655-9
 
 references:
@@ -32,10 +28,7 @@
     cis-csc: 1,11,12,13,14,15,16,18,2,3,4,6,7,8,9
     cis@rhel7: 3.2.2
     cis@rhel8: 3.1.2
-<<<<<<< HEAD
-=======
     cis@sle12: 3.2.2
->>>>>>> fb2bd4eb
     cis@sle15: 3.2.2
     cis@ubuntu2004: 3.2.1
     cjis: 5.10.1.1
@@ -52,11 +45,7 @@
     stigid@ol7: OL07-00-040660
     stigid@rhel7: RHEL-07-040660
     stigid@rhel8: RHEL-08-040220
-<<<<<<< HEAD
-    stigid@sle12: SLES-12-030420 
-=======
     stigid@sle12: SLES-12-030420
->>>>>>> fb2bd4eb
     stigid@sle15: SLES-15-040370
 
 {{{ complete_ocil_entry_sysctl_option_value(sysctl="net.ipv4.conf.all.send_redirects", value="0") }}}
