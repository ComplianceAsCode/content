documentation_complete: true

prodtype: fedora,ol7,ol8,rhcos4,rhel7,rhel8,rhel9,rhv4,sle12,sle15,ubuntu2004,wrlinux1019

title: 'Disable Kernel Parameter for Accepting Source-Routed Packets on all IPv4 Interfaces'

description: '{{{ describe_sysctl_option_value(sysctl="net.ipv4.conf.all.accept_source_route", value="0") }}}'

rationale: |-
    Source-routed packets allow the source of the packet to suggest routers
    forward the packet along a different path than configured on the router,
    which can be used to bypass network security measures. This requirement
    applies only to the forwarding of source-routerd traffic, such as when IPv4
    forwarding is enabled and the system is functioning as a router.
    <br /><br />
    Accepting source-routed packets in the IPv4 protocol has few legitimate
    uses. It should be disabled unless it is absolutely required.

severity: medium

identifiers:
    cce@rhcos4: CCE-82478-9
    cce@rhel7: CCE-27434-0
    cce@rhel8: CCE-81011-9
    cce@rhel9: CCE-84001-7
<<<<<<< HEAD
    cce@sle12: CCE-83064-6 
=======
    cce@sle12: CCE-83064-6
>>>>>>> fb2bd4eb
    cce@sle15: CCE-85648-4

references:
    anssi: BP28(R22)
    cis-csc: 1,11,12,13,14,15,16,18,2,3,4,6,7,8,9
    cis@rhel7: 3.3.1
    cis@rhel8: 3.2.1
<<<<<<< HEAD
=======
    cis@sle12: 3.3.1
>>>>>>> fb2bd4eb
    cis@sle15: 3.3.1
    cis@ubuntu2004: 3.3.1
    cobit5: APO01.06,APO13.01,BAI04.04,BAI10.01,BAI10.02,BAI10.03,BAI10.05,DSS01.03,DSS01.05,DSS03.01,DSS03.05,DSS05.02,DSS05.04,DSS05.05,DSS05.07,DSS06.02,DSS06.06
    cui: 3.1.20
    disa: CCI-000366
    isa-62443-2009: 4.2.3.4,4.3.3.4,4.3.3.5.1,4.3.3.5.2,4.3.3.5.3,4.3.3.5.4,4.3.3.5.5,4.3.3.5.6,4.3.3.5.7,4.3.3.5.8,4.3.3.6.1,4.3.3.6.2,4.3.3.6.3,4.3.3.6.4,4.3.3.6.5,4.3.3.6.6,4.3.3.6.7,4.3.3.6.8,4.3.3.6.9,4.3.3.7.1,4.3.3.7.2,4.3.3.7.3,4.3.3.7.4,4.3.4.3.2,4.3.4.3.3,4.4.3.3
    isa-62443-2013: 'SR 1.1,SR 1.10,SR 1.11,SR 1.12,SR 1.13,SR 1.2,SR 1.3,SR 1.4,SR 1.5,SR 1.6,SR 1.7,SR 1.8,SR 1.9,SR 2.1,SR 2.2,SR 2.3,SR 2.4,SR 2.5,SR 2.6,SR 2.7,SR 3.1,SR 3.5,SR 3.8,SR 4.1,SR 4.3,SR 5.1,SR 5.2,SR 5.3,SR 6.2,SR 7.1,SR 7.2,SR 7.6'
    iso27001-2013: A.10.1.1,A.11.1.4,A.11.1.5,A.11.2.1,A.12.1.1,A.12.1.2,A.12.1.3,A.12.5.1,A.12.6.2,A.13.1.1,A.13.1.2,A.13.1.3,A.13.2.1,A.13.2.2,A.13.2.3,A.13.2.4,A.14.1.2,A.14.1.3,A.14.2.2,A.14.2.3,A.14.2.4,A.17.2.1,A.6.1.2,A.7.1.1,A.7.1.2,A.7.3.1,A.8.2.2,A.8.2.3,A.9.1.1,A.9.1.2,A.9.2.3,A.9.4.1,A.9.4.4,A.9.4.5
    nerc-cip: CIP-007-3 R4,CIP-007-3 R4.1,CIP-007-3 R4.2,CIP-007-3 R5.1
    nist: CM-7(a),CM-7(b),SC-5,CM-6(a),SC-7(a)
    nist-csf: DE.AE-1,DE.CM-1,ID.AM-3,PR.AC-5,PR.DS-4,PR.DS-5,PR.IP-1,PR.PT-3,PR.PT-4
    srg: SRG-OS-000480-GPOS-00227
    stigid@ol7: OL07-00-040610
    stigid@rhel7: RHEL-07-040610
<<<<<<< HEAD
    stigid@rhel8: RHEL-08-040240
=======
    stigid@rhel8: RHEL-08-040239
>>>>>>> fb2bd4eb
    stigid@sle12: SLES-12-030360
    stigid@sle15: SLES-15-040300

{{{ complete_ocil_entry_sysctl_option_value(sysctl="net.ipv4.conf.all.accept_source_route", value="0") }}}

template:
    name: sysctl
    vars:
        sysctlvar: net.ipv4.conf.all.accept_source_route
        datatype: int<|MERGE_RESOLUTION|>--- conflicted
+++ resolved
@@ -23,11 +23,7 @@
     cce@rhel7: CCE-27434-0
     cce@rhel8: CCE-81011-9
     cce@rhel9: CCE-84001-7
-<<<<<<< HEAD
-    cce@sle12: CCE-83064-6 
-=======
     cce@sle12: CCE-83064-6
->>>>>>> fb2bd4eb
     cce@sle15: CCE-85648-4
 
 references:
@@ -35,10 +31,7 @@
     cis-csc: 1,11,12,13,14,15,16,18,2,3,4,6,7,8,9
     cis@rhel7: 3.3.1
     cis@rhel8: 3.2.1
-<<<<<<< HEAD
-=======
     cis@sle12: 3.3.1
->>>>>>> fb2bd4eb
     cis@sle15: 3.3.1
     cis@ubuntu2004: 3.3.1
     cobit5: APO01.06,APO13.01,BAI04.04,BAI10.01,BAI10.02,BAI10.03,BAI10.05,DSS01.03,DSS01.05,DSS03.01,DSS03.05,DSS05.02,DSS05.04,DSS05.05,DSS05.07,DSS06.02,DSS06.06
@@ -53,11 +46,7 @@
     srg: SRG-OS-000480-GPOS-00227
     stigid@ol7: OL07-00-040610
     stigid@rhel7: RHEL-07-040610
-<<<<<<< HEAD
-    stigid@rhel8: RHEL-08-040240
-=======
     stigid@rhel8: RHEL-08-040239
->>>>>>> fb2bd4eb
     stigid@sle12: SLES-12-030360
     stigid@sle15: SLES-15-040300
 
