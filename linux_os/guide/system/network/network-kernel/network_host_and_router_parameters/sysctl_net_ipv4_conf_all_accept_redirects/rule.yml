--- conflicted
+++ resolved
@@ -22,11 +22,7 @@
     cce@rhel7: CCE-80158-9
     cce@rhel8: CCE-80917-8
     cce@rhel9: CCE-84011-6
-<<<<<<< HEAD
-    cce@sle12: CCE-83090-1 
-=======
     cce@sle12: CCE-83090-1
->>>>>>> fb2bd4eb
     cce@sle15: CCE-85651-8
 
 references:
@@ -34,10 +30,7 @@
     cis-csc: 1,11,12,13,14,15,16,2,3,7,8,9
     cis@rhel7: 3.3.2
     cis@rhel8: 3.2.2
-<<<<<<< HEAD
-=======
     cis@sle12: 3.3.2
->>>>>>> fb2bd4eb
     cis@sle15: 3.3.2
     cis@ubuntu2004: 3.3.2
     cjis: 5.10.1.1
@@ -52,13 +45,8 @@
     srg: SRG-OS-000480-GPOS-00227
     stigid@ol7: OL07-00-040641
     stigid@rhel7: RHEL-07-040641
-<<<<<<< HEAD
-    stigid@rhel8: RHEL-08-040280
-    stigid@sle12: SLES-12-030390 
-=======
     stigid@rhel8: RHEL-08-040279
     stigid@sle12: SLES-12-030390
->>>>>>> fb2bd4eb
     stigid@sle15: SLES-15-040330
 
 {{{ complete_ocil_entry_sysctl_option_value(sysctl="net.ipv4.conf.all.accept_redirects", value="0") }}}
