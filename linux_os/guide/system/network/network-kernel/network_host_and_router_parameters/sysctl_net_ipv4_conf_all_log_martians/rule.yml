documentation_complete: true

prodtype: fedora,ol7,ol8,rhcos4,rhel7,rhel8,rhel9,rhv4,sle12,sle15,ubuntu2004

title: 'Enable Kernel Parameter to Log Martian Packets on all IPv4 Interfaces'

description: '{{{ describe_sysctl_option_value(sysctl="net.ipv4.conf.all.log_martians", value="1") }}}'

rationale: |-
    The presence of "martian" packets (which have impossible addresses)
    as well as spoofed packets, source-routed packets, and redirects could be a
    sign of nefarious network activity. Logging these packets enables this activity
    to be detected.

severity: unknown

identifiers:
    cce@rhcos4: CCE-82486-2
    cce@rhel7: CCE-80160-5
    cce@rhel8: CCE-81018-4
    cce@rhel9: CCE-84000-9

references:
    anssi: BP28(R22)
    cis-csc: 1,11,12,13,14,15,16,2,3,7,8,9
    cis@rhel7: 3.3.4
    cis@rhel8: 3.2.4
<<<<<<< HEAD
=======
    cis@sle12: 3.3.4
>>>>>>> fb2bd4eb
    cis@sle15: 3.3.4
    cis@ubuntu2004: 3.3.4
    cobit5: APO13.01,BAI04.04,BAI10.01,BAI10.02,BAI10.03,BAI10.05,DSS01.03,DSS01.04,DSS03.05,DSS05.02,DSS05.03,DSS05.05,DSS05.07,DSS06.06
    cui: 3.1.20
    disa: CCI-000126
    isa-62443-2009: 4.3.3.5.1,4.3.3.5.2,4.3.3.5.3,4.3.3.5.4,4.3.3.5.5,4.3.3.5.6,4.3.3.5.7,4.3.3.5.8,4.3.3.6.1,4.3.3.6.2,4.3.3.6.3,4.3.3.6.4,4.3.3.6.5,4.3.3.6.6,4.3.3.6.7,4.3.3.6.8,4.3.3.6.9,4.3.3.7.1,4.3.3.7.2,4.3.3.7.3,4.3.3.7.4,4.3.4.3.2,4.3.4.3.3
    isa-62443-2013: 'SR 1.1,SR 1.10,SR 1.11,SR 1.12,SR 1.13,SR 1.2,SR 1.3,SR 1.4,SR 1.5,SR 1.6,SR 1.7,SR 1.8,SR 1.9,SR 2.1,SR 2.2,SR 2.3,SR 2.4,SR 2.5,SR 2.6,SR 2.7,SR 3.1,SR 3.5,SR 3.8,SR 4.1,SR 4.3,SR 5.1,SR 5.2,SR 5.3,SR 6.2,SR 7.1,SR 7.2,SR 7.6'
    iso27001-2013: A.11.2.6,A.12.1.2,A.12.1.3,A.12.5.1,A.12.6.2,A.13.1.1,A.13.2.1,A.14.1.3,A.14.2.2,A.14.2.3,A.14.2.4,A.17.2.1,A.6.2.1,A.6.2.2,A.9.1.2
    nist: CM-7(a),CM-7(b),SC-5(3)(a)
    nist-csf: DE.CM-1,PR.AC-3,PR.DS-4,PR.IP-1,PR.PT-3,PR.PT-4
    srg: SRG-OS-000480-GPOS-00227

{{{ complete_ocil_entry_sysctl_option_value(sysctl="net.ipv4.conf.all.log_martians", value="1") }}}

template:
    name: sysctl
    vars:
        sysctlvar: net.ipv4.conf.all.log_martians
        datatype: int<|MERGE_RESOLUTION|>--- conflicted
+++ resolved
@@ -25,10 +25,7 @@
     cis-csc: 1,11,12,13,14,15,16,2,3,7,8,9
     cis@rhel7: 3.3.4
     cis@rhel8: 3.2.4
-<<<<<<< HEAD
-=======
     cis@sle12: 3.3.4
->>>>>>> fb2bd4eb
     cis@sle15: 3.3.4
     cis@ubuntu2004: 3.3.4
     cobit5: APO13.01,BAI04.04,BAI10.01,BAI10.02,BAI10.03,BAI10.05,DSS01.03,DSS01.04,DSS03.05,DSS05.02,DSS05.03,DSS05.05,DSS05.07,DSS06.06
