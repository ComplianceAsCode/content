documentation_complete: true

prodtype: fedora,ol7,ol8,rhcos4,rhel7,rhel8,rhel9,rhv4,sle12,sle15,ubuntu2004,wrlinux1019

title: 'Disable Kernel Parameter for Accepting Source-Routed Packets on IPv4 Interfaces by Default'

description: '{{{ describe_sysctl_option_value(sysctl="net.ipv4.conf.default.accept_source_route", value="0") }}}'

rationale: |-
    Source-routed packets allow the source of the packet to suggest routers
    forward the packet along a different path than configured on the router,
    which can be used to bypass network security measures.
    <br />
    Accepting source-routed packets in the IPv4 protocol has few legitimate
    uses. It should be disabled unless it is absolutely required, such as when
    IPv4 forwarding is enabled and the system is legitimately functioning as a
    router.

severity: medium

identifiers:
    cce@rhcos4: CCE-82479-7
    cce@rhel7: CCE-80162-1
    cce@rhel8: CCE-80920-2
    cce@rhel9: CCE-84007-4
    cce@sle12: CCE-83079-4
    cce@sle15: CCE-85650-0

references:
    anssi: BP28(R22)
    cis-csc: 1,11,12,13,14,15,16,18,2,3,4,6,7,8,9
    cis@rhel7: 3.3.1
    cis@rhel8: 3.2.1
<<<<<<< HEAD
=======
    cis@sle12: 3.3.1
>>>>>>> fb2bd4eb
    cis@sle15: 3.3.1
    cis@ubuntu2004: 3.3.1
    cjis: 5.10.1.1
    cobit5: APO01.06,APO13.01,BAI04.04,BAI10.01,BAI10.02,BAI10.03,BAI10.05,DSS01.03,DSS01.05,DSS03.01,DSS03.05,DSS05.02,DSS05.04,DSS05.05,DSS05.07,DSS06.02,DSS06.06
    cui: 3.1.20
    disa: CCI-000366,CCI-001551
    isa-62443-2009: 4.2.3.4,4.3.3.4,4.3.3.5.1,4.3.3.5.2,4.3.3.5.3,4.3.3.5.4,4.3.3.5.5,4.3.3.5.6,4.3.3.5.7,4.3.3.5.8,4.3.3.6.1,4.3.3.6.2,4.3.3.6.3,4.3.3.6.4,4.3.3.6.5,4.3.3.6.6,4.3.3.6.7,4.3.3.6.8,4.3.3.6.9,4.3.3.7.1,4.3.3.7.2,4.3.3.7.3,4.3.3.7.4,4.3.4.3.2,4.3.4.3.3,4.4.3.3
    isa-62443-2013: 'SR 1.1,SR 1.10,SR 1.11,SR 1.12,SR 1.13,SR 1.2,SR 1.3,SR 1.4,SR 1.5,SR 1.6,SR 1.7,SR 1.8,SR 1.9,SR 2.1,SR 2.2,SR 2.3,SR 2.4,SR 2.5,SR 2.6,SR 2.7,SR 3.1,SR 3.5,SR 3.8,SR 4.1,SR 4.3,SR 5.1,SR 5.2,SR 5.3,SR 6.2,SR 7.1,SR 7.2,SR 7.6'
    iso27001-2013: A.10.1.1,A.11.1.4,A.11.1.5,A.11.2.1,A.12.1.1,A.12.1.2,A.12.1.3,A.12.5.1,A.12.6.2,A.13.1.1,A.13.1.2,A.13.1.3,A.13.2.1,A.13.2.2,A.13.2.3,A.13.2.4,A.14.1.2,A.14.1.3,A.14.2.2,A.14.2.3,A.14.2.4,A.17.2.1,A.6.1.2,A.7.1.1,A.7.1.2,A.7.3.1,A.8.2.2,A.8.2.3,A.9.1.1,A.9.1.2,A.9.2.3,A.9.4.1,A.9.4.4,A.9.4.5
    nerc-cip: CIP-007-3 R4,CIP-007-3 R4.1,CIP-007-3 R4.2,CIP-007-3 R5.1
    nist: CM-7(a),CM-7(b),SC-5,SC-7(a)
    nist-csf: DE.AE-1,DE.CM-1,ID.AM-3,PR.AC-5,PR.DS-4,PR.DS-5,PR.IP-1,PR.PT-3,PR.PT-4
    srg: SRG-OS-000480-GPOS-00227
    stigid@ol7: OL07-00-040620
    stigid@rhel7: RHEL-07-040620
<<<<<<< HEAD
    stigid@rhel8: RHEL-08-040250
=======
    stigid@rhel8: RHEL-08-040249
>>>>>>> fb2bd4eb
    stigid@sle12: SLES-12-030370
    stigid@sle15: SLES-15-040320

{{{ complete_ocil_entry_sysctl_option_value(sysctl="net.ipv4.conf.default.accept_source_route", value="0") }}}

template:
    name: sysctl
    vars:
        sysctlvar: net.ipv4.conf.default.accept_source_route
        datatype: int<|MERGE_RESOLUTION|>--- conflicted
+++ resolved
@@ -31,10 +31,7 @@
     cis-csc: 1,11,12,13,14,15,16,18,2,3,4,6,7,8,9
     cis@rhel7: 3.3.1
     cis@rhel8: 3.2.1
-<<<<<<< HEAD
-=======
     cis@sle12: 3.3.1
->>>>>>> fb2bd4eb
     cis@sle15: 3.3.1
     cis@ubuntu2004: 3.3.1
     cjis: 5.10.1.1
@@ -50,11 +47,7 @@
     srg: SRG-OS-000480-GPOS-00227
     stigid@ol7: OL07-00-040620
     stigid@rhel7: RHEL-07-040620
-<<<<<<< HEAD
-    stigid@rhel8: RHEL-08-040250
-=======
     stigid@rhel8: RHEL-08-040249
->>>>>>> fb2bd4eb
     stigid@sle12: SLES-12-030370
     stigid@sle15: SLES-15-040320
 
