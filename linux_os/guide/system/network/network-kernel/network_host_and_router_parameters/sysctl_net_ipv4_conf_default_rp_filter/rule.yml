documentation_complete: true

prodtype: fedora,ol7,ol8,rhcos4,rhel7,rhel8,rhel9,rhv4,sle12,sle15,ubuntu2004

title: 'Enable Kernel Parameter to Use Reverse Path Filtering on all IPv4 Interfaces by Default'

description: '{{{ describe_sysctl_option_value(sysctl="net.ipv4.conf.default.rp_filter", value="1") }}}'

rationale: |-
    Enabling reverse path filtering drops packets with source addresses
    that should not have been able to be received on the interface they were
    received on. It should not be used on systems which are routers for
    complicated networks, but is helpful for end hosts and routers serving small
    networks.

severity: medium

identifiers:
    cce@rhcos4: CCE-82489-6
    cce@rhel7: CCE-80168-8
    cce@rhel8: CCE-81022-6
    cce@rhel9: CCE-84009-0

references:
    anssi: BP28(R22)
    cis-csc: 1,12,13,14,15,16,18,2,4,6,7,8,9
    cis@rhel7: 3.3.7
    cis@rhel8: 3.2.7
<<<<<<< HEAD
=======
    cis@sle12: 3.3.7
>>>>>>> fb2bd4eb
    cis@sle15: 3.3.7
    cis@ubuntu2004: 3.3.7
    cobit5: APO01.06,APO13.01,BAI04.04,DSS01.03,DSS01.05,DSS03.01,DSS03.05,DSS05.02,DSS05.04,DSS05.07,DSS06.02
    cui: 3.1.20
    disa: CCI-000366
    isa-62443-2009: 4.2.3.4,4.3.3.4,4.4.3.3
    isa-62443-2013: 'SR 3.1,SR 3.5,SR 3.8,SR 4.1,SR 4.3,SR 5.1,SR 5.2,SR 5.3,SR 6.2,SR 7.1,SR 7.2,SR 7.6'
    iso27001-2013: A.10.1.1,A.11.1.4,A.11.1.5,A.11.2.1,A.12.1.1,A.12.1.2,A.12.1.3,A.13.1.1,A.13.1.2,A.13.1.3,A.13.2.1,A.13.2.2,A.13.2.3,A.13.2.4,A.14.1.2,A.14.1.3,A.17.2.1,A.6.1.2,A.7.1.1,A.7.1.2,A.7.3.1,A.8.2.2,A.8.2.3,A.9.1.1,A.9.1.2,A.9.2.3,A.9.4.1,A.9.4.4,A.9.4.5
    nist: CM-7(a),CM-7(b),CM-6(a),SC-7(a)
    nist-csf: DE.AE-1,DE.CM-1,ID.AM-3,PR.AC-5,PR.DS-4,PR.DS-5,PR.PT-4
    srg: SRG-OS-000480-GPOS-00227
    stigid@ol7: OL07-00-040612
    stigid@rhel7: RHEL-07-040612

{{{ complete_ocil_entry_sysctl_option_value(sysctl="net.ipv4.conf.default.rp_filter", value="1") }}}

template:
    name: sysctl
    vars:
        sysctlvar: net.ipv4.conf.default.rp_filter
        datatype: int<|MERGE_RESOLUTION|>--- conflicted
+++ resolved
@@ -26,10 +26,7 @@
     cis-csc: 1,12,13,14,15,16,18,2,4,6,7,8,9
     cis@rhel7: 3.3.7
     cis@rhel8: 3.2.7
-<<<<<<< HEAD
-=======
     cis@sle12: 3.3.7
->>>>>>> fb2bd4eb
     cis@sle15: 3.3.7
     cis@ubuntu2004: 3.3.7
     cobit5: APO01.06,APO13.01,BAI04.04,DSS01.03,DSS01.05,DSS03.01,DSS03.05,DSS05.02,DSS05.04,DSS05.07,DSS06.02
