documentation_complete: true

prodtype: fedora,ol7,ol8,rhcos4,rhel7,rhel8,rhel9,rhv4,sle12,sle15,ubuntu2004

title: 'Disable Kernel Parameter for Accepting Secure ICMP Redirects on all IPv4 Interfaces'

description: '{{{ describe_sysctl_option_value(sysctl="net.ipv4.conf.all.secure_redirects", value="0") }}}'

rationale: |-
    Accepting "secure" ICMP redirects (from those gateways listed as
    default gateways) has few legitimate uses. It should be disabled unless it is
    absolutely required.

severity: medium

identifiers:
    cce@rhcos4: CCE-82482-1
    cce@rhel7: CCE-80159-7
    cce@rhel8: CCE-81016-8
    cce@rhel9: CCE-84016-5

references:
    anssi: BP28(R22)
    cis-csc: 1,11,12,13,14,15,16,18,2,3,4,6,7,8,9
    cis@rhel7: 3.3.3
    cis@rhel8: 3.2.3
<<<<<<< HEAD
=======
    cis@sle12: 3.3.3
>>>>>>> fb2bd4eb
    cis@sle15: 3.3.3
    cis@ubuntu2004: 3.3.3
    cobit5: APO01.06,APO13.01,BAI04.04,BAI10.01,BAI10.02,BAI10.03,BAI10.05,DSS01.03,DSS01.05,DSS03.01,DSS03.05,DSS05.02,DSS05.04,DSS05.05,DSS05.07,DSS06.02,DSS06.06
    cui: 3.1.20
    disa: CCI-001503,CCI-001551
    isa-62443-2009: 4.2.3.4,4.3.3.4,4.3.3.5.1,4.3.3.5.2,4.3.3.5.3,4.3.3.5.4,4.3.3.5.5,4.3.3.5.6,4.3.3.5.7,4.3.3.5.8,4.3.3.6.1,4.3.3.6.2,4.3.3.6.3,4.3.3.6.4,4.3.3.6.5,4.3.3.6.6,4.3.3.6.7,4.3.3.6.8,4.3.3.6.9,4.3.3.7.1,4.3.3.7.2,4.3.3.7.3,4.3.3.7.4,4.3.4.3.2,4.3.4.3.3,4.4.3.3
    isa-62443-2013: 'SR 1.1,SR 1.10,SR 1.11,SR 1.12,SR 1.13,SR 1.2,SR 1.3,SR 1.4,SR 1.5,SR 1.6,SR 1.7,SR 1.8,SR 1.9,SR 2.1,SR 2.2,SR 2.3,SR 2.4,SR 2.5,SR 2.6,SR 2.7,SR 3.1,SR 3.5,SR 3.8,SR 4.1,SR 4.3,SR 5.1,SR 5.2,SR 5.3,SR 6.2,SR 7.1,SR 7.2,SR 7.6'
    iso27001-2013: A.10.1.1,A.11.1.4,A.11.1.5,A.11.2.1,A.12.1.1,A.12.1.2,A.12.1.3,A.12.5.1,A.12.6.2,A.13.1.1,A.13.1.2,A.13.1.3,A.13.2.1,A.13.2.2,A.13.2.3,A.13.2.4,A.14.1.2,A.14.1.3,A.14.2.2,A.14.2.3,A.14.2.4,A.17.2.1,A.6.1.2,A.7.1.1,A.7.1.2,A.7.3.1,A.8.2.2,A.8.2.3,A.9.1.1,A.9.1.2,A.9.2.3,A.9.4.1,A.9.4.4,A.9.4.5
    nist: CM-7(a),CM-7(b),CM-6(a),SC-7(a)
    nist-csf: DE.AE-1,DE.CM-1,ID.AM-3,PR.AC-5,PR.DS-4,PR.DS-5,PR.IP-1,PR.PT-3,PR.PT-4
    srg: SRG-OS-000480-GPOS-00227

{{{ complete_ocil_entry_sysctl_option_value(sysctl="net.ipv4.conf.all.secure_redirects", value="0") }}}

template:
    name: sysctl
    vars:
        sysctlvar: net.ipv4.conf.all.secure_redirects
        datatype: int<|MERGE_RESOLUTION|>--- conflicted
+++ resolved
@@ -24,10 +24,7 @@
     cis-csc: 1,11,12,13,14,15,16,18,2,3,4,6,7,8,9
     cis@rhel7: 3.3.3
     cis@rhel8: 3.2.3
-<<<<<<< HEAD
-=======
     cis@sle12: 3.3.3
->>>>>>> fb2bd4eb
     cis@sle15: 3.3.3
     cis@ubuntu2004: 3.3.3
     cobit5: APO01.06,APO13.01,BAI04.04,BAI10.01,BAI10.02,BAI10.03,BAI10.05,DSS01.03,DSS01.05,DSS03.01,DSS03.05,DSS05.02,DSS05.04,DSS05.05,DSS05.07,DSS06.02,DSS06.06
