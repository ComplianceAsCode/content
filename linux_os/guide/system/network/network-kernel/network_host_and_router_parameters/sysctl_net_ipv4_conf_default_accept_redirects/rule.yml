--- conflicted
+++ resolved
@@ -29,10 +29,7 @@
     cis-csc: 1,11,12,13,14,15,16,18,2,3,4,6,7,8,9
     cis@rhel7: 3.3.2
     cis@rhel8: 3.2.2
-<<<<<<< HEAD
-=======
     cis@sle12: 3.3.3
->>>>>>> fb2bd4eb
     cis@sle15: 3.3.3
     cis@ubuntu2004: 3.3.2
     cjis: 5.10.1.1
@@ -47,11 +44,7 @@
     srg: SRG-OS-000480-GPOS-00227
     stigid@ol7: OL07-00-040640
     stigid@rhel7: RHEL-07-040640
-<<<<<<< HEAD
-    stigid@rhel8: RHEL-08-040210
-=======
     stigid@rhel8: RHEL-08-040209
->>>>>>> fb2bd4eb
     stigid@sle12: SLES-12-030400
     stigid@sle15: SLES-15-040340
 
