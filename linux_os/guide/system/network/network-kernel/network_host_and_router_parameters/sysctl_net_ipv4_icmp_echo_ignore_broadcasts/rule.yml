documentation_complete: true

prodtype: fedora,ol7,ol8,rhcos4,rhel7,rhel8,rhel9,rhv4,sle12,sle15,ubuntu2004,wrlinux1019

title: 'Enable Kernel Parameter to Ignore ICMP Broadcast Echo Requests on IPv4 Interfaces'

description: '{{{ describe_sysctl_option_value(sysctl="net.ipv4.icmp_echo_ignore_broadcasts", value="1") }}}'

rationale: |-
    Responding to broadcast (ICMP) echoes facilitates network mapping
    and provides a vector for amplification attacks.
    <br />
    Ignoring ICMP echo requests (pings) sent to broadcast or multicast
    addresses makes the system slightly more difficult to enumerate on the network.

severity: medium

identifiers:
    cce@rhcos4: CCE-82491-2
    cce@rhel7: CCE-80165-4
    cce@rhel8: CCE-80922-8
    cce@rhel9: CCE-84004-1
<<<<<<< HEAD
    cce@sle12: CCE-83080-2 
=======
    cce@sle12: CCE-83080-2
>>>>>>> fb2bd4eb

references:
    cis-csc: 1,11,12,13,14,15,16,18,2,3,4,6,7,8,9
    cis@rhel7: 3.3.5
    cis@rhel8: 3.2.5
<<<<<<< HEAD
=======
    cis@sle12: 3.3.5
>>>>>>> fb2bd4eb
    cis@sle15: 3.3.5
    cis@ubuntu2004: 3.3.5
    cjis: 5.10.1.1
    cobit5: APO01.06,APO13.01,BAI04.04,BAI10.01,BAI10.02,BAI10.03,BAI10.05,DSS01.03,DSS01.05,DSS03.01,DSS03.05,DSS05.02,DSS05.04,DSS05.05,DSS05.07,DSS06.02,DSS06.06
    cui: 3.1.20
    disa: CCI-000366
    isa-62443-2009: 4.2.3.4,4.3.3.4,4.3.3.5.1,4.3.3.5.2,4.3.3.5.3,4.3.3.5.4,4.3.3.5.5,4.3.3.5.6,4.3.3.5.7,4.3.3.5.8,4.3.3.6.1,4.3.3.6.2,4.3.3.6.3,4.3.3.6.4,4.3.3.6.5,4.3.3.6.6,4.3.3.6.7,4.3.3.6.8,4.3.3.6.9,4.3.3.7.1,4.3.3.7.2,4.3.3.7.3,4.3.3.7.4,4.3.4.3.2,4.3.4.3.3,4.4.3.3
    isa-62443-2013: 'SR 1.1,SR 1.10,SR 1.11,SR 1.12,SR 1.13,SR 1.2,SR 1.3,SR 1.4,SR 1.5,SR 1.6,SR 1.7,SR 1.8,SR 1.9,SR 2.1,SR 2.2,SR 2.3,SR 2.4,SR 2.5,SR 2.6,SR 2.7,SR 3.1,SR 3.5,SR 3.8,SR 4.1,SR 4.3,SR 5.1,SR 5.2,SR 5.3,SR 6.2,SR 7.1,SR 7.2,SR 7.6'
    iso27001-2013: A.10.1.1,A.11.1.4,A.11.1.5,A.11.2.1,A.12.1.1,A.12.1.2,A.12.1.3,A.12.5.1,A.12.6.2,A.13.1.1,A.13.1.2,A.13.1.3,A.13.2.1,A.13.2.2,A.13.2.3,A.13.2.4,A.14.1.2,A.14.1.3,A.14.2.2,A.14.2.3,A.14.2.4,A.17.2.1,A.6.1.2,A.7.1.1,A.7.1.2,A.7.3.1,A.8.2.2,A.8.2.3,A.9.1.1,A.9.1.2,A.9.2.3,A.9.4.1,A.9.4.4,A.9.4.5
    nerc-cip: CIP-007-3 R4,CIP-007-3 R4.1,CIP-007-3 R4.2,CIP-007-3 R5.1
    nist: CM-7(a),CM-7(b),SC-5
    nist-csf: DE.AE-1,DE.CM-1,ID.AM-3,PR.AC-5,PR.DS-4,PR.DS-5,PR.IP-1,PR.PT-3,PR.PT-4
    srg: SRG-OS-000480-GPOS-00227
    stigid@ol7: OL07-00-040630
    stigid@rhel7: RHEL-07-040630
    stigid@rhel8: RHEL-08-040230
<<<<<<< HEAD
    stigid@sle12: SLES-12-030380  
=======
    stigid@sle12: SLES-12-030380
>>>>>>> fb2bd4eb

{{{ complete_ocil_entry_sysctl_option_value(sysctl="net.ipv4.icmp_echo_ignore_broadcasts", value="1") }}}

template:
    name: sysctl
    vars:
        sysctlvar: net.ipv4.icmp_echo_ignore_broadcasts
        datatype: int<|MERGE_RESOLUTION|>--- conflicted
+++ resolved
@@ -20,20 +20,13 @@
     cce@rhel7: CCE-80165-4
     cce@rhel8: CCE-80922-8
     cce@rhel9: CCE-84004-1
-<<<<<<< HEAD
-    cce@sle12: CCE-83080-2 
-=======
     cce@sle12: CCE-83080-2
->>>>>>> fb2bd4eb
 
 references:
     cis-csc: 1,11,12,13,14,15,16,18,2,3,4,6,7,8,9
     cis@rhel7: 3.3.5
     cis@rhel8: 3.2.5
-<<<<<<< HEAD
-=======
     cis@sle12: 3.3.5
->>>>>>> fb2bd4eb
     cis@sle15: 3.3.5
     cis@ubuntu2004: 3.3.5
     cjis: 5.10.1.1
@@ -50,11 +43,7 @@
     stigid@ol7: OL07-00-040630
     stigid@rhel7: RHEL-07-040630
     stigid@rhel8: RHEL-08-040230
-<<<<<<< HEAD
-    stigid@sle12: SLES-12-030380  
-=======
     stigid@sle12: SLES-12-030380
->>>>>>> fb2bd4eb
 
 {{{ complete_ocil_entry_sysctl_option_value(sysctl="net.ipv4.icmp_echo_ignore_broadcasts", value="1") }}}
 
