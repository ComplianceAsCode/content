documentation_complete: true

prodtype: ol7,ol8,rhcos4,rhel7,rhel8,rhel9,rhv4,sle12,sle15,ubuntu2004

title: 'Configure Accepting Router Advertisements on All IPv6 Interfaces'

description: '{{{ describe_sysctl_option_value(sysctl="net.ipv6.conf.all.accept_ra", value="0") }}}'

rationale: 'An illicit router advertisement message could result in a man-in-the-middle attack.'

severity: medium

identifiers:
    cce@rhcos4: CCE-82467-2
    cce@rhel7: CCE-80180-3
    cce@rhel8: CCE-81006-9
    cce@rhel9: CCE-84120-5

references:
    cis-csc: 11,14,3,9
    cis@rhel7: 3.3.9
    cis@rhel8: 3.2.9
<<<<<<< HEAD
=======
    cis@sle12: 3.3.9
>>>>>>> fb2bd4eb
    cis@sle15: 3.3.9
    cis@ubuntu2004: 3.3.9
    cobit5: BAI10.01,BAI10.02,BAI10.03,BAI10.05,DSS05.02,DSS05.05,DSS06.06
    cui: 3.1.20
    disa: CCI-000366
    isa-62443-2009: 4.3.3.5.1,4.3.3.5.2,4.3.3.5.3,4.3.3.5.4,4.3.3.5.5,4.3.3.5.6,4.3.3.5.7,4.3.3.5.8,4.3.3.6.1,4.3.3.6.2,4.3.3.6.3,4.3.3.6.4,4.3.3.6.5,4.3.3.6.6,4.3.3.6.7,4.3.3.6.8,4.3.3.6.9,4.3.3.7.1,4.3.3.7.2,4.3.3.7.3,4.3.3.7.4,4.3.4.3.2,4.3.4.3.3
    isa-62443-2013: 'SR 1.1,SR 1.10,SR 1.11,SR 1.12,SR 1.13,SR 1.2,SR 1.3,SR 1.4,SR 1.5,SR 1.6,SR 1.7,SR 1.8,SR 1.9,SR 2.1,SR 2.2,SR 2.3,SR 2.4,SR 2.5,SR 2.6,SR 2.7,SR 7.6'
    iso27001-2013: A.12.1.2,A.12.5.1,A.12.6.2,A.14.2.2,A.14.2.3,A.14.2.4,A.9.1.2
    nist: CM-7(a),CM-7(b),CM-6(a)
    nist-csf: PR.IP-1,PR.PT-3
    srg: SRG-OS-000480-GPOS-00227
    stigid@rhel8: RHEL-08-040261

{{{ complete_ocil_entry_sysctl_option_value(sysctl="net.ipv6.conf.all.accept_ra", value="0") }}}

platform: machine

template:
    name: sysctl
    vars:
        sysctlvar: net.ipv6.conf.all.accept_ra
        datatype: int<|MERGE_RESOLUTION|>--- conflicted
+++ resolved
@@ -20,10 +20,7 @@
     cis-csc: 11,14,3,9
     cis@rhel7: 3.3.9
     cis@rhel8: 3.2.9
-<<<<<<< HEAD
-=======
     cis@sle12: 3.3.9
->>>>>>> fb2bd4eb
     cis@sle15: 3.3.9
     cis@ubuntu2004: 3.3.9
     cobit5: BAI10.01,BAI10.02,BAI10.03,BAI10.05,DSS05.02,DSS05.05,DSS06.06
