documentation_complete: true

prodtype: ol7,ol8,rhcos4,rhel7,rhel8,rhel9,rhv4,sle12,sle15,ubuntu2004,wrlinux1019

title: 'Disable Kernel Parameter for Accepting Source-Routed Packets on all IPv6 Interfaces'

description: '{{{ describe_sysctl_option_value(sysctl="net.ipv6.conf.all.accept_source_route", value="0") }}}'

rationale: |-
    Source-routed packets allow the source of the packet to suggest routers
    forward the packet along a different path than configured on the router, which can
    be used to bypass network security measures. This requirement applies only to the
    forwarding of source-routerd traffic, such as when IPv6 forwarding is enabled and
    the system is functioning as a router.
    <br /><br />
    Accepting source-routed packets in the IPv6 protocol has few legitimate
    uses. It should be disabled unless it is absolutely required.

severity: medium

identifiers:
    cce@rhcos4: CCE-82480-5
    cce@rhel7: CCE-80179-5
    cce@rhel8: CCE-81013-5
    cce@rhel9: CCE-84131-2
    cce@sle12: CCE-83078-6
    cce@sle15: CCE-85649-2

references:
    anssi: BP28(R22)
    cis-csc: 1,12,13,14,15,16,18,4,6,8,9
    cis@rhel7: 3.3.1
    cis@rhel8: 3.2.1
<<<<<<< HEAD
=======
    cis@sle12: 3.3.1
    cis@sle15: 3.3.1
>>>>>>> fb2bd4eb
    cis@ubuntu2004: 3.3.1
    cobit5: APO01.06,APO13.01,DSS01.05,DSS03.01,DSS05.02,DSS05.04,DSS05.07,DSS06.02
    cui: 3.1.20
    disa: CCI-000366
    isa-62443-2009: 4.2.3.4,4.3.3.4,4.4.3.3
    isa-62443-2013: 'SR 3.1,SR 3.5,SR 3.8,SR 4.1,SR 4.3,SR 5.1,SR 5.2,SR 5.3,SR 7.1,SR 7.6'
    iso27001-2013: A.10.1.1,A.11.1.4,A.11.1.5,A.11.2.1,A.12.1.1,A.12.1.2,A.13.1.1,A.13.1.2,A.13.1.3,A.13.2.1,A.13.2.2,A.13.2.3,A.13.2.4,A.14.1.2,A.14.1.3,A.6.1.2,A.7.1.1,A.7.1.2,A.7.3.1,A.8.2.2,A.8.2.3,A.9.1.1,A.9.1.2,A.9.2.3,A.9.4.1,A.9.4.4,A.9.4.5
    nist: CM-7(a),CM-7(b),CM-6(a)
    nist-csf: DE.AE-1,ID.AM-3,PR.AC-5,PR.DS-5,PR.PT-4
    srg: SRG-OS-000480-GPOS-00227
    stigid@ol7: OL07-00-040830
    stigid@rhel7: RHEL-07-040830
    stigid@rhel8: RHEL-08-040240
    stigid@sle12: SLES-12-030361
    stigid@sle15: SLES-15-040310

{{{ complete_ocil_entry_sysctl_option_value(sysctl="net.ipv6.conf.all.accept_source_route", value="0") }}}

platform: machine

template:
    name: sysctl
    vars:
        sysctlvar: net.ipv6.conf.all.accept_source_route
        datatype: int<|MERGE_RESOLUTION|>--- conflicted
+++ resolved
@@ -31,11 +31,8 @@
     cis-csc: 1,12,13,14,15,16,18,4,6,8,9
     cis@rhel7: 3.3.1
     cis@rhel8: 3.2.1
-<<<<<<< HEAD
-=======
     cis@sle12: 3.3.1
     cis@sle15: 3.3.1
->>>>>>> fb2bd4eb
     cis@ubuntu2004: 3.3.1
     cobit5: APO01.06,APO13.01,DSS01.05,DSS03.01,DSS05.02,DSS05.04,DSS05.07,DSS06.02
     cui: 3.1.20
