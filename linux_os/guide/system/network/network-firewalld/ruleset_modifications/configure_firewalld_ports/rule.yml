--- conflicted
+++ resolved
@@ -36,13 +36,8 @@
 severity: medium
 
 identifiers:
-<<<<<<< HEAD
-    cce@rhel7: 80447-6
-    cce@rhel8: 84300-3
-=======
     cce@rhel7: CCE-80447-6
     cce@rhel8: CCE-84300-3
->>>>>>> 76406dba
 
 references:
     stigid@ol7: OL07-00-040100
