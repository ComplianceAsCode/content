documentation_complete: true

title: 'Ensure /var Located On Separate Partition'

description: |-
    The <tt>/var</tt> directory is used by daemons and other system
    services to store frequently-changing data. Ensure that <tt>/var</tt> has its own partition
    or logical volume at installation time, or migrate it using LVM.

rationale: |-
    Ensuring that <tt>/var</tt> is mounted on its own partition enables the
    setting of more restrictive mount options. This helps protect
    system services such as daemons or other programs which use it.
    It is not uncommon for the <tt>/var</tt> directory to contain
    world-writable directories installed by other software packages.

severity: low

identifiers:
    cce@rhel7: CCE-82014-2
    cce@rhel8: CCE-80852-7
    cce@rhel9: CCE-83466-3
    cce@sle12: CCE-83153-7
    cce@sle15: CCE-85640-1

references:
    anssi: BP28(R12)
    cis-csc: 12,15,8
    cis@rhel7: 1.1.10
    cis@rhel8: 1.1.6
<<<<<<< HEAD
=======
    cis@sle12: 1.1.10
>>>>>>> fb2bd4eb
    cis@sle15: 1.1.7
    cis@ubuntu1804: 1.1.5
    cis@ubuntu2004: 1.1.10
    cobit5: APO13.01,DSS05.02
    disa: CCI-000366
    isa-62443-2013: 'SR 3.1,SR 3.5,SR 3.8,SR 4.1,SR 4.3,SR 5.1,SR 5.2,SR 5.3,SR 7.1,SR 7.6'
    iso27001-2013: A.13.1.1,A.13.2.1,A.14.1.3
    nist: CM-6(a),SC-5(2)
    nist-csf: PR.PT-4
    srg: SRG-OS-000480-GPOS-00227
    stigid@ol7: OL07-00-021320
    stigid@rhel7: RHEL-07-021320
    stigid@rhel8: RHEL-08-010540
    stigid@sle12: SLES-12-010860
    stigid@sle15: SLES-15-040210
    vmmsrg: SRG-OS-000341-VMM-001220

{{{ complete_ocil_entry_separate_partition(part="/var") }}}

platform: machine

template:
    name: mount
    vars:
        mountpoint: /var<|MERGE_RESOLUTION|>--- conflicted
+++ resolved
@@ -28,10 +28,7 @@
     cis-csc: 12,15,8
     cis@rhel7: 1.1.10
     cis@rhel8: 1.1.6
-<<<<<<< HEAD
-=======
     cis@sle12: 1.1.10
->>>>>>> fb2bd4eb
     cis@sle15: 1.1.7
     cis@ubuntu1804: 1.1.5
     cis@ubuntu2004: 1.1.10
