--- conflicted
+++ resolved
@@ -24,12 +24,8 @@
     cis-csc: 1,12,14,15,16,3,5,6,8
     cis@rhel7: 1.1.15
     cis@rhel8: 1.1.11
-<<<<<<< HEAD
-    cis@sle: 1.1.12
-=======
     cis@sle12: 1.1.15
     cis@sle15: 1.1.15
->>>>>>> fb2bd4eb
     cis@ubuntu1804: 1.1.10
     cis@ubuntu2004: 1.1.15
     cobit5: APO11.04,APO13.01,BAI03.05,DSS05.02,DSS05.04,DSS05.07,MEA02.01
