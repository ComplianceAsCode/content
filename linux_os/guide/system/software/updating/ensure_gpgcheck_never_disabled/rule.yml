--- conflicted
+++ resolved
@@ -29,11 +29,8 @@
     anssi: BP28(R15)
     cis-csc: 11,2,3,9
     cis@rhel7: 1.2.3
-<<<<<<< HEAD
-=======
     cis@sle12: 1.2.3
     cis@sle15: 1.2.3
->>>>>>> fb2bd4eb
     cjis: 5.10.4.1
     cobit5: APO01.06,BAI03.05,BAI06.01,BAI10.01,BAI10.02,BAI10.03,BAI10.05,DSS06.02
     cui: 3.4.8
