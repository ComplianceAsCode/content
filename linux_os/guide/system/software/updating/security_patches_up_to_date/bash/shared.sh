<<<<<<< HEAD
# platform = multi_platform_rhel,multi_platform_ol,multi_platform_sle
=======
# platform = Red Hat Virtualization 4,multi_platform_ol,multi_platform_rhel
>>>>>>> f9535f31
# reboot = true
# strategy = patch
# complexity = low
# disruption = high

{{% if pkg_manager == "zypper" %}}
zypper patch -g security -y
{{% else %}}
yum -y update
{{% endif %}}<|MERGE_RESOLUTION|>--- conflicted
+++ resolved
@@ -1,8 +1,4 @@
-<<<<<<< HEAD
-# platform = multi_platform_rhel,multi_platform_ol,multi_platform_sle
-=======
-# platform = Red Hat Virtualization 4,multi_platform_ol,multi_platform_rhel
->>>>>>> f9535f31
+# platform = multi_platform_rhel,Red Hat Virtualization 4,multi_platform_ol,multi_platform_sle
 # reboot = true
 # strategy = patch
 # complexity = low
