documentation_complete: true

<<<<<<< HEAD
prodtype: fedora,ol7,ol8,rhel7,rhel8,rhel9,sle12
=======
prodtype: fedora,ol7,ol8,rhel7,rhel8,rhel9
>>>>>>> fb2bd4eb

title: 'Disable GDM Automatic Login'

description: |-
    The GNOME Display Manager (GDM) can allow users to automatically login without
    user interaction or credentials. User should always be required to authenticate themselves
    to the system that they are authorized to use. To disable user ability to automatically
    login to the system, set the <tt>AutomaticLoginEnable</tt> to <tt>false</tt> in the
    <tt>[daemon]</tt> section in <tt>/etc/gdm/custom.conf</tt>. For example:
    <pre>[daemon]
    AutomaticLoginEnable=false</pre>

rationale: |-
    Failure to restrict system access to authenticated users negatively impacts operating
    system security.

severity: high

identifiers:
    cce@rhel7: CCE-80104-3
    cce@rhel8: CCE-80823-8
    cce@rhel9: CCE-89663-9
<<<<<<< HEAD
    cce@sle12: CCE-83016-6
=======
>>>>>>> fb2bd4eb

references:
    cis-csc: 11,3,9
    cobit5: BAI10.01,BAI10.02,BAI10.03,BAI10.05
    cui: 3.1.1
    disa: CCI-000366
    isa-62443-2009: 4.3.4.3.2,4.3.4.3.3
    isa-62443-2013: 'SR 7.6'
    iso27001-2013: A.12.1.2,A.12.5.1,A.12.6.2,A.14.2.2,A.14.2.3,A.14.2.4
    nist: CM-6(a),AC-6(1),CM-7(b)
    nist-csf: PR.IP-1
    ospp: FIA_UAU.1
    srg: SRG-OS-000480-GPOS-00229
    stigid@ol7: OL07-00-010440
    stigid@rhel7: RHEL-07-010440
    stigid@rhel8: RHEL-08-010820
    stigid@sle12: SLES-12-010380

ocil_clause: 'GDM allows users to automatically login'

ocil: |-
    To verify that automatic logins are disabled, run the following command:
    <pre>$ grep -Pzoi "^\[daemon]\\nautomaticlogin.*" /etc/gdm/custom.conf</pre>
    The output should show the following:
    <pre>[daemon]
    AutomaticLoginEnable=false</pre>

platform: machine<|MERGE_RESOLUTION|>--- conflicted
+++ resolved
@@ -1,10 +1,6 @@
 documentation_complete: true
 
-<<<<<<< HEAD
-prodtype: fedora,ol7,ol8,rhel7,rhel8,rhel9,sle12
-=======
 prodtype: fedora,ol7,ol8,rhel7,rhel8,rhel9
->>>>>>> fb2bd4eb
 
 title: 'Disable GDM Automatic Login'
 
@@ -27,10 +23,6 @@
     cce@rhel7: CCE-80104-3
     cce@rhel8: CCE-80823-8
     cce@rhel9: CCE-89663-9
-<<<<<<< HEAD
-    cce@sle12: CCE-83016-6
-=======
->>>>>>> fb2bd4eb
 
 references:
     cis-csc: 11,3,9
@@ -47,7 +39,6 @@
     stigid@ol7: OL07-00-010440
     stigid@rhel7: RHEL-07-010440
     stigid@rhel8: RHEL-08-010820
-    stigid@sle12: SLES-12-010380
 
 ocil_clause: 'GDM allows users to automatically login'
 
