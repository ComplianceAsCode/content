documentation_complete: true

prodtype: ol7,ol8,rhel7,rhel8,sle12,sle15

title: 'The operating system must require Re-Authentication when using the sudo command.
 Ensure sudo timestamp_timeout is appropriate - sudo timestamp_timeout'

description: |-
    The sudo <tt>timestamp_timeout</tt> tag sets the amount of time sudo password prompt waits.
    The default <tt>timestamp_timeout</tt> value is 5 minutes.
    The timestamp_timeout should be configured by making sure that the
    <tt>timestamp_timeout</tt> tag exists in
    <tt>/etc/sudoers</tt> configuration file or any sudo configuration snippets
    in <tt>/etc/sudoers.d/</tt>.
    If the value is set to an integer less than 0, the user's time stamp will not expire 
    and the user will not have to re-authenticate for privileged actions until the user's session is terminated.

rationale: |-
    Without re-authentication, users may access resources or perform tasks for which they
    do not have authorization.
    <br /><br />
    When operating systems provide the capability to escalate a functional capability, it
    is critical that the user re-authenticate.

severity: medium

identifiers:
    cce@rhel7: CCE-85963-7
    cce@rhel8: CCE-87838-9
    cce@sle12: CCE-83231-1
    cce@sle15: CCE-85764-9

references:
    disa: CCI-002038
    nist: IA-11
    srg: SRG-OS-000373-GPOS-00156
<<<<<<< HEAD
=======
    stigid@ol7: OL07-00-010343
    stigid@rhel7: RHEL-07-010343
>>>>>>> fb2bd4eb
    stigid@rhel8: RHEL-08-010384
    stigid@sle12: SLES-12-010113
    stigid@sle15: SLES-15-020102

ocil_clause: 'timestamp_timeout is not set with the appropriate value for sudo'

ocil: |-
    Verify the operating system requires re-authentication 
    when using the "sudo" command to elevate privileges, run the following command:
    <pre>sudo grep -ri '^Defaults.*timestamp_timeout' /etc/sudoers /etc/sudoers.d</pre>
    The output should be:
    <pre>/etc/sudoers:Defaults timestamp_timeout=0</pre> or "timestamp_timeout" is set to a positive number.

template:
    name: sudo_defaults_option
    vars:
        option: timestamp_timeout
        variable_name: "var_sudo_timestamp_timeout"
        # optional minus char added so remediation can detect properly if item is already configured
        option_regex_suffix: '=[-]?\w+\b'
    backends:
        # Template is not able to accomodate this particular check.
        # It needs to check for an integer greater than or equal to zero
        oval: "off"
        <|MERGE_RESOLUTION|>--- conflicted
+++ resolved
@@ -34,11 +34,8 @@
     disa: CCI-002038
     nist: IA-11
     srg: SRG-OS-000373-GPOS-00156
-<<<<<<< HEAD
-=======
     stigid@ol7: OL07-00-010343
     stigid@rhel7: RHEL-07-010343
->>>>>>> fb2bd4eb
     stigid@rhel8: RHEL-08-010384
     stigid@sle12: SLES-12-010113
     stigid@sle15: SLES-15-020102
