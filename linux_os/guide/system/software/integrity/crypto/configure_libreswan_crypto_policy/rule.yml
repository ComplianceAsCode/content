documentation_complete: true

prodtype: fedora,ol8,rhcos4,rhel8,rhel9,rhv4,sle15

title: 'Configure Libreswan to use System Crypto Policy'

description: |-
    Crypto Policies provide a centralized control over crypto algorithms usage of many packages.
    Libreswan is supported by system crypto policy, but the Libreswan configuration may be
    set up to ignore it.

    To check that Crypto Policies settings are configured correctly, ensure that the <tt>/etc/ipsec.conf</tt>
    includes the appropriate configuration file.
    In <tt>/etc/ipsec.conf</tt>, make sure that the following line
    is not commented out or superseded by later includes:
    <tt>include /etc/crypto-policies/back-ends/libreswan.config</tt>

rationale: |-
    Overriding the system crypto policy makes the behavior of the Libreswan
    service violate expectations, and makes system configuration more
    fragmented.

severity: medium

identifiers:
    cce@rhcos4: CCE-82546-3
    cce@rhel8: CCE-80937-6
    cce@rhel9: CCE-83446-5
<<<<<<< HEAD
=======
    cce@sle15: CCE-85791-2
>>>>>>> fb2bd4eb

references:
    nerc-cip: CIP-003-3 R4.2,CIP-007-3 R5.1
    nist: CM-6(a),MA-4(6),SC-13,SC-12(2),SC-12(3)
    ospp: FCS_IPSEC_EXT.1.4,FCS_IPSEC_EXT.1.6
    srg: SRG-OS-000033-GPOS-00014

ocil_clause: |-
    Libreswan is installed and <tt>/etc/ipsec.conf</tt> does not contain <tt>include /etc/crypto-policies/back-ends/libreswan.config</tt>

ocil: |-
    To verify that Libreswan uses the system crypto policy, run the following command:
    <pre>$ grep include /etc/ipsec.conf</pre>
    The output should return something similar to:
    <pre>include /etc/crypto-policies/back-ends/libreswan.config</pre><|MERGE_RESOLUTION|>--- conflicted
+++ resolved
@@ -26,10 +26,7 @@
     cce@rhcos4: CCE-82546-3
     cce@rhel8: CCE-80937-6
     cce@rhel9: CCE-83446-5
-<<<<<<< HEAD
-=======
     cce@sle15: CCE-85791-2
->>>>>>> fb2bd4eb
 
 references:
     nerc-cip: CIP-003-3 R4.2,CIP-007-3 R5.1
