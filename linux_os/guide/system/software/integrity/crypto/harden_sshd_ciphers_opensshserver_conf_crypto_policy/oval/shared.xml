{{%- set PATH = "/etc/crypto-policies/back-ends/opensshserver.config" -%}}
<def-group>
  <definition class="compliance" id="{{{ rule_id }}}" version="1">
    {{{ oval_metadata("Limit the Ciphers to those which are FIPS-approved.") }}}
    <criteria operator="AND" comment="Test conditions - presence of the file plus.">
      <criterion comment="Check that {{{ PATH }}} contains FIPS-approved SSHD Ciphers" test_ref="test_{{{ rule_id }}}" />
    </criteria>
  </definition>

  <ind:textfilecontent54_test check="all"
  comment="test the value of Ciphers setting in the {{{ PATH }}} file"
  id="test_{{{ rule_id }}}" version="1">
    <ind:object object_ref="obj_{{{ rule_id }}}" />
    <ind:state state_ref="ste_{{{ rule_id }}}" />
  </ind:textfilecontent54_test>

  <ind:textfilecontent54_object id="obj_{{{ rule_id }}}" version="1">
    <ind:filepath>{{{ PATH }}}</ind:filepath>
    {{%- if product in ["ol8", "rhel8"] -%}}
    <ind:pattern operation="pattern match">^(?!#).*-oCiphers=([^\s']+).*$</ind:pattern>
    {{%- else -%}}
    <ind:pattern operation="pattern match">^(?!#).*Ciphers\s+([^\s']+).*$</ind:pattern>
    {{%- endif -%}}
<<<<<<< HEAD
    <ind:instance operation="equals" datatype="int">1</ind:instance>
=======
    <ind:instance operation="greater than or equal" datatype="int">-1</ind:instance>
>>>>>>> c1e1ba12
  </ind:textfilecontent54_object>

  <ind:textfilecontent54_state id="ste_{{{ rule_id }}}" version="1">
    <ind:subexpression var_ref="sshd_approved_ciphers" operation="equals" />
  </ind:textfilecontent54_state>

  <external_variable comment="SSH Approved Ciphers by FIPS" datatype="string" id="sshd_approved_ciphers" version="1" />
</def-group><|MERGE_RESOLUTION|>--- conflicted
+++ resolved
@@ -21,11 +21,7 @@
     {{%- else -%}}
     <ind:pattern operation="pattern match">^(?!#).*Ciphers\s+([^\s']+).*$</ind:pattern>
     {{%- endif -%}}
-<<<<<<< HEAD
-    <ind:instance operation="equals" datatype="int">1</ind:instance>
-=======
     <ind:instance operation="greater than or equal" datatype="int">-1</ind:instance>
->>>>>>> c1e1ba12
   </ind:textfilecontent54_object>
 
   <ind:textfilecontent54_state id="ste_{{{ rule_id }}}" version="1">
