documentation_complete: true

prodtype: rhel8,fedora,ol8,sle12

title: Enable FIPS Mode

description: |-
    {{% if product == "sle12" %}}
    Enabling FIPS mode on a preexisting system involves a number of
    modifications to the SUSE operating system. Refer to section 9.1, "Crypto
    Officer Guidance", of the following document for installation guidance:

    {{{ weblink(link="http://csrc.nist.gov/groups/STM/cmvp/documents/140-1/140sp/140sp2435.pdf") }}}
    {{% else %}}
    To enable FIPS mode, run the following command:
    <pre>fips-mode-setup --enable</pre>
    <br />
    The <tt>fips-mode-setup</tt> command will configure the system in
    FIPS mode by automatically configuring the following:
    <ul>
    <li>Setting the kernel FIPS mode flag (<tt>/proc/sys/crypto/fips_enabled</tt>) to <tt>1</tt></li>
    <li>Creating <tt>/etc/system-fips</tt></li>
    <li>Setting the system crypto policy in <tt>/etc/crypto-policies/config</tt> to <tt>FIPS</tt></li>
    <li>Loading the Dracut <tt>fips</tt> module</li>
    </ul>
    {{% endif %}}
    Furthermore, the system running in FIPS mode should be FIPS certified by NIST.

rationale: |-
    Use of weak or untested encryption algorithms undermines the purposes of utilizing encryption to
    protect data. The operating system must implement cryptographic modules adhering to the higher
    standards approved by the federal government since this provides assurance they have been tested
    and validated.

severity: high

identifiers:
    cce@rhel8: 80942-6

references:
<<<<<<< HEAD
    stigid@sle12: "010420"
    disa: "2450"
    nist: SC-13
=======
    disa: 68,803,2450
    nist: SC-13,AC-17(2),IA-7
    vmmsrg: SRG-OS-000120-VMM-000600,SRG-OS-000478-VMM-001980,SRG-OS-000396-VMM-001590
>>>>>>> d548a6f0

ocil_clause: 'FIPS mode is not enabled'

ocil: |-
    {{% if product == "sle12" %}}
    To verify that FIPS is enabled properly, run the following command:
    <pre># cat /proc/sys/crypto/fips_enabled</pre>
    The output should be <tt>1</tt>.
    {{% else %}}
    To verify that FIPS is enabled properly, run the following command:
    <pre>fips-mode-setup --check</pre>
    The output should contain the following:
    <pre>FIPS mode is enabled.</pre>
    {{% endif %}}

warnings:
    - general: |-
        The system needs to be rebooted for these changes to take effect.
    - regulatory: |-
        The ability to enable FIPS does not denote FIPS compliancy or certification.
        {{% if product in ["ol8", "sle12"] %}}
        {{{ full_name }}} is FIPS certified and compliant.
        {{% else %}}
        Red Hat, Inc. and Red Hat Enterprise Linux are respectively FIPS certified and compliant.
        {{% endif %}}
        Community projects such as CentOS, Scientific Linux, Fedora, etc. do not necessarily meet
        FIPS certification and compliancy. Therefore, non-certified vendors and/or projects do not
        meet this requirement even if technically feasible.
        <br /><br />
        See <b>{{{ weblink(link="http://csrc.nist.gov/groups/STM/cmvp/documents/140-1/1401vend.htm") }}}</b>
        for a list of FIPS certified vendors.

platform: machine<|MERGE_RESOLUTION|>--- conflicted
+++ resolved
@@ -38,15 +38,10 @@
     cce@rhel8: 80942-6
 
 references:
-<<<<<<< HEAD
     stigid@sle12: "010420"
-    disa: "2450"
-    nist: SC-13
-=======
     disa: 68,803,2450
     nist: SC-13,AC-17(2),IA-7
     vmmsrg: SRG-OS-000120-VMM-000600,SRG-OS-000478-VMM-001980,SRG-OS-000396-VMM-001590
->>>>>>> d548a6f0
 
 ocil_clause: 'FIPS mode is not enabled'
 
