--- conflicted
+++ resolved
@@ -50,18 +50,8 @@
     <pre>$ grep -i "red hat" /etc/redhat-release</pre>
 {{% elif product == "ol7" %}}
     <pre>$ grep -i "oracle" /etc/oracle-release</pre>
+{{% elif product == "sle12" %}}
+    <pre>$ grep -i "suse" /etc/os-release</pre>
 {{% endif %}}
     The output should contain something similar to:
-<<<<<<< HEAD
-    <pre>{{{ full_name }}}</pre>
-{{% elif product == "sle12" %}}
-ocil: |-
-    To verify that the installed operating system is supported or certified, run
-    the following command:
-    <pre>$ grep -i "suse" /etc/os-release</pre>
-    The output should contain something similar to:
-    <pre>{{{ full_name }}}</pre>
-{{% endif %}}
-=======
-    <pre>{{{ full_name }}}</pre>
->>>>>>> bb49568e
+    <pre>{{{ full_name }}}</pre>