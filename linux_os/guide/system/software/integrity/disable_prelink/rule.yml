documentation_complete: true

prodtype: ol7,rhcos4,rhel7,sle12,sle15,ubuntu2004,wrlinux1019

title: 'Disable Prelinking'

description: |-
    The prelinking feature changes binaries in an attempt to decrease their startup
    time. In order to disable it, change or add the following line inside the file
    <tt>/etc/sysconfig/prelink</tt>:
    <pre>PRELINKING=no</pre>
    Next, run the following command to return binaries to a normal, non-prelinked state:
    <pre>$ sudo /usr/sbin/prelink -ua</pre>

rationale: |-
    Because the prelinking feature changes binaries, it can interfere with the
    operation of certain software and/or modes such as AIDE, FIPS, etc.

severity: medium

identifiers:
    cce@rhel7: CCE-27078-5
    cce@rhel8: CCE-80787-5

references:
    cis-csc: 11,13,14,2,3,9
    cis@rhel7: 1.5.4
<<<<<<< HEAD
=======
    cis@sle12: 1.5.4
    cis@sle15: 1.6.4
>>>>>>> fb2bd4eb
    cis@ubuntu2004: 1.6.3
    cjis: 5.10.1.3
    cobit5: APO01.06,BAI02.01,BAI03.05,BAI06.01,BAI10.01,BAI10.02,BAI10.03,BAI10.05,DSS04.07,DSS05.03,DSS06.02,DSS06.06
    cui: 3.13.11
    disa: CCI-000803,CCI-002450
    isa-62443-2009: 4.3.4.3.2,4.3.4.3.3,4.3.4.4.4
    isa-62443-2013: 'SR 3.1,SR 3.3,SR 3.4,SR 3.8,SR 4.1,SR 7.6'
    iso27001-2013: A.11.2.4,A.12.1.2,A.12.2.1,A.12.5.1,A.12.6.2,A.14.1.2,A.14.1.3,A.14.2.2,A.14.2.3,A.14.2.4,A.8.2.3
    nerc-cip: CIP-003-3 R4.2,CIP-007-3 R5.1
    nist: SC-13,CM-6(a)
    nist-csf: PR.DS-1,PR.DS-6,PR.DS-8,PR.IP-1
    pcidss: Req-11.5
    vmmsrg: SRG-OS-000120-VMM-000600,SRG-OS-000478-VMM-001980,SRG-OS-000396-VMM-001590<|MERGE_RESOLUTION|>--- conflicted
+++ resolved
@@ -25,11 +25,8 @@
 references:
     cis-csc: 11,13,14,2,3,9
     cis@rhel7: 1.5.4
-<<<<<<< HEAD
-=======
     cis@sle12: 1.5.4
     cis@sle15: 1.6.4
->>>>>>> fb2bd4eb
     cis@ubuntu2004: 1.6.3
     cjis: 5.10.1.3
     cobit5: APO01.06,BAI02.01,BAI03.05,BAI06.01,BAI10.01,BAI10.02,BAI10.03,BAI10.05,DSS04.07,DSS05.03,DSS06.02,DSS06.06
