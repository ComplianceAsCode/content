--- conflicted
+++ resolved
@@ -1,10 +1,6 @@
 documentation_complete: true
 
-<<<<<<< HEAD
-prodtype: sle12,sle15,ubuntu2004
-=======
 prodtype: fedora,rhel8,sle12,sle15,ubuntu2004
->>>>>>> fb2bd4eb
 
 title: 'Configure AIDE to Verify the Audit Tools'
 
@@ -41,14 +37,9 @@
 
 references:
     disa: CCI-001496
-<<<<<<< HEAD
-    nist@sle12: AU-9(3),AU-9(3).1
-    srg: SRG-OS-000278-GPOS-00108
-=======
     nist: AU-9(3),AU-9(3).1
     srg: SRG-OS-000278-GPOS-00108
     stigid@rhel8: RHEL-08-030650
->>>>>>> fb2bd4eb
     stigid@sle12: SLES-12-010540
     stigid@sle15: SLES-15-030630
     stigid@ubuntu2004: UBTU-20-010205
