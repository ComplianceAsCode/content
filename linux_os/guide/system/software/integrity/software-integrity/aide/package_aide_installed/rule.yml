--- conflicted
+++ resolved
@@ -23,10 +23,7 @@
     cis-csc: 1,11,12,13,14,15,16,2,3,5,7,8,9
     cis@rhel7: 1.3.1
     cis@rhel8: 1.4.1
-<<<<<<< HEAD
-=======
     cis@sle12: 1.3.1
->>>>>>> fb2bd4eb
     cis@sle15: 1.4.1
     cis@ubuntu2004: 1.4.1
     cjis: 5.10.1.3
