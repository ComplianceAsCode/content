--- conflicted
+++ resolved
@@ -28,13 +28,7 @@
     nist-csf: DE.AE-1,DE.AE-2,DE.AE-3,DE.AE-4,DE.CM-1,DE.CM-5,DE.CM-6,DE.CM-7,DE.DP-2,DE.DP-3,DE.DP-4,DE.DP-5,ID.RA-1,PR.AC-5,PR.DS-5,PR.IP-8,PR.PT-4,RS.AN-1,RS.CO-3
     pcidss: Req-11.4
     srg: SRG-OS-000191-GPOS-00080,SRG-OS-000196,SRG-OS-000480-GPOS-00227
-<<<<<<< HEAD
-    stigid@ol7: OL07-00-020019
     stigid@rhel7: RHEL-07-020019
-    stigid@sle12: SLES-12-010599
-=======
-    stigid@rhel7: RHEL-07-020019
->>>>>>> fb2bd4eb
 
 ocil_clause: 'the HBSS HIPS module is not installed'
 
