documentation_complete: true

<<<<<<< HEAD
prodtype: fedora,ol7,ol8,rhel7,rhel8,rhel9,rhv4
=======
prodtype: fedora,ol7,ol8,rhel7,rhel8,rhel9,rhv4,sle15
>>>>>>> fb2bd4eb

title: 'Install Intrusion Detection Software'

description: |-
    The base {{{ full_name }}} platform already includes a sophisticated auditing system that
    can detect intruder activity, as well as SELinux, which provides host-based
    intrusion prevention capabilities by confining privileged programs and user
    sessions which may become compromised.

rationale: |-
    Host-based intrusion detection tools provide a system-level defense when an
    intruder gains access to a system or network.

severity: high

conflicts:
    - selinux_state

identifiers:
    cce@rhel7: CCE-26818-5
    cce@rhel8: CCE-80831-1
    cce@rhel9: CCE-88837-0
<<<<<<< HEAD
=======
    cce@sle15: CCE-85789-6
>>>>>>> fb2bd4eb

references:
    cis-csc: 1,12,13,14,15,16,18,7,8,9
    cobit5: APO01.06,APO13.01,DSS01.03,DSS01.05,DSS03.05,DSS05.02,DSS05.04,DSS05.07,DSS06.02
    disa: CCI-001263
    isa-62443-2009: 4.3.3.4
    isa-62443-2013: 'SR 3.1,SR 3.5,SR 3.8,SR 4.1,SR 4.3,SR 5.1,SR 5.2,SR 5.3,SR 6.2,SR 7.1,SR 7.6'
    iso27001-2013: A.10.1.1,A.11.1.4,A.11.1.5,A.11.2.1,A.13.1.1,A.13.1.3,A.13.2.1,A.13.2.3,A.13.2.4,A.14.1.2,A.14.1.3,A.6.1.2,A.7.1.1,A.7.1.2,A.7.3.1,A.8.2.2,A.8.2.3,A.9.1.1,A.9.1.2,A.9.2.3,A.9.4.1,A.9.4.4,A.9.4.5
    nist: CM-6(a)
    nist-csf: DE.CM-1,PR.AC-5,PR.DS-5,PR.PT-4
    pcidss: Req-11.4

ocil_clause: 'no host-based intrusion detection tools are installed'

ocil: |-
    Inspect the system to determine if intrusion detection software has been installed.
    Verify this intrusion detection software is active.

warnings:
    - general: |-
        In DoD environments, supplemental intrusion detection and antivirus tools,
        such as the McAfee Host-based Security System, are available to integrate with
        existing infrastructure. Per DISA guidance, when these supplemental tools interfere
        with proper functioning of SELinux, SELinux takes precedence. Should further
        clarification be required, DISA contact information is published publicly at
        https://public.cyber.mil/stigs/

platform: machine
<|MERGE_RESOLUTION|>--- conflicted
+++ resolved
@@ -1,10 +1,6 @@
 documentation_complete: true
 
-<<<<<<< HEAD
-prodtype: fedora,ol7,ol8,rhel7,rhel8,rhel9,rhv4
-=======
 prodtype: fedora,ol7,ol8,rhel7,rhel8,rhel9,rhv4,sle15
->>>>>>> fb2bd4eb
 
 title: 'Install Intrusion Detection Software'
 
@@ -27,10 +23,7 @@
     cce@rhel7: CCE-26818-5
     cce@rhel8: CCE-80831-1
     cce@rhel9: CCE-88837-0
-<<<<<<< HEAD
-=======
     cce@sle15: CCE-85789-6
->>>>>>> fb2bd4eb
 
 references:
     cis-csc: 1,12,13,14,15,16,18,7,8,9
