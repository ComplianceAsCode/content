--- conflicted
+++ resolved
@@ -52,13 +52,5 @@
 {{% else %}}
     <pre>$ sudo grep -i remote_server /etc/audisp/audisp-remote.conf</pre>
 {{% endif %}}
-<<<<<<< HEAD
     The output should return something similar to:
     <pre>remote_server = <sub idref="var_audispd_remote_server" /></pre>
-
-platform: machine
-=======
-    The output should return something similar to where <i>REMOTE_SYSTEM</i>
-    is an IP address or hostname:
-    <pre>remote_server = <i>REMOTE_SYSTEM</i></pre>
->>>>>>> 0cbce045
