--- conflicted
+++ resolved
@@ -46,11 +46,7 @@
     pcidss: Req-10.7
     srg: SRG-OS-000047-GPOS-00023
 
-<<<<<<< HEAD
-ocil_clause: 'the value of the "disk_full_action" option is not "ROTATE", "SINGLE", or the line is commented out, ask the system administrator to indicate how the system takes appropriate action when an audit storage volume is full. If there is no evidence of appropriate action'
-=======
 ocil_clause: 'the value of the "max_log_file_action" option is not "ROTATE", "SINGLE", or the line is commented out, ask the system administrator to indicate how the system takes appropriate action when an audit storage volume is full. If there is no evidence of appropriate action'
->>>>>>> 02a143d3
 
 ocil: |-
     Verify {{{ full_name }}} takes the appropriate action when the audit files have reached maximum size.
