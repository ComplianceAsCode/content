--- conflicted
+++ resolved
@@ -39,11 +39,6 @@
     pcidss: Req-10.7
     srg: SRG-OS-000343-GPOS-00134
     stigid@ol7: OL07-00-030330
-<<<<<<< HEAD
-    stigid@rhel7: RHEL-07-030330
-    stigid@rhel8: RHEL-08-030730
-=======
->>>>>>> fb2bd4eb
     stigid@sle12: SLES-12-020030
     stigid@sle15: SLES-15-030700
     stigid@ubuntu2004: UBTU-20-010217
