--- conflicted
+++ resolved
@@ -52,13 +52,7 @@
 ocil: |-
     Inspect <tt>/etc/audit/auditd.conf</tt> and locate the following line to
     determine if the system is configured correctly:
-<<<<<<< HEAD
     <pre>space_left = <i>SIZE_in_MB</i></pre>
     {{% if product == "sle12" %}}
     Where <i>SIZE_in_MB</i> is at least 25% of the capacity of partition storing <tt>/var/log/audit</tt>.
     {{% endif %}}
-
-platform: machine
-=======
-    <pre>space_left <i>SIZE_in_MB</i></pre>
->>>>>>> 0cbce045
