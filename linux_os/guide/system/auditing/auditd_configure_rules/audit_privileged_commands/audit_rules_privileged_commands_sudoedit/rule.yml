documentation_complete: true

prodtype: fedora,ol7,ol8,rhcos4,rhel7,rhel8,rhel9,rhv4,sle15,ubuntu2004

title: 'Ensure auditd Collects Information on the Use of Privileged Commands - sudoedit'

description: |-
    At a minimum, the audit system should collect the execution of
    privileged commands for all users and root. If the <tt>auditd</tt> daemon is
    configured to use the <tt>augenrules</tt> program to read audit rules during
    daemon startup (the default), add a line of the following form to a file with
    suffix <tt>.rules</tt> in the directory <tt>/etc/audit/rules.d</tt>:
    <pre>-a always,exit -F path=/usr/bin/sudoedit -F auid&gt;={{{ auid }}} -F auid!=unset -F key=privileged</pre>
    If the <tt>auditd</tt> daemon is configured to use the <tt>auditctl</tt>
    utility to read audit rules during daemon startup, add a line of the following
    form to <tt>/etc/audit/audit.rules</tt>:
    <pre>-a always,exit -F path=/usr/bin/sudoedit -F auid&gt;={{{ auid }}} -F auid!=unset -F key=privileged</pre>

rationale: |-
    Misuse of privileged functions, either intentionally or unintentionally by
    authorized users, or by unauthorized external entities that have compromised system accounts,
    is a serious and ongoing concern and can have significant adverse impacts on organizations.
    Auditing the use of privileged functions is one way to detect such misuse and identify
    the risk from insider and advanced persistent threats.
    <br /><br />
    Privileged programs are subject to escalation-of-privilege attacks,
    which attempt to subvert their normal role of providing some necessary but
    limited capability. As such, motivation exists to monitor these programs for
    unusual activity.

severity: medium

identifiers:
    cce@rhcos4: CCE-82607-3
    cce@rhel7: CCE-80402-1
    cce@rhel8: CCE-80738-8
    cce@rhel9: CCE-83764-1
    cce@sle15: CCE-85717-7

references:
    cis-csc: 1,12,13,14,15,16,2,3,5,6,7,8,9
    cis@ubuntu2004: 4.1.11
    cobit5: APO10.01,APO10.03,APO10.04,APO10.05,APO11.04,BAI03.05,DSS01.03,DSS03.05,DSS05.02,DSS05.04,DSS05.05,DSS05.07,MEA01.01,MEA01.02,MEA01.03,MEA01.04,MEA01.05,MEA02.01
    cui: 3.1.7
    disa: CCI-000130,CCI-000135,CCI-000169,CCI-000172,CCI-002884
    hipaa: 164.308(a)(1)(ii)(D),164.308(a)(3)(ii)(A),164.308(a)(5)(ii)(C),164.312(a)(2)(i),164.312(b),164.312(d),164.312(e)
    isa-62443-2009: 4.3.2.6.7,4.3.3.3.9,4.3.3.5.8,4.3.4.4.7,4.4.2.1,4.4.2.2,4.4.2.4
    isa-62443-2013: 'SR 2.10,SR 2.11,SR 2.12,SR 2.8,SR 2.9,SR 6.1,SR 6.2'
    iso27001-2013: A.12.4.1,A.12.4.2,A.12.4.3,A.12.4.4,A.12.7.1,A.14.2.7,A.15.2.1,A.15.2.2
    nist: AU-2(d),AU-12(c),AC-6(9),CM-6(a)
    nist-csf: DE.CM-1,DE.CM-3,DE.CM-7,ID.SC-4,PR.PT-1
    nist@sle15: AU-3,AU-3.1,AU-12(a),AU-12.1(ii),AU-12.1(iv)
    ospp: FAU_GEN.1.1.c
    srg: SRG-OS-000037-GPOS-00015,SRG-OS-000042-GPOS-00020,SRG-OS-000062-GPOS-00031,SRG-OS-000392-GPOS-00172,SRG-OS-000462-GPOS-00206,SRG-OS-000471-GPOS-00215
<<<<<<< HEAD
    stigid@rhel7: RHEL-07-030730
=======
>>>>>>> fb2bd4eb
    stigid@sle15: SLES-15-030330
    stigid@ubuntu2004: UBTU-20-010162
    vmmsrg: SRG-OS-000471-VMM-001910

ocil_clause: 'it is not the case'

ocil: |-
    To verify that auditing of privileged command use is configured, run the
    following command:
    <pre>$ sudo grep sudoedit /etc/audit/audit.rules /etc/audit/rules.d/*</pre>
    It should return a relevant line in the audit rules.

template:
    name: audit_rules_privileged_commands
    vars:
        path: /usr/bin/sudoedit<|MERGE_RESOLUTION|>--- conflicted
+++ resolved
@@ -52,10 +52,6 @@
     nist@sle15: AU-3,AU-3.1,AU-12(a),AU-12.1(ii),AU-12.1(iv)
     ospp: FAU_GEN.1.1.c
     srg: SRG-OS-000037-GPOS-00015,SRG-OS-000042-GPOS-00020,SRG-OS-000062-GPOS-00031,SRG-OS-000392-GPOS-00172,SRG-OS-000462-GPOS-00206,SRG-OS-000471-GPOS-00215
-<<<<<<< HEAD
-    stigid@rhel7: RHEL-07-030730
-=======
->>>>>>> fb2bd4eb
     stigid@sle15: SLES-15-030330
     stigid@ubuntu2004: UBTU-20-010162
     vmmsrg: SRG-OS-000471-VMM-001910
