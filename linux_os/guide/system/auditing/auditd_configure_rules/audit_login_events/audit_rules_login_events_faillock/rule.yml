documentation_complete: true

prodtype: debian10,debian9,fedora,ol7,ol8,rhcos4,rhel7,rhel8,rhel9,rhv4,sle12,sle15,wrlinux1019

title: 'Record Attempts to Alter Logon and Logout Events - faillock'

description: |-
    The audit system already collects login information for all users
    and root. If the <tt>auditd</tt> daemon is configured to use the
    <tt>augenrules</tt> program to read audit rules during daemon startup (the
    default), add the following lines to a file with suffix <tt>.rules</tt> in the
    directory <tt>/etc/audit/rules.d</tt> in order to watch for attempted manual
    edits of files involved in storing logon events:
    <pre>-w /var/run/faillock -p wa -k logins</pre>
    If the <tt>auditd</tt> daemon is configured to use the <tt>auditctl</tt>
    utility to read audit rules during daemon startup, add the following lines to
    <tt>/etc/audit/audit.rules</tt> file in order to watch for unattempted manual
    edits of files involved in storing logon events:
    <pre>-w /var/run/faillock -p wa -k logins</pre>

rationale: |-
    Manual editing of these files may indicate nefarious activity, such
    as an attacker attempting to remove evidence of an intrusion.

severity: medium

identifiers:
    cce@rhcos4: CCE-82583-6
    cce@rhel7: CCE-80383-3
    cce@rhel8: CCE-80718-0
    cce@rhel9: CCE-83783-1

references:
    cis-csc: 1,11,12,13,14,15,16,19,2,3,4,5,6,7,8,9
    cis@rhel7: 4.1.7
    cis@rhel8: 4.1.4
<<<<<<< HEAD
=======
    cis@sle12: 4.1.7
    cis@sle15: 4.1.7
>>>>>>> fb2bd4eb
    cobit5: APO10.01,APO10.03,APO10.04,APO10.05,APO11.04,APO12.06,APO13.01,BAI03.05,BAI08.02,DSS01.03,DSS01.04,DSS02.02,DSS02.04,DSS02.07,DSS03.01,DSS03.05,DSS05.02,DSS05.03,DSS05.04,DSS05.05,DSS05.07,MEA01.01,MEA01.02,MEA01.03,MEA01.04,MEA01.05,MEA02.01
    cui: 3.1.7
    disa: CCI-000126,CCI-000172,CCI-002884
    hipaa: 164.308(a)(1)(ii)(D),164.308(a)(3)(ii)(A),164.308(a)(5)(ii)(C),164.312(a)(2)(i),164.312(b),164.312(d),164.312(e)
    isa-62443-2009: 4.2.3.10,4.3.2.6.7,4.3.3.3.9,4.3.3.5.8,4.3.3.6.6,4.3.4.4.7,4.3.4.5.6,4.3.4.5.7,4.3.4.5.8,4.4.2.1,4.4.2.2,4.4.2.4
    isa-62443-2013: 'SR 1.13,SR 2.10,SR 2.11,SR 2.12,SR 2.6,SR 2.8,SR 2.9,SR 3.1,SR 3.5,SR 3.8,SR 4.1,SR 4.3,SR 5.1,SR 5.2,SR 5.3,SR 6.1,SR 6.2,SR 7.1,SR 7.6'
    iso27001-2013: A.11.2.6,A.12.4.1,A.12.4.2,A.12.4.3,A.12.4.4,A.12.7.1,A.13.1.1,A.13.2.1,A.14.1.3,A.14.2.7,A.15.2.1,A.15.2.2,A.16.1.4,A.16.1.5,A.16.1.7,A.6.2.1,A.6.2.2
    nist: AU-2(d),AU-12(c),AC-6(9),CM-6(a)
    nist-csf: DE.AE-3,DE.AE-5,DE.CM-1,DE.CM-3,DE.CM-7,ID.SC-4,PR.AC-3,PR.PT-1,PR.PT-4,RS.AN-1,RS.AN-4
    ospp: FAU_GEN.1.1.c
    pcidss: Req-10.2.3
    srg: SRG-OS-000392-GPOS-00172,SRG-OS-000470-GPOS-00214,SRG-OS-000473-GPOS-00218
    stigid@ol7: OL07-00-030610
    stigid@rhel7: RHEL-07-030610
    vmmsrg: SRG-OS-000473-VMM-001930,SRG-OS-000470-VMM-001900

ocil_clause: 'there is not output'

ocil: |-
    To verify that auditing is configured for system administrator actions, run the following command:
    <pre>$ sudo auditctl -l | grep "watch=/var/run/faillock\|-w /var/run/faillock"</pre>

template:
    name: audit_rules_login_events
    vars:
        path: /var/run/faillock<|MERGE_RESOLUTION|>--- conflicted
+++ resolved
@@ -34,11 +34,8 @@
     cis-csc: 1,11,12,13,14,15,16,19,2,3,4,5,6,7,8,9
     cis@rhel7: 4.1.7
     cis@rhel8: 4.1.4
-<<<<<<< HEAD
-=======
     cis@sle12: 4.1.7
     cis@sle15: 4.1.7
->>>>>>> fb2bd4eb
     cobit5: APO10.01,APO10.03,APO10.04,APO10.05,APO11.04,APO12.06,APO13.01,BAI03.05,BAI08.02,DSS01.03,DSS01.04,DSS02.02,DSS02.04,DSS02.07,DSS03.01,DSS03.05,DSS05.02,DSS05.03,DSS05.04,DSS05.05,DSS05.07,MEA01.01,MEA01.02,MEA01.03,MEA01.04,MEA01.05,MEA02.01
     cui: 3.1.7
     disa: CCI-000126,CCI-000172,CCI-002884
