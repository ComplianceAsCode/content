--- conflicted
+++ resolved
@@ -36,11 +36,8 @@
     cis-csc: 1,11,12,13,14,15,16,19,2,3,4,5,6,7,8,9
     cis@rhel7: 4.1.7
     cis@rhel8: 4.1.4
-<<<<<<< HEAD
-=======
     cis@sle12: 4.1.7
     cis@sle15: 4.1.7
->>>>>>> fb2bd4eb
     cis@ubuntu2004: 4.1.7
     cobit5: APO10.01,APO10.03,APO10.04,APO10.05,APO11.04,APO12.06,APO13.01,BAI03.05,BAI08.02,DSS01.03,DSS01.04,DSS02.02,DSS02.04,DSS02.07,DSS03.01,DSS03.05,DSS05.02,DSS05.03,DSS05.04,DSS05.05,DSS05.07,MEA01.01,MEA01.02,MEA01.03,MEA01.04,MEA01.05,MEA02.01
     cui: 3.1.7
@@ -53,11 +50,7 @@
     nist-csf: DE.AE-3,DE.AE-5,DE.CM-1,DE.CM-3,DE.CM-7,ID.SC-4,PR.AC-3,PR.PT-1,PR.PT-4,RS.AN-1,RS.AN-4
     ospp: FAU_GEN.1.1.c
     pcidss: Req-10.2.3
-<<<<<<< HEAD
-    srg: SRG-OS-000392-GPOS-00172,SRG-OS-000470-GPOS-00214,SRG-OS-000473-GPOS-00218
-=======
     srg: SRG-OS-000037-GPOS-00015,SRG-OS-000042-GPOS-00020,SRG-OS-000062-GPOS-00031,SRG-OS-000392-GPOS-00172,SRG-OS-000462-GPOS-00206,SRG-OS-000471-GPOS-00215,SRG-OS-000473-GPOS-00218,SRG-OS-000470-GPOS-00214
->>>>>>> fb2bd4eb
     stigid@ol7: OL07-00-030620
     stigid@rhel7: RHEL-07-030620
     stigid@rhel8: RHEL-08-030600
