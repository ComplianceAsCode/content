documentation_complete: true

title: 'System Audit Logs Must Be Owned By Root'

description: |-
    All audit logs must be owned by root user and group. By default, the path for audit log is <pre>/var/log/audit/</pre>.
    {{{ describe_file_owner(file="/var/log/audit", owner="root") }}}
    {{{ describe_file_owner(file="/var/log/audit/*", owner="root") }}}

rationale: |-
    Unauthorized disclosure of audit records can reveal system and configuration data to
    attackers, thus compromising its confidentiality.

severity: medium

identifiers:
    cce@rhcos4: CCE-82691-7
    cce@rhel7: CCE-80125-8
    cce@rhel8: CCE-80808-9
    cce@rhel9: CCE-83726-0
<<<<<<< HEAD
=======
    cce@sle15: CCE-85810-0
>>>>>>> fb2bd4eb

references:
    cis-csc: 1,11,12,13,14,15,16,18,19,3,4,5,6,7,8
    cjis: 5.4.1.1
    cobit5: APO01.06,APO11.04,APO12.06,BAI03.05,BAI08.02,DSS02.02,DSS02.04,DSS02.07,DSS03.01,DSS05.04,DSS05.07,DSS06.02,MEA02.01
    cui: 3.3.1
    disa: CCI-000162,CCI-000163,CCI-000164,CCI-001314
    isa-62443-2009: 4.2.3.10,4.3.3.3.9,4.3.3.5.8,4.3.3.7.3,4.3.4.4.7,4.3.4.5.6,4.3.4.5.7,4.3.4.5.8,4.4.2.1,4.4.2.2,4.4.2.4
    isa-62443-2013: 'SR 2.1,SR 2.10,SR 2.11,SR 2.12,SR 2.8,SR 2.9,SR 5.2,SR 6.1'
    iso27001-2013: A.10.1.1,A.11.1.4,A.11.1.5,A.11.2.1,A.12.4.1,A.12.4.2,A.12.4.3,A.12.4.4,A.12.7.1,A.13.1.1,A.13.1.3,A.13.2.1,A.13.2.3,A.13.2.4,A.14.1.2,A.14.1.3,A.16.1.4,A.16.1.5,A.16.1.7,A.6.1.2,A.7.1.1,A.7.1.2,A.7.3.1,A.8.2.2,A.8.2.3,A.9.1.1,A.9.1.2,A.9.2.3,A.9.4.1,A.9.4.4,A.9.4.5
    nerc-cip: CIP-003-3 R5.1.1,CIP-003-3 R5.3,CIP-004-3 R2.3,CIP-007-3 R2.1,CIP-007-3 R2.2,CIP-007-3 R2.3,CIP-007-3 R5.1,CIP-007-3 R5.1.1,CIP-007-3 R5.1.2
    nist: CM-6(a),AC-6(1),AU-9(4)
    nist-csf: DE.AE-3,DE.AE-5,PR.AC-4,PR.DS-5,PR.PT-1,RS.AN-1,RS.AN-4
    pcidss: Req-10.5.1
    srg: SRG-OS-000057-GPOS-00027,SRG-OS-000058-GPOS-00028,SRG-OS-000059-GPOS-00029,SRG-OS-000206-GPOS-00084
    stigid@ol7: OL07-00-910055
    stigid@rhel7: RHEL-07-910055
<<<<<<< HEAD
    stigid@rhel8: RHEL-08-030080
=======
>>>>>>> fb2bd4eb

ocil: |-
    {{{ describe_file_owner(file="/var/log/audit", owner="root") }}}
    {{{ describe_file_owner(file="/var/log/audit/*", owner="root") }}}
<|MERGE_RESOLUTION|>--- conflicted
+++ resolved
@@ -18,10 +18,7 @@
     cce@rhel7: CCE-80125-8
     cce@rhel8: CCE-80808-9
     cce@rhel9: CCE-83726-0
-<<<<<<< HEAD
-=======
     cce@sle15: CCE-85810-0
->>>>>>> fb2bd4eb
 
 references:
     cis-csc: 1,11,12,13,14,15,16,18,19,3,4,5,6,7,8
@@ -39,10 +36,6 @@
     srg: SRG-OS-000057-GPOS-00027,SRG-OS-000058-GPOS-00028,SRG-OS-000059-GPOS-00029,SRG-OS-000206-GPOS-00084
     stigid@ol7: OL07-00-910055
     stigid@rhel7: RHEL-07-910055
-<<<<<<< HEAD
-    stigid@rhel8: RHEL-08-030080
-=======
->>>>>>> fb2bd4eb
 
 ocil: |-
     {{{ describe_file_owner(file="/var/log/audit", owner="root") }}}
