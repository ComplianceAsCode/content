documentation_complete: true

title: 'Ensure auditd Collects File Deletion Events by User - unlinkat'

description: |-
    At a minimum, the audit system should collect file deletion events
    for all users and root. If the <tt>auditd</tt> daemon is configured to use the
    <tt>augenrules</tt> program to read audit rules during daemon startup (the
    default), add the following line to a file with suffix <tt>.rules</tt> in the
    directory <tt>/etc/audit/rules.d</tt>, setting ARCH to either b32 or b64 as
    appropriate for your system:
    <pre>-a always,exit -F arch=ARCH -S unlinkat -F auid&gt;={{{ auid }}} -F auid!=unset -F key=delete</pre>
    If the <tt>auditd</tt> daemon is configured to use the <tt>auditctl</tt>
    utility to read audit rules during daemon startup, add the following line to
    <tt>/etc/audit/audit.rules</tt> file, setting ARCH to either b32 or b64 as
    appropriate for your system:
    <pre>-a always,exit -F arch=ARCH -S unlinkat -F auid&gt;={{{ auid }}} -F auid!=unset -F key=delete</pre>

rationale: |-
    Auditing file deletions will create an audit trail for files that are removed
    from the system. The audit trail could aid in system troubleshooting, as well as, detecting
    malicious processes that attempt to delete log files to conceal their presence.

severity: medium

identifiers:
    cce@rhcos4: CCE-82579-4
    cce@rhel7: CCE-80662-0
    cce@rhel8: CCE-80707-3
    cce@rhel9: CCE-83755-9
<<<<<<< HEAD
    cce@rhcos4: CCE-82579-4
    cce@sle15: CCE-85772-2
=======
>>>>>>> 8ace85e2

references:
    cis-csc: 1,11,12,13,14,15,16,19,2,3,4,5,6,7,8,9
    cis@rhel7: 4.1.13
    cis@rhel8: 4.1.14
    cis@ubuntu2004: 4.1.13
    cobit5: APO10.01,APO10.03,APO10.04,APO10.05,APO11.04,APO12.06,APO13.01,BAI03.05,BAI08.02,DSS01.03,DSS01.04,DSS02.02,DSS02.04,DSS02.07,DSS03.01,DSS03.05,DSS05.02,DSS05.03,DSS05.04,DSS05.05,DSS05.07,MEA01.01,MEA01.02,MEA01.03,MEA01.04,MEA01.05,MEA02.01
    cui: 3.1.7
    disa: CCI-000172,CCI-000366,CCI-002884
    hipaa: 164.308(a)(1)(ii)(D),164.308(a)(3)(ii)(A),164.308(a)(5)(ii)(C),164.312(a)(2)(i),164.312(b),164.312(d),164.312(e)
    isa-62443-2009: 4.2.3.10,4.3.2.6.7,4.3.3.3.9,4.3.3.5.8,4.3.3.6.5,4.3.3.6.6,4.3.3.6.7,4.3.3.6.8,4.3.4.4.7,4.3.4.5.6,4.3.4.5.7,4.3.4.5.8,4.4.2.1,4.4.2.2,4.4.2.4
    isa-62443-2013: 'SR 1.13,SR 2.10,SR 2.11,SR 2.12,SR 2.6,SR 2.8,SR 2.9,SR 3.1,SR 3.5,SR 3.8,SR 4.1,SR 4.3,SR 5.1,SR 5.2,SR 5.3,SR 6.1,SR 6.2,SR 7.1,SR 7.6'
    iso27001-2013: A.11.2.4,A.11.2.6,A.12.4.1,A.12.4.2,A.12.4.3,A.12.4.4,A.12.7.1,A.13.1.1,A.13.2.1,A.14.1.3,A.14.2.7,A.15.1.1,A.15.2.1,A.15.2.2,A.16.1.4,A.16.1.5,A.16.1.7,A.6.2.1,A.6.2.2
    nist: AU-2(d),AU-12(c),CM-6(a)
    nist-csf: DE.AE-3,DE.AE-5,DE.CM-1,DE.CM-3,DE.CM-7,ID.SC-4,PR.AC-3,PR.MA-2,PR.PT-1,PR.PT-4,RS.AN-1,RS.AN-4
    ospp: FAU_GEN.1.1.c
    pcidss: Req-10.2.7
    srg: SRG-OS-000466-GPOS-00210,SRG-OS-000467-GPOS-00211,SRG-OS-000468-GPOS-00212,SRG-OS-000392-GPOS-00172
    stigid@ol7: OL07-00-030920
    stigid@rhel7: RHEL-07-030920
    stigid@ubuntu2004: UBTU-20-010268
    vmmsrg: SRG-OS-000466-VMM-001870,SRG-OS-000468-VMM-001890

{{{ complete_ocil_entry_audit_syscall(syscall="unlinkat") }}}

template:
    name: audit_rules_file_deletion_events
    vars:
        name: unlinkat<|MERGE_RESOLUTION|>--- conflicted
+++ resolved
@@ -28,11 +28,7 @@
     cce@rhel7: CCE-80662-0
     cce@rhel8: CCE-80707-3
     cce@rhel9: CCE-83755-9
-<<<<<<< HEAD
-    cce@rhcos4: CCE-82579-4
     cce@sle15: CCE-85772-2
-=======
->>>>>>> 8ace85e2
 
 references:
     cis-csc: 1,11,12,13,14,15,16,19,2,3,4,5,6,7,8,9
