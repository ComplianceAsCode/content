--- conflicted
+++ resolved
@@ -21,10 +21,7 @@
     cce@rhel7: CCE-27205-4
     cce@rhel8: CCE-80819-6
     cce@rhel9: CCE-83720-3
-<<<<<<< HEAD
-=======
     cce@sle15: CCE-85811-8
->>>>>>> fb2bd4eb
 
 references:
     cis-csc: 1,11,12,13,14,15,16,18,19,3,4,5,6,7,8
