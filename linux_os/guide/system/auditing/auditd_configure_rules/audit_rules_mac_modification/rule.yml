--- conflicted
+++ resolved
@@ -25,10 +25,7 @@
     cce@rhel7: CCE-27168-4
     cce@rhel8: CCE-80721-4
     cce@rhel9: CCE-83721-1
-<<<<<<< HEAD
-=======
     cce@sle15: CCE-85830-8
->>>>>>> fb2bd4eb
 
 references:
     cis-csc: 1,11,12,13,14,15,16,19,2,3,4,5,6,7,8,9
