--- conflicted
+++ resolved
@@ -29,10 +29,7 @@
     cce@rhel7: CCE-27097-5
     cce@rhel8: CCE-80708-1
     cce@rhel9: CCE-83716-1
-<<<<<<< HEAD
-=======
     cce@sle15: CCE-85831-6
->>>>>>> fb2bd4eb
 
 references:
     cis-csc: 1,11,12,13,14,15,16,18,19,3,4,5,6,7,8
@@ -52,8 +49,5 @@
     nist: AC-6(9),CM-6(a)
     nist-csf: DE.AE-3,DE.AE-5,ID.SC-4,PR.AC-4,PR.DS-5,PR.PT-1,RS.AN-1,RS.AN-4
     pcidss: Req-10.5.2
-<<<<<<< HEAD
-=======
     srg: SRG-OS-000057-GPOS-00027,SRG-OS-000058-GPOS-00028,SRG-OS-000059-GPOS-00029
->>>>>>> fb2bd4eb
     stigid@rhel8: RHEL-08-030121