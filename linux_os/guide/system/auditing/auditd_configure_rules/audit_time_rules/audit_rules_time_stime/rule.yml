documentation_complete: true

title: 'Record Attempts to Alter Time Through stime'

description: |-
    If the <tt>auditd</tt> daemon is configured to use the
    <tt>augenrules</tt> program to read audit rules during daemon startup (the
    default), add the following line to a file with suffix <tt>.rules</tt> in the
    directory <tt>/etc/audit/rules.d</tt> for both 32 bit and 64 bit systems:
    <pre>-a always,exit -F arch=b32 -S stime -F key=audit_time_rules</pre>
    Since the 64 bit version of the "stime" system call is not defined in the audit
    lookup table, the corresponding "-F arch=b64" form of this rule is not expected
    to be defined on 64 bit systems (the aforementioned "-F arch=b32" stime rule
    form itself is sufficient for both 32 bit and 64 bit systems). If the
    <tt>auditd</tt> daemon is configured to use the <tt>auditctl</tt> utility to
    read audit rules during daemon startup, add the following line to
    <tt>/etc/audit/audit.rules</tt> file for both 32 bit and 64 bit systems:
    <pre>-a always,exit -F arch=b32 -S stime -F key=audit_time_rules</pre>
    Since the 64 bit version of the "stime" system call is not defined in the audit
    lookup table, the corresponding "-F arch=b64" form of this rule is not expected
    to be defined on 64 bit systems (the aforementioned "-F arch=b32" stime rule
    form itself is sufficient for both 32 bit and 64 bit systems). The -k option
    allows for the specification of a key in string form that can be used for
    better reporting capability through ausearch and aureport. Multiple system
    calls can be defined on the same line to save space if desired, but is not
    required. See an example of multiple combined system calls:
    <pre>-a always,exit -F arch=b64 -S adjtimex,settimeofday -F key=audit_time_rules</pre>

rationale: |-
    Arbitrary changes to the system time can be used to obfuscate
    nefarious activities in log files, as well as to confuse network services that
    are highly dependent upon an accurate system time (such as sshd). All changes
    to the system time should be audited.

severity: medium

identifiers:
    cce@rhcos4: CCE-82617-2
    cce@rhel7: CCE-27299-7
    cce@rhel8: CCE-80748-7
    cce@rhel9: CCE-83835-9
<<<<<<< HEAD
=======
    cce@sle15: CCE-85815-9
>>>>>>> fb2bd4eb

references:
    cis-csc: 1,11,12,13,14,15,16,19,2,3,4,5,6,7,8,9
    cis@rhel7: 4.1.3
    cis@rhel8: 4.1.6
<<<<<<< HEAD
=======
    cis@sle12: 4.1.3
    cis@sle15: 4.1.3
>>>>>>> fb2bd4eb
    cis@ubuntu2004: 4.1.3
    cjis: 5.4.1.1
    cobit5: APO10.01,APO10.03,APO10.04,APO10.05,APO11.04,APO12.06,APO13.01,BAI03.05,BAI08.02,DSS01.03,DSS01.04,DSS02.02,DSS02.04,DSS02.07,DSS03.01,DSS03.05,DSS05.02,DSS05.03,DSS05.04,DSS05.05,DSS05.07,MEA01.01,MEA01.02,MEA01.03,MEA01.04,MEA01.05,MEA02.01
    cui: 3.1.7
    disa: CCI-001487,CCI-000169
    hipaa: 164.308(a)(1)(ii)(D),164.308(a)(3)(ii)(A),164.308(a)(5)(ii)(C),164.312(a)(2)(i),164.312(b),164.312(d),164.312(e)
    isa-62443-2009: 4.2.3.10,4.3.2.6.7,4.3.3.3.9,4.3.3.5.8,4.3.3.6.6,4.3.4.4.7,4.3.4.5.6,4.3.4.5.7,4.3.4.5.8,4.4.2.1,4.4.2.2,4.4.2.4
    isa-62443-2013: 'SR 1.13,SR 2.10,SR 2.11,SR 2.12,SR 2.6,SR 2.8,SR 2.9,SR 3.1,SR 3.5,SR 3.8,SR 4.1,SR 4.3,SR 5.1,SR 5.2,SR 5.3,SR 6.1,SR 6.2,SR 7.1,SR 7.6'
    iso27001-2013: A.11.2.6,A.12.4.1,A.12.4.2,A.12.4.3,A.12.4.4,A.12.7.1,A.13.1.1,A.13.2.1,A.14.1.3,A.14.2.7,A.15.2.1,A.15.2.2,A.16.1.4,A.16.1.5,A.16.1.7,A.6.2.1,A.6.2.2
    nist: AU-2(d),AU-12(c),AC-6(9),CM-6(a)
    nist-csf: DE.AE-3,DE.AE-5,DE.CM-1,DE.CM-3,DE.CM-7,ID.SC-4,PR.AC-3,PR.PT-1,PR.PT-4,RS.AN-1,RS.AN-4
    pcidss: Req-10.4.2.b

ocil_clause: 'the system is not configured to audit time changes'

ocil: |-
    If the system is not configured to audit time changes, this is a finding.
    If the system is 64-bit only, this is not applicable<br />
    {{{ complete_ocil_entry_audit_syscall(syscall="stime") }}}
<|MERGE_RESOLUTION|>--- conflicted
+++ resolved
@@ -39,20 +39,14 @@
     cce@rhel7: CCE-27299-7
     cce@rhel8: CCE-80748-7
     cce@rhel9: CCE-83835-9
-<<<<<<< HEAD
-=======
     cce@sle15: CCE-85815-9
->>>>>>> fb2bd4eb
 
 references:
     cis-csc: 1,11,12,13,14,15,16,19,2,3,4,5,6,7,8,9
     cis@rhel7: 4.1.3
     cis@rhel8: 4.1.6
-<<<<<<< HEAD
-=======
     cis@sle12: 4.1.3
     cis@sle15: 4.1.3
->>>>>>> fb2bd4eb
     cis@ubuntu2004: 4.1.3
     cjis: 5.4.1.1
     cobit5: APO10.01,APO10.03,APO10.04,APO10.05,APO11.04,APO12.06,APO13.01,BAI03.05,BAI08.02,DSS01.03,DSS01.04,DSS02.02,DSS02.04,DSS02.07,DSS03.01,DSS03.05,DSS05.02,DSS05.03,DSS05.04,DSS05.05,DSS05.07,MEA01.01,MEA01.02,MEA01.03,MEA01.04,MEA01.05,MEA02.01
