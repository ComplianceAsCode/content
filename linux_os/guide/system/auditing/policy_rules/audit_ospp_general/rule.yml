documentation_complete: true

prodtype: ol8,ol9,rhcos4,rhel8,rhel9

title: 'Perform general configuration of Audit for OSPP'

{{% set file_contents_audit_ospp_general =
"## The purpose of these rules is to meet the requirements for Operating
## System Protection Profile (OSPP)v4.2. These rules depends on having
## the following rule files copied to /etc/audit/rules.d:
##
## 10-base-config.rules, 11-loginuid.rules,
## 30-ospp-v42-1-create-failed.rules, 30-ospp-v42-1-create-success.rules,
## 30-ospp-v42-2-modify-failed.rules, 30-ospp-v42-2-modify-success.rules,
## 30-ospp-v42-3-access-failed.rules, 30-ospp-v42-3-access-success.rules,
## 30-ospp-v42-4-delete-failed.rules, 30-ospp-v42-4-delete-success.rules,
## 30-ospp-v42-5-perm-change-failed.rules,
## 30-ospp-v42-5-perm-change-success.rules,
## 30-ospp-v42-6-owner-change-failed.rules,
## 30-ospp-v42-6-owner-change-success.rules
##
## original copies may be found in /usr/share/audit/sample-rules/


## User add delete modify. This is covered by pam. However, someone could
## open a file and directly create or modify a user, so we'll watch passwd and
## shadow for writes
-a always,exit -F arch=b32 -S openat,open_by_handle_at -F a2&amp;03 -F path=/etc/passwd -F auid&gt;=1000 -F auid!=unset -F key=user-modify
-a always,exit -F arch=b64 -S openat,open_by_handle_at -F a2&amp;03 -F path=/etc/passwd -F auid&gt;=1000 -F auid!=unset -F key=user-modify
-a always,exit -F arch=b32 -S open -F a1&amp;03 -F path=/etc/passwd -F auid&gt;=1000 -F auid!=unset -F key=user-modify
-a always,exit -F arch=b64 -S open -F a1&amp;03 -F path=/etc/passwd -F auid&gt;=1000 -F auid!=unset -F key=user-modify
-a always,exit -F arch=b32 -S openat,open_by_handle_at -F a2&amp;03 -F path=/etc/shadow -F auid&gt;=1000 -F auid!=unset -F key=user-modify
-a always,exit -F arch=b64 -S openat,open_by_handle_at -F a2&amp;03 -F path=/etc/shadow -F auid&gt;=1000 -F auid!=unset -F key=user-modify
-a always,exit -F arch=b32 -S open -F a1&amp;03 -F path=/etc/shadow -F auid&gt;=1000 -F auid!=unset -F key=user-modify
-a always,exit -F arch=b64 -S open -F a1&amp;03 -F path=/etc/shadow -F auid&gt;=1000 -F auid!=unset -F key=user-modify

## User enable and disable. This is entirely handled by pam.

## Group add delete modify. This is covered by pam. However, someone could
## open a file and directly create or modify a user, so we'll watch group and
## gshadow for writes
-a always,exit -F path=/etc/passwd -F perm=wa -F auid&gt;=1000 -F auid!=unset -F key=user-modify
-a always,exit -F path=/etc/shadow -F perm=wa -F auid&gt;=1000 -F auid!=unset -F key=user-modify
-a always,exit -F path=/etc/group -F perm=wa -F auid&gt;=1000 -F auid!=unset -F key=group-modify
-a always,exit -F path=/etc/gshadow -F perm=wa -F auid&gt;=1000 -F auid!=unset -F key=group-modify


## Use of special rights for config changes. This would be use of setuid
## programs that relate to user accts. This is not all setuid apps because
## requirements are only for ones that affect system configuration.
-a always,exit -F path=/usr/sbin/unix_chkpwd -F perm=x -F auid&gt;=1000 -F auid!=unset -F key=special-config-changes
-a always,exit -F path=/usr/sbin/usernetctl -F perm=x -F auid&gt;=1000 -F auid!=unset -F key=special-config-changes
-a always,exit -F path=/usr/sbin/userhelper -F perm=x -F auid&gt;=1000 -F auid!=unset -F key=special-config-changes
-a always,exit -F path=/usr/sbin/seunshare -F perm=x -F auid&gt;=1000 -F auid!=unset -F key=special-config-changes
-a always,exit -F path=/usr/bin/mount -F perm=x -F auid&gt;=1000 -F auid!=unset -F key=special-config-changes
-a always,exit -F path=/usr/bin/newgrp -F perm=x -F auid&gt;=1000 -F auid!=unset -F key=special-config-changes
-a always,exit -F path=/usr/bin/newuidmap -F perm=x -F auid&gt;=1000 -F auid!=unset -F key=special-config-changes
-a always,exit -F path=/usr/bin/gpasswd -F perm=x -F auid&gt;=1000 -F auid!=unset -F key=special-config-changes
-a always,exit -F path=/usr/bin/newgidmap -F perm=x -F auid&gt;=1000 -F auid!=unset -F key=special-config-changes
-a always,exit -F path=/usr/bin/umount -F perm=x -F auid&gt;=1000 -F auid!=unset -F key=special-config-changes
-a always,exit -F path=/usr/bin/passwd -F perm=x -F auid&gt;=1000 -F auid!=unset -F key=special-config-changes
-a always,exit -F path=/usr/bin/crontab -F perm=x -F auid&gt;=1000 -F auid!=unset -F key=special-config-changes
-a always,exit -F path=/usr/bin/at -F perm=x -F auid&gt;=1000 -F auid!=unset -F key=special-config-changes

## Privilege escalation via su or sudo. This is entirely handled by pam.

## Watch for configuration changes to privilege escalation.
-a always,exit -F path=/etc/sudoers -F perm=wa -F key=special-config-changes
-a always,exit -F dir=/etc/sudoers.d/ -F perm=wa -F key=special-config-changes

## Audit log access
-a always,exit -F dir=/var/log/audit/ -F perm=r -F auid&gt;=1000 -F auid!=unset -F key=access-audit-trail
## Attempts to Alter Process and Session Initiation Information
-a always,exit -F path=/var/run/utmp -F perm=wa -F auid&gt;=1000 -F auid!=unset -F key=session
-a always,exit -F path=/var/log/btmp -F perm=wa -F auid&gt;=1000 -F auid!=unset -F key=session
-a always,exit -F path=/var/log/wtmp -F perm=wa -F auid&gt;=1000 -F auid!=unset -F key=session

## Attempts to modify MAC controls
-a always,exit -F dir=/etc/selinux/ -F perm=wa -F auid&gt;=1000 -F auid!=unset -F key=MAC-policy

## Software updates. This is entirely handled by rpm.

## System start and shutdown. This is entirely handled by systemd

## Kernel Module loading. This is handled in 43-module-load.rules

## Application invocation. The requirements list an optional requirement
## FPT_SRP_EXT.1 Software Restriction Policies. This event is intended to
## state results from that policy. This would be handled entirely by
## that daemon." %}}


description: |-
    Configure some basic <tt>Audit</tt> parameters specific for OSPP profile.
    In particular, configure <tt>Audit</tt> to watch for direct modification of files storing system user and group information, and usage of applications with special rights which can change system configuration.
    Further audited events include access to audit log it self, attempts to Alter Process and Session Initiation Information, and attempts to modify MAC controls.

    The following rules configure audit as described above:
    <pre>{{{ file_contents_audit_ospp_general|indent }}}    </pre>

    Load new Audit rules into kernel by running:
    <pre>augenrules --load</pre>

    Note: This rule uses a special set of Audit rules to comply with OSPP 4.2.1. You may reuse this rule in different profiles. If you decide to do so, it is recommended that you inspect contents of the file closely and make sure that they are alligned with your needs.

rationale: |-
    Auditing of events listed in the description provides data for monitoring and investigation of potentially malicious events e.g. tampering with <tt>Audit</tt> logs, malicious access to files storing information about system users and groups etc.

severity: medium

# on RHEL9 there are rules which cover particular hardware architectures
# so do not apply this rule but apply the specific one instead
{{% if product == "rhel9" %}}
platforms:
    - not aarch64_arch
{{% endif %}}

identifiers:
    cce@rhel8: CCE-82373-2
    cce@rhel9: CCE-83655-1

references:
    nist: AU-2(a)
    ospp: FAU_GEN.1.1.c
    srg: SRG-OS-000004-GPOS-00004,SRG-OS-000241-GPOS-00091,SRG-OS-000476-GPOS-00221,SRG-OS-000327-GPOS-00127,SRG-OS-000475-GPOS-00220,SRG-OS-000239-GPOS-00089,SRG-OS-000274-GPOS-00104,SRG-OS-000275-GPOS-00105,SRG-OS-000303-GPOS-00120,SRG-OS-000304-GPOS-00121

ocil_clause: 'the file does not exist or the content differs'

ocil: |-
    To verify that the <tt>Audit</tt> is correctly configured according to recommended rules, check the content of the file with the following command:
    <pre>cat /etc/audit/rules.d/30-ospp-v42.rules</pre>
    The output has to be exactly as follows:
    <pre>{{{ file_contents_audit_ospp_general|indent }}}    </pre>

template:
    name: audit_file_contents
    vars:
        filepath: /etc/audit/rules.d/30-ospp-v42.rules
        contents: |+
            {{{ file_contents_audit_ospp_general|indent(12) }}}
<<<<<<< HEAD
#do not remove this comment, it stops Jinja from including more blank lines to the variable
=======
#do not remove this comment, it stops Jinja from including more blank lines to the variable
>>>>>>> dd0b62b7
<|MERGE_RESOLUTION|>--- conflicted
+++ resolved
@@ -138,8 +138,4 @@
         filepath: /etc/audit/rules.d/30-ospp-v42.rules
         contents: |+
             {{{ file_contents_audit_ospp_general|indent(12) }}}
-<<<<<<< HEAD
-#do not remove this comment, it stops Jinja from including more blank lines to the variable
-=======
-#do not remove this comment, it stops Jinja from including more blank lines to the variable
->>>>>>> dd0b62b7
+#do not remove this comment, it stops Jinja from including more blank lines to the variable