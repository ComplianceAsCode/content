documentation_complete: true

prodtype: ol8,ol9,rhcos4,rhel8,rhel9

title: 'Configure immutable Audit login UIDs'

{{% set file_contents_audit_immutable_login =
"## Make the loginuid immutable. This prevents tampering with the auid.
--loginuid-immutable" %}}

description: |-
    Configure kernel to prevent modification of login UIDs once they are set.
    Changing login UIDs while this configuration is enforced requires special capabilities which
    are not available to unprivileged users.

    The following rules configure audit as described above:
    <pre>{{{ file_contents_audit_immutable_login|indent }}}    </pre>

    Load new Audit rules into kernel by running:
    <pre>augenrules --load</pre>

rationale: |-
    If modification of login UIDs is not prevented, they can be changed by unprivileged users and
    make auditing complicated or impossible.

severity: medium

identifiers:
    cce@rhel8: CCE-82828-5
    cce@rhel9: CCE-83673-4

references:
    disa: CCI-000162,CCI-000163,CCI-000164
    nist: AU-2(a)
    ospp: FAU_GEN.1.2
    srg: SRG-OS-000462-GPOS-00206,SRG-OS-000475-GPOS-00220,SRG-OS-000057-GPOS-00027,SRG-OS-000058-GPOS-00028,SRG-OS-000059-GPOS-00029
    stigid@ol8: OL08-00-030122
    stigid@rhel8: RHEL-08-030122

ocil_clause: 'the file does not exist or the content differs'

ocil: |-
    To verify that the <tt>Audit</tt> is correctly configured according to recommended rules, check the content of the file with the following command:
<<<<<<< HEAD
    <pre>cat /etc/audit/rules.d/11-loginuid.rules</pre>
=======
    <pre>$ sudo cat /etc/audit/rules.d/11-loginuid.rules</pre>
>>>>>>> 14bd2e75
    The output has to be exactly as follows:
    <pre>{{{ file_contents_audit_immutable_login|indent }}}    </pre>

template:
    name: audit_file_contents
    vars:
        filepath: /etc/audit/rules.d/11-loginuid.rules
        contents: |+
            {{{ file_contents_audit_immutable_login|indent(12) }}}
#do not remove this comment, it stops Jinja from including more blank lines to the variable

fixtext: |-
    Configure {{{ full_name }}} kernel to prevent modification of login UIDs once they are set.

    Make sure the file "/etc/audit/rules.d/11-loginuid.rules" contains the following content:

    <pre>--loginuid-immutable</pre>

    If the file doesn't exist, it can be copied from <tt>/usr/share/audit/sample-rules</tt>
    using the next command

    <pre>
    cp /usr/share/audit/sample-rules/11-loginuid.rules /etc/audit/rules.d/
    </pre>

    Then, run the following commands:

    $ sudo chmod o-rwx "/etc/audit/rules.d/11-loginuid.rules"
    $ sudo augenrules --load

srg_requirement: |-
    {{{ full_name }}} audit system must protect logon UIDs from unauthorized change.<|MERGE_RESOLUTION|>--- conflicted
+++ resolved
@@ -41,11 +41,7 @@
 
 ocil: |-
     To verify that the <tt>Audit</tt> is correctly configured according to recommended rules, check the content of the file with the following command:
-<<<<<<< HEAD
-    <pre>cat /etc/audit/rules.d/11-loginuid.rules</pre>
-=======
     <pre>$ sudo cat /etc/audit/rules.d/11-loginuid.rules</pre>
->>>>>>> 14bd2e75
     The output has to be exactly as follows:
     <pre>{{{ file_contents_audit_immutable_login|indent }}}    </pre>
 
