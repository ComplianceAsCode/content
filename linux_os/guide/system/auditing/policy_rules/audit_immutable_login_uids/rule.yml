--- conflicted
+++ resolved
@@ -35,16 +35,10 @@
     cce@rhel9: CCE-83673-4
 
 references:
-<<<<<<< HEAD
-    nist: AU-2(a)
-    ospp: FAU_GEN.1.1.c
-    srg: SRG-OS-000462-GPOS-00206,SRG-OS-000475-GPOS-00220
-=======
     disa: CCI-000162
     nist: AU-2(a)
     ospp: FAU_GEN.1.1.c
     srg: SRG-OS-000462-GPOS-00206,SRG-OS-000475-GPOS-00220,SRG-OS-000057-GPOS-00027,SRG-OS-000058-GPOS-00028,SRG-OS-000059-GPOS-00029
->>>>>>> fb2bd4eb
     stigid@rhel8: RHEL-08-030122
 
 ocil_clause: 'the file does not exist or the content differs'
