--- conflicted
+++ resolved
@@ -27,11 +27,8 @@
 references:
     cis@rhel7: 4.1.2.4
     cis@rhel8: 4.1.1.4
-<<<<<<< HEAD
-=======
     cis@sle12: 4.1.2.4
     cis@sle15: 4.1.2.4
->>>>>>> fb2bd4eb
     cis@ubuntu2004: 4.1.1.4
     disa: CCI-001849
     nist: CM-6(a)
