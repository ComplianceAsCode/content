documentation_complete: true

prodtype: rhel7,rhel8

title: 'Disable the authlogin_nsswitch_use_ldap SELinux Boolean'

description: |-
    By default, the SELinux boolean <tt>authlogin_nsswitch_use_ldap</tt> is disabled.
    If this setting is enabled, it should be disabled.
    {{{ describe_sebool_disable(sebool="authlogin_nsswitch_use_ldap") }}}

rationale: ""

severity: medium

identifiers:
<<<<<<< HEAD
    cce@rhel7: 80425-2
    cce@rhel8: 84296-3
=======
    cce@rhel7: CCE-80425-2
    cce@rhel8: CCE-84296-3
>>>>>>> 76406dba

references:
    cui: 3.7.2

{{{ complete_ocil_entry_sebool_disabled(sebool="authlogin_nsswitch_use_ldap") }}}

template:
    name: sebool
    vars:
        seboolid: authlogin_nsswitch_use_ldap<|MERGE_RESOLUTION|>--- conflicted
+++ resolved
@@ -14,13 +14,8 @@
 severity: medium
 
 identifiers:
-<<<<<<< HEAD
-    cce@rhel7: 80425-2
-    cce@rhel8: 84296-3
-=======
     cce@rhel7: CCE-80425-2
     cce@rhel8: CCE-84296-3
->>>>>>> 76406dba
 
 references:
     cui: 3.7.2
