--- conflicted
+++ resolved
@@ -14,13 +14,8 @@
 severity: medium
 
 identifiers:
-<<<<<<< HEAD
-    cce@rhel7: 80424-5
-    cce@rhel8: 84297-1
-=======
     cce@rhel7: CCE-80424-5
     cce@rhel8: CCE-84297-1
->>>>>>> 76406dba
 
 references:
     cui: 80424-5
