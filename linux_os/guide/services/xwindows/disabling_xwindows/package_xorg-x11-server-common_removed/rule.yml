documentation_complete: true

prodtype: fedora,ol7,ol8,rhel7,rhel8,rhel9,rhv4,sle12,sle15,ubuntu2004

title: 'Remove the X Windows Package Group'

description: |-
    By removing the xorg-x11-server-common package, the system no longer has X Windows
    installed. If X Windows is not installed then the system cannot boot into graphical user mode.
    This prevents the system from being accidentally or maliciously booted into a <tt>graphical.target</tt>
    mode. To do so, run the following command:
    {{%- if product == "rhel8" or product == "rhv4" -%}}
    <pre>$ sudo {{{ pkg_manager }}} groupremove base-x</pre>
    {{%- else %}}
    <pre>$ sudo {{{ pkg_manager }}} groupremove "X Window System"</pre>
    {{%- endif %}}
    <pre>$ sudo {{{ pkg_manager }}} remove xorg-x11-server-common</pre>

rationale: |-
    Unnecessary service packages must not be installed to decrease the attack surface of the system. X windows has a long history of security
    vulnerabilities and should not be installed unless approved and documented.

severity: medium

identifiers:
    cce@rhel7: CCE-27218-7
    cce@rhel8: CCE-82757-6
    cce@rhel9: CCE-84104-9

references:
    cis-csc: 12,15,8
    cis@rhel7: 2.2.2
    cis@rhel8: 2.2.2
<<<<<<< HEAD
=======
    cis@sle12: 2.2.2
>>>>>>> fb2bd4eb
    cis@sle15: 2.2.2
    cis@ubuntu2004: 2.2.2
    cobit5: APO13.01,DSS01.04,DSS05.02,DSS05.03
    disa: CCI-000366
    isa-62443-2009: 4.3.3.6.6
    isa-62443-2013: 'SR 1.13,SR 2.6,SR 3.1,SR 3.5,SR 3.8,SR 4.1,SR 4.3,SR 5.1,SR 5.2,SR 5.3,SR 7.1,SR 7.6'
    iso27001-2013: A.11.2.6,A.13.1.1,A.13.2.1,A.14.1.3,A.6.2.1,A.6.2.2
    nist: CM-7(a),CM-7(b),CM-6(a)
    nist-csf: PR.AC-3,PR.PT-4
    srg: SRG-OS-000480-GPOS-00227
    stigid@rhel7: RHEL-07-040730
<<<<<<< HEAD
    stigid@rhel8: RHEL-08-040320
=======
>>>>>>> fb2bd4eb

ocil_clause: 'the X Windows package group or xorg-x11-server-common has not be removed'

ocil: |-
    To ensure the X Windows package group is removed, run the following command:
    <pre>$ rpm -qi xorg-x11-server-common</pre>
    The output should be:
    <pre>package xorg-x11-server-common is not installed</pre>

warnings:
    - functionality: |-
        The installation and use of a Graphical User Interface (GUI) increases your attack vector and decreases your
        overall security posture. Removing the package xorg-x11-server-common package will remove the graphical target
        which might bring your system to an inconsistent state requiring additional configuration to access the system
        again. If a GUI is an operational requirement, a tailored profile that removes this rule should used before
        continuing installation.

template:
    name: package_removed
    vars:
        pkgname: xorg-x11-server-common
        pkgname@ubuntu1604: xserver-xorg
        pkgname@ubuntu1804: xserver-xorg
        pkgname@ubuntu2004: xserver-xorg<|MERGE_RESOLUTION|>--- conflicted
+++ resolved
@@ -31,10 +31,7 @@
     cis-csc: 12,15,8
     cis@rhel7: 2.2.2
     cis@rhel8: 2.2.2
-<<<<<<< HEAD
-=======
     cis@sle12: 2.2.2
->>>>>>> fb2bd4eb
     cis@sle15: 2.2.2
     cis@ubuntu2004: 2.2.2
     cobit5: APO13.01,DSS01.04,DSS05.02,DSS05.03
@@ -46,10 +43,6 @@
     nist-csf: PR.AC-3,PR.PT-4
     srg: SRG-OS-000480-GPOS-00227
     stigid@rhel7: RHEL-07-040730
-<<<<<<< HEAD
-    stigid@rhel8: RHEL-08-040320
-=======
->>>>>>> fb2bd4eb
 
 ocil_clause: 'the X Windows package group or xorg-x11-server-common has not be removed'
 
