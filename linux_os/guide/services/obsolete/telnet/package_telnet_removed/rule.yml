documentation_complete: true

prodtype: ol7,ol8,rhel7,rhel8,rhel9,rhv4,sle12,sle15,ubuntu2004

title: 'Remove telnet Clients'

description: |-
    The telnet client allows users to start connections to other systems via
    the telnet protocol.

rationale: |-
    The <tt>telnet</tt> protocol is insecure and unencrypted. The use
    of an unencrypted transmission medium could allow an unauthorized user
    to steal credentials. The <tt>ssh</tt> package provides an
    encrypted session and stronger security and is included in {{{ full_name }}}.

severity: low

identifiers:
    cce@rhel7: CCE-27305-2
    cce@rhel8: CCE-80849-3
    cce@rhel9: CCE-84146-0

references:
    anssi: BP28(R1)
    cis@rhel7: 2.3.4
    cis@rhel8: 2.3.2
<<<<<<< HEAD
=======
    cis@sle12: 2.3.4
    cis@sle15: 2.3.4
>>>>>>> fb2bd4eb
    cis@ubuntu2004: 2.3.4
    cui: 3.1.13
    hipaa: 164.308(a)(4)(i),164.308(b)(1),164.308(b)(3),164.310(b),164.312(e)(1),164.312(e)(2)(ii)
    iso27001-2013: A.8.2.3,A.13.1.1,A.13.2.1,A.13.2.3,A.14.1.2,A.14.1.3

ocil: '{{{ describe_package_remove(package="telnet") }}}'

template:
    name: package_removed
    vars:
        pkgname: telnet<|MERGE_RESOLUTION|>--- conflicted
+++ resolved
@@ -25,11 +25,8 @@
     anssi: BP28(R1)
     cis@rhel7: 2.3.4
     cis@rhel8: 2.3.2
-<<<<<<< HEAD
-=======
     cis@sle12: 2.3.4
     cis@sle15: 2.3.4
->>>>>>> fb2bd4eb
     cis@ubuntu2004: 2.3.4
     cui: 3.1.13
     hipaa: 164.308(a)(4)(i),164.308(b)(1),164.308(b)(3),164.310(b),164.312(e)(1),164.312(e)(2)(ii)
