--- conflicted
+++ resolved
@@ -35,11 +35,8 @@
     anssi: BP28(R1)
     cis-csc: 11,12,14,15,3,8,9
     cis@rhel7: 2.2.15
-<<<<<<< HEAD
-=======
     cis@sle12: 2.2.15
     cis@sle15: 2.2.19
->>>>>>> fb2bd4eb
     cobit5: APO13.01,BAI10.01,BAI10.02,BAI10.03,BAI10.05,DSS01.04,DSS05.02,DSS05.03,DSS05.05,DSS06.06
     disa: CCI-000381
     hipaa: 164.308(a)(4)(i),164.308(b)(1),164.308(b)(3),164.310(b),164.312(e)(1),164.312(e)(2)(ii)
