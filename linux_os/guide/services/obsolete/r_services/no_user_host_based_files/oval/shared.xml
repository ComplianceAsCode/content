<def-group oval_version="5.10">
  <definition class="compliance" id="no_user_host_based_files" version="1">
    <metadata>
      <title>No .shosts file deployed on the system</title>
      <affected family="unix">
        <platform>multi_platform_rhel</platform>
        <platform>multi_platform_sle</platform>
      </affected>
      <description>There should not be any .shosts files on the system.</description>
    </metadata>
    <criteria>
      <criterion test_ref="test_no_shosts" />
    </criteria>
  </definition>
  <unix:file_test check="all" check_existence="none_exist" comment="look for .shosts in /" id="test_no_shosts" version="1">
    <unix:object object_ref="object_no_shosts_files_root" />
  </unix:file_test>
  <unix:file_object comment="look for any .shosts file on the system" id="object_no_shosts_files_root" version="1">
    <unix:behaviors recurse="directories" recurse_direction="down" max_depth="-1" recurse_file_system="local" />
    <unix:path operation="equals">/</unix:path>
<<<<<<< HEAD
    <unix:filename operation="pattern match">^\.shosts$</unix:filename>
=======
    <unix:filename operation="equals">.shosts</unix:filename>
>>>>>>> d548a6f0
  </unix:file_object>
</def-group><|MERGE_RESOLUTION|>--- conflicted
+++ resolved
@@ -18,10 +18,6 @@
   <unix:file_object comment="look for any .shosts file on the system" id="object_no_shosts_files_root" version="1">
     <unix:behaviors recurse="directories" recurse_direction="down" max_depth="-1" recurse_file_system="local" />
     <unix:path operation="equals">/</unix:path>
-<<<<<<< HEAD
-    <unix:filename operation="pattern match">^\.shosts$</unix:filename>
-=======
     <unix:filename operation="equals">.shosts</unix:filename>
->>>>>>> d548a6f0
   </unix:file_object>
 </def-group>