--- conflicted
+++ resolved
@@ -48,11 +48,7 @@
     disa: CCI-001958
     ism: "1418"
     srg: SRG-OS-000378-GPOS-00163
-<<<<<<< HEAD
-    stigid@rhel8: RHEL-08-040140
-=======
     stigid@rhel8: RHEL-08-040139
->>>>>>> fb2bd4eb
 
 ocil_clause: 'the package is not installed'
 
