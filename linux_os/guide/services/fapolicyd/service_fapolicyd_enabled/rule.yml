--- conflicted
+++ resolved
@@ -24,11 +24,7 @@
     nist: CM-6(a),SI-4(22)
     ospp: FMT_SMF_EXT.1
     srg: SRG-OS-000370-GPOS-00155,SRG-OS-000368-GPOS-00154
-<<<<<<< HEAD
-    stigid@rhel8: RHEL-08-040135
-=======
     stigid@rhel8: RHEL-08-040136
->>>>>>> fb2bd4eb
 
 ocil_clause: 'the service is not enabled'
 
