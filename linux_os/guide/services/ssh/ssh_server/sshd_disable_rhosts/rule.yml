--- conflicted
+++ resolved
@@ -27,10 +27,7 @@
     cis-csc: 11,12,14,15,16,18,3,5,9
     cis@rhel7: 5.3.8
     cis@rhel8: 5.2.8
-<<<<<<< HEAD
-=======
     cis@sle12: 5.3.9
->>>>>>> fb2bd4eb
     cis@sle15: 5.2.8
     cis@ubuntu2004: 5.2.7
     cjis: 5.5.6
