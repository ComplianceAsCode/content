documentation_complete: true

title: 'Set SSH Daemon LogLevel to VERBOSE'

description: |-
    The <tt>VERBOSE</tt> parameter configures the SSH daemon to record login and logout activity.
    To specify the log level in
    SSH, add or correct the following line in the <tt>/etc/ssh/sshd_config</tt> file:
    <pre>LogLevel VERBOSE</pre>

rationale: |-
    SSH provides several logging levels with varying amounts of verbosity. <tt>DEBUG</tt> is specifically
    not recommended other than strictly for debugging SSH communications since it provides
    so much data that it is difficult to identify important security information. <tt>INFO</tt> or
    <tt>VERBOSE</tt> level is the basic level that only records login activity of SSH users. In many
    situations, such as Incident Response, it is important to determine when a particular user was active
    on a system. The logout record can eliminate those users who disconnected, which helps narrow the
    field.

severity: medium

identifiers:
    cce@rhel7: CCE-82419-3
    cce@rhel8: CCE-82420-1
    cce@rhel9: CCE-86923-0
    cce@sle12: CCE-83077-8
    cce@sle15: CCE-83270-9

references:
    cis@rhel7: 5.3.5
<<<<<<< HEAD
=======
    cis@rhel8: 5.2.5
    cis@sle12: 5.3.6
    cis@sle15: 5.2.5
>>>>>>> fb2bd4eb
    disa: CCI-000067
    nerc-cip: CIP-007-3 R7.1
    nist: AC-17(a),AC-17(1),CM-6(a)
    srg: SRG-OS-000032-GPOS-00013
    stigid@sle12: SLES-12-030110
    stigid@sle15: SLES-15-010150

ocil_clause: 'it is commented out or is not enabled'

ocil: |-
    To check if LogLevel is enabled or set correctly, run the
    following command:
    <pre>$ sudo grep "^LogLevel" /etc/ssh/sshd_config</pre>
    If configured properly, output should be <pre>LogLevel VERBOSE</pre>

template:
    name: sshd_lineinfile
    vars:
        missing_parameter_pass: 'true'
        parameter: LogLevel
        rule_id: sshd_set_loglevel_verbose
        value: VERBOSE<|MERGE_RESOLUTION|>--- conflicted
+++ resolved
@@ -28,12 +28,9 @@
 
 references:
     cis@rhel7: 5.3.5
-<<<<<<< HEAD
-=======
     cis@rhel8: 5.2.5
     cis@sle12: 5.3.6
     cis@sle15: 5.2.5
->>>>>>> fb2bd4eb
     disa: CCI-000067
     nerc-cip: CIP-007-3 R7.1
     nist: AC-17(a),AC-17(1),CM-6(a)
