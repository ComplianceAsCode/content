--- conflicted
+++ resolved
@@ -36,11 +36,7 @@
     srg: SRG-OS-000364-GPOS-00151,SRG-OS-000480-GPOS-00227
     stigid@ol7: OL07-00-040430
     stigid@rhel7: RHEL-07-040430
-<<<<<<< HEAD
-    stigid@rhel8: RHEL-08-010521
-=======
     stigid@rhel8: RHEL-08-010522
->>>>>>> fb2bd4eb
     vmmsrg: SRG-OS-000480-VMM-002000
 
 ocil_clause: 'it is commented out or is not disabled'
