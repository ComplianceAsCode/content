--- conflicted
+++ resolved
@@ -30,10 +30,7 @@
     cis-csc: 11,12,13,14,15,16,18,3,5,9
     cis@rhel7: 5.3.11
     cis@rhel8: 5.2.11
-<<<<<<< HEAD
-=======
     cis@sle12: 5.3.12
->>>>>>> fb2bd4eb
     cis@sle15: 5.2.11
     cis@ubuntu2004: 5.2.10
     cjis: 5.5.6
