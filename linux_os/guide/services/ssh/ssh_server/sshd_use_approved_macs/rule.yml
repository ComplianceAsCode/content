documentation_complete: true

prodtype: rhel6,rhel7,ol7,rhv4,sle12

title: 'Use Only FIPS 140-2 Validated MACs'

description: |-
    Limit the MACs to those hash algorithms which are FIPS-approved.
    The following line in <tt>/etc/ssh/sshd_config</tt>
    demonstrates use of FIPS-approved MACs:
{{% if product == "sle12" %}}
    <pre>MACs hmac-sha2-512,hmac-sha2-256</pre>
{{% else %}}
    <pre>MACs hmac-sha2-512,hmac-sha2-256,hmac-sha1</pre>
{{% endif %}}
    The man page <tt>sshd_config(5)</tt> contains a list of supported MACs.
{{% if product in ["rhel7","ol7"] %}}
    <br /><br />
    Only the following message authentication codes are FIPS 140-2 certified on {{{ full_name }}}:
    <br />- hmac-sha1
    <br />- hmac-sha2-256
    <br />- hmac-sha2-512
    <br />- hmac-sha1-etm@openssh.com
    <br />- hmac-sha2-256-etm@openssh.com
    <br />- hmac-sha2-512-etm@openssh.com
    <br /><br />
    Any combination of the above MACs will pass this check. Official FIPS 140-2 paperwork for
    {{{ full_name }}} can be found at
    {{% if product == "ol7" %}}
    {{{ weblink(link="https://csrc.nist.gov/CSRC/media/projects/cryptographic-module-validation-program/documents/security-policies/140sp3028.pdf") }}}
    {{% else %}}
    {{{ weblink(link="http://csrc.nist.gov/groups/STM/cmvp/documents/140-1/140sp/140sp2630.pdf") }}}
    {{% endif %}}
{{% endif %}}

rationale: |-
    DoD Information Systems are required to use FIPS-approved cryptographic hash
    functions. The only SSHv2 hash algorithms meeting this requirement is SHA2.

severity: medium

identifiers:
    cce@rhel7: 27455-5

references:
    disa@rhel6: 2449,2450,68,803
    cis: 5.2.12
    cui: 3.1.13,3.13.11,3.13.8
<<<<<<< HEAD
    disa: "1453"
    disa@sle12: 877,1453,3123
=======
    disa: 68,803,1453
>>>>>>> d548a6f0
    hipaa: 164.308(b)(1),164.308(b)(2),164.312(e)(1),164.312(e)(2)(i),164.312(e)(2)(ii),164.314(b)(2)(i)
    nist: AC-17(b),AC-17(2),IA-7,SC-13
    nist@sle12: MA-4(c),AC-17(2),MA-4(6)
    nist-csf: PR.AC-1,PR.AC-3,PR.DS-5,PR.PT-4
    srg: SRG-OS-000250-GPOS-00093
<<<<<<< HEAD
    srg@sle12: SRG-OS-000125-GPOS-00065,SRG-OS-000394-GPOS-00174
    vmmsrg: SRG-OS-000480-VMM-002000
=======
    vmmsrg: SRG-OS-000033-VMM-000140,SRG-OS-000120-VMM-000600,SRG-OS-000478-VMM-001980,SRG-OS-000480-VMM-002000,SRG-OS-000396-VMM-001590
>>>>>>> d548a6f0
    stigid@rhel7: "040400"
    stigid@sle12: "030180"
    isa-62443-2013: 'SR 1.1,SR 1.13,SR 1.2,SR 1.3,SR 1.4,SR 1.5,SR 1.7,SR 1.8,SR 1.9,SR 2.6,SR 3.1,SR 3.5,SR 3.8,SR 4.1,SR 4.3,SR 5.1,SR 5.2,SR 5.3,SR 7.1,SR 7.6'
    isa-62443-2009: 4.3.3.5.1,4.3.3.6.6
    cobit5: APO01.06,APO13.01,DSS01.04,DSS05.02,DSS05.03,DSS05.04,DSS05.07,DSS06.02,DSS06.03
    iso27001-2013: A.10.1.1,A.11.1.4,A.11.1.5,A.11.2.1,A.11.2.6,A.13.1.1,A.13.1.3,A.13.2.1,A.13.2.3,A.13.2.4,A.14.1.2,A.14.1.3,A.6.1.2,A.6.2.1,A.6.2.2,A.7.1.1,A.7.1.2,A.7.3.1,A.8.2.2,A.8.2.3,A.9.1.1,A.9.1.2,A.9.2.1,A.9.2.2,A.9.2.3,A.9.2.4,A.9.2.6,A.9.3.1,A.9.4.1,A.9.4.2,A.9.4.3,A.9.4.4,A.9.4.5
    cis-csc: 1,12,13,15,16,5,8

ocil_clause: 'MACs option is commented out or not using FIPS-approved hash algorithms'

ocil: |-
    Only FIPS-approved MACs should be used. To verify that only FIPS-approved
    MACs are in use, run the following command:
    <pre>$ sudo grep -i macs /etc/ssh/sshd_config</pre>
    The output should contain only those MACs which are FIPS-approved. Any use of other
    ciphers or algorithms will result in the module entering the non-FIPS mode of
    operation.<|MERGE_RESOLUTION|>--- conflicted
+++ resolved
@@ -46,23 +46,15 @@
     disa@rhel6: 2449,2450,68,803
     cis: 5.2.12
     cui: 3.1.13,3.13.11,3.13.8
-<<<<<<< HEAD
-    disa: "1453"
+    disa: 68,803,1453
     disa@sle12: 877,1453,3123
-=======
-    disa: 68,803,1453
->>>>>>> d548a6f0
     hipaa: 164.308(b)(1),164.308(b)(2),164.312(e)(1),164.312(e)(2)(i),164.312(e)(2)(ii),164.314(b)(2)(i)
     nist: AC-17(b),AC-17(2),IA-7,SC-13
     nist@sle12: MA-4(c),AC-17(2),MA-4(6)
     nist-csf: PR.AC-1,PR.AC-3,PR.DS-5,PR.PT-4
     srg: SRG-OS-000250-GPOS-00093
-<<<<<<< HEAD
     srg@sle12: SRG-OS-000125-GPOS-00065,SRG-OS-000394-GPOS-00174
-    vmmsrg: SRG-OS-000480-VMM-002000
-=======
     vmmsrg: SRG-OS-000033-VMM-000140,SRG-OS-000120-VMM-000600,SRG-OS-000478-VMM-001980,SRG-OS-000480-VMM-002000,SRG-OS-000396-VMM-001590
->>>>>>> d548a6f0
     stigid@rhel7: "040400"
     stigid@sle12: "030180"
     isa-62443-2013: 'SR 1.1,SR 1.13,SR 1.2,SR 1.3,SR 1.4,SR 1.5,SR 1.7,SR 1.8,SR 1.9,SR 2.6,SR 3.1,SR 3.5,SR 3.8,SR 4.1,SR 4.3,SR 5.1,SR 5.2,SR 5.3,SR 7.1,SR 7.6'
