documentation_complete: true

prodtype: ol7,ol8,rhel7,rhel8,sle12,ubuntu2004,wrlinux1019

title: 'Use Only FIPS 140-2 Validated MACs'

description: |-
    Limit the MACs to those hash algorithms which are FIPS-approved.
    The following line in <tt>/etc/ssh/sshd_config</tt>
    demonstrates use of FIPS-approved MACs:
{{% if product in ["sle12", "sle15"] %}}
    <pre>MACs hmac-sha2-512,hmac-sha2-256</pre>
{{% else %}}
    <pre>MACs hmac-sha2-512,hmac-sha2-256,hmac-sha1</pre>
{{% endif %}}
    The man page <tt>sshd_config(5)</tt> contains a list of supported MACs.
{{% if product in ["rhel7","ol7"] %}}
    <br /><br />
    Only the following message authentication codes are FIPS 140-2 certified on {{{ full_name }}}:
    <br />- hmac-sha1
    <br />- hmac-sha2-256
    <br />- hmac-sha2-512
    <br />- hmac-sha1-etm@openssh.com
    <br />- hmac-sha2-256-etm@openssh.com
    <br />- hmac-sha2-512-etm@openssh.com
    <br /><br />
    Any combination of the above MACs will pass this check. Official FIPS 140-2 paperwork for
    {{{ full_name }}} can be found at
    {{% if product == "ol7" %}}
    {{{ weblink(link="https://csrc.nist.gov/CSRC/media/projects/cryptographic-module-validation-program/documents/security-policies/140sp3028.pdf") }}}
    {{% else %}}
    {{{ weblink(link="http://csrc.nist.gov/groups/STM/cmvp/documents/140-1/140sp/140sp2630.pdf") }}}
    {{% endif %}}
{{% endif %}}
    The rule is parametrized to use the following MACs: <code>{{{ xccdf_value("sshd_approved_macs") }}}</code>.

rationale: |-
    DoD Information Systems are required to use FIPS-approved cryptographic hash
    functions. The only SSHv2 hash algorithms meeting this requirement is SHA2.

severity: medium

identifiers:
    cce@rhel7: CCE-27455-5
    cce@rhel8: CCE-82198-3
    cce@sle12: CCE-83036-4

references:
    cis-csc: 1,12,13,15,16,5,8
    cis@rhel7: 5.3.14
<<<<<<< HEAD
=======
    cis@sle12: 5.3.15
>>>>>>> fb2bd4eb
    cis@ubuntu2004: 5.2.13
    cobit5: APO01.06,APO13.01,DSS01.04,DSS05.02,DSS05.03,DSS05.04,DSS05.07,DSS06.02,DSS06.03
    cui: 3.1.13,3.13.11,3.13.8
    disa: CCI-000068,CCI-000803,CCI-000877,CCI-001453,CCI-003123
    hipaa: 164.308(b)(1),164.308(b)(2),164.312(e)(1),164.312(e)(2)(i),164.312(e)(2)(ii),164.314(b)(2)(i)
    isa-62443-2009: 4.3.3.5.1,4.3.3.6.6
    isa-62443-2013: 'SR 1.1,SR 1.13,SR 1.2,SR 1.3,SR 1.4,SR 1.5,SR 1.7,SR 1.8,SR 1.9,SR 2.6,SR 3.1,SR 3.5,SR 3.8,SR 4.1,SR 4.3,SR 5.1,SR 5.2,SR 5.3,SR 7.1,SR 7.6'
    iso27001-2013: A.10.1.1,A.11.1.4,A.11.1.5,A.11.2.1,A.11.2.6,A.13.1.1,A.13.1.3,A.13.2.1,A.13.2.3,A.13.2.4,A.14.1.2,A.14.1.3,A.6.1.2,A.6.2.1,A.6.2.2,A.7.1.1,A.7.1.2,A.7.3.1,A.8.2.2,A.8.2.3,A.9.1.1,A.9.1.2,A.9.2.1,A.9.2.2,A.9.2.3,A.9.2.4,A.9.2.6,A.9.3.1,A.9.4.1,A.9.4.2,A.9.4.3,A.9.4.4,A.9.4.5
    nist: CM-6(a),AC-17(a),AC-17(2),SC-13,MA-4(6),SC-12(2),SC-12(3)
    nist-csf: PR.AC-1,PR.AC-3,PR.DS-5,PR.PT-4
    srg: SRG-OS-000125-GPOS-00065,SRG-OS-000250-GPOS-00093,SRG-OS-000394-GPOS-00174
    stigid@sle12: SLES-12-030180
    vmmsrg: SRG-OS-000033-VMM-000140,SRG-OS-000120-VMM-000600,SRG-OS-000478-VMM-001980,SRG-OS-000480-VMM-002000,SRG-OS-000396-VMM-001590

ocil_clause: 'MACs option is commented out or not using FIPS-approved hash algorithms'

ocil: |-
    Only FIPS-approved MACs should be used. To verify that only FIPS-approved
    MACs are in use, run the following command:
    <pre>$ sudo grep -i macs /etc/ssh/sshd_config</pre>
    The output should contain only those MACs which are FIPS-approved. Any use of other
    ciphers or algorithms will result in the module entering the non-FIPS mode of
    operation.

warnings:
    - general: |-
        The system needs to be rebooted for these changes to take effect.
    - regulatory: |-
        System Crypto Modules must be provided by a vendor that undergoes
        FIPS-140 certifications.
        FIPS-140 is applicable to all Federal agencies that use
        cryptographic-based security systems to protect sensitive information
        in computer and telecommunication systems (including voice systems) as
        defined in Section 5131 of the Information Technology Management Reform
        Act of 1996, Public Law 104-106. This standard shall be used in
        designing and implementing cryptographic modules that Federal
        departments and agencies operate or are operated for them under
        contract. See <b>{{{ weblink(link="https://nvlpubs.nist.gov/nistpubs/FIPS/NIST.FIPS.140-2.pdf") }}}</b>
        To meet this, the system has to have cryptographic software provided by
        a vendor that has undergone this certification. This means providing
        documentation, test results, design information, and independent third
        party review by an accredited lab. While open source software is
        capable of meeting this, it does not meet FIPS-140 unless the vendor
        submits to this process.<|MERGE_RESOLUTION|>--- conflicted
+++ resolved
@@ -48,10 +48,7 @@
 references:
     cis-csc: 1,12,13,15,16,5,8
     cis@rhel7: 5.3.14
-<<<<<<< HEAD
-=======
     cis@sle12: 5.3.15
->>>>>>> fb2bd4eb
     cis@ubuntu2004: 5.2.13
     cobit5: APO01.06,APO13.01,DSS01.04,DSS05.02,DSS05.03,DSS05.04,DSS05.07,DSS06.02,DSS06.03
     cui: 3.1.13,3.13.11,3.13.8
