--- conflicted
+++ resolved
@@ -33,10 +33,6 @@
     disa: CCI-000068
     ospp: FCS_SSHS_EXT.1
     srg: SRG-OS-000423-GPOS-00187,SRG-OS-000033-GPOS-00014
-<<<<<<< HEAD
-    stigid@rhel8: RHEL-08-040162
-=======
->>>>>>> fb2bd4eb
 
 ocil_clause: 'it is commented out or is not set'
 
