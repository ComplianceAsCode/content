documentation_complete: true

title: 'Install the OpenSSH Server Package'

description: |-
    The <tt>openssh-server</tt> package should be installed.
    {{{ describe_package_install(package="openssh-server") }}}

rationale: |-
    Without protection of the transmitted information, confidentiality, and
    integrity may be compromised because unprotected communications can be
    intercepted and either read or altered.

severity: medium

identifiers:
    cce@rhel7: CCE-80215-7
    cce@rhel8: CCE-83303-8
    cce@rhel9: CCE-90823-6

references:
    cis-csc: 13,14
    cobit5: APO01.06,DSS05.02,DSS05.04,DSS05.07,DSS06.02,DSS06.06
    disa: CCI-002418,CCI-002420,CCI-002421,CCI-002422
    isa-62443-2013: 'SR 3.1,SR 3.8,SR 4.1,SR 4.2,SR 5.2'
    iso27001-2013: A.10.1.1,A.11.1.4,A.11.1.5,A.11.2.1,A.13.1.1,A.13.1.3,A.13.2.1,A.13.2.3,A.13.2.4,A.14.1.2,A.14.1.3,A.6.1.2,A.7.1.1,A.7.1.2,A.7.3.1,A.8.2.2,A.8.2.3,A.9.1.1,A.9.1.2,A.9.2.3,A.9.4.1,A.9.4.4,A.9.4.5
    nist: CM-6(a)
    nist-csf: PR.DS-2,PR.DS-5
    ospp: FIA_UAU.5,FTP_ITC_EXT.1
    srg: SRG-OS-000423-GPOS-00187,SRG-OS-000424-GPOS-00188,SRG-OS-000425-GPOS-00189,SRG-OS-000426-GPOS-00190
    stigid@ol7: OL07-00-040300
    stigid@rhel7: RHEL-07-040300
<<<<<<< HEAD
    stigid@rhel8: RHEL-08-040160
=======
    stigid@rhel8: RHEL-08-040159
>>>>>>> fb2bd4eb
    stigid@ubuntu2004: UBTU-20-010042

ocil_clause: 'the package is not installed'

ocil: '{{{ ocil_package(package="openssh-server") }}}'

template:
    name: package_installed
    vars:
        pkgname: openssh-server<|MERGE_RESOLUTION|>--- conflicted
+++ resolved
@@ -30,11 +30,7 @@
     srg: SRG-OS-000423-GPOS-00187,SRG-OS-000424-GPOS-00188,SRG-OS-000425-GPOS-00189,SRG-OS-000426-GPOS-00190
     stigid@ol7: OL07-00-040300
     stigid@rhel7: RHEL-07-040300
-<<<<<<< HEAD
-    stigid@rhel8: RHEL-08-040160
-=======
     stigid@rhel8: RHEL-08-040159
->>>>>>> fb2bd4eb
     stigid@ubuntu2004: UBTU-20-010042
 
 ocil_clause: 'the package is not installed'
