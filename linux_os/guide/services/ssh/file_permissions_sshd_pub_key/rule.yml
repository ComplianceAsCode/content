--- conflicted
+++ resolved
@@ -21,11 +21,8 @@
     cis-csc: 12,13,14,15,16,18,3,5
     cis@rhel7: 5.3.3
     cis@rhel8: 5.2.4
-<<<<<<< HEAD
-=======
     cis@sle12: 5.3.3
     cis@sle15: 5.2.3
->>>>>>> fb2bd4eb
     cis@ubuntu2004: 5.2.3
     cobit5: APO01.06,DSS05.04,DSS05.07,DSS06.02
     cui: 3.1.13,3.13.10
