documentation_complete: true

prodtype: rhel7,rhel8,rhel9,sle12,sle15,ubuntu2004

title: 'Uninstall Samba Package'

description: '{{{ describe_package_remove(package="samba") }}}'

rationale: |-
    If there is no need to make the Samba software available,
    removing it provides a safeguard against its activation.

severity: unknown

identifiers:
    cce@rhel7: CCE-80278-5

references:
    cis@rhel7: 2.2.11
<<<<<<< HEAD
=======
    cis@sle12: 2.2.11
    cis@sle15: 2.2.13
>>>>>>> fb2bd4eb
    cis@ubuntu2004: 2.2.12

{{{ complete_ocil_entry_package(package="samba") }}}

template:
    name: package_removed
    vars:
        pkgname: samba<|MERGE_RESOLUTION|>--- conflicted
+++ resolved
@@ -17,11 +17,8 @@
 
 references:
     cis@rhel7: 2.2.11
-<<<<<<< HEAD
-=======
     cis@sle12: 2.2.11
     cis@sle15: 2.2.13
->>>>>>> fb2bd4eb
     cis@ubuntu2004: 2.2.12
 
 {{{ complete_ocil_entry_package(package="samba") }}}
