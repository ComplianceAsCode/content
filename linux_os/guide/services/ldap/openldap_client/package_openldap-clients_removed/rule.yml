documentation_complete: true

prodtype: fedora,ol7,ol8,rhcos4,rhel7,rhel8,rhel9,rhv4,sle12,sle15,ubuntu2004

title: 'Ensure LDAP client is not installed'

description: |-
    The Lightweight Directory Access Protocol (LDAP) is a service that provides
    a method for looking up information from a central database.
    {{{ describe_package_remove("openldap-clients") }}}

rationale:
    If the system does not need to act as an LDAP client, it is recommended that the software is
    removed to reduce the potential attack surface.

severity: low

identifiers:
    cce@rhel7: CCE-82884-8
    cce@rhel8: CCE-82885-5
    cce@rhel9: CCE-90831-9

references:
    cis@rhel7: 2.3.5
    cis@rhel8: 2.3.3
<<<<<<< HEAD
=======
    cis@sle12: 2.3.5
    cis@sle15: 2.3.5
>>>>>>> fb2bd4eb
    cis@ubuntu2004: 2.3.5

ocil_clause: 'the package is installed'

ocil: |-
    {{{ ocil_package("openldap-clients") }}}

template:
    name: package_removed
    vars:
        pkgname: openldap-clients
        pkgname@ubuntu1604: ldap-utils
        pkgname@ubuntu1804: ldap-utils
        pkgname@ubuntu2004: ldap-utils<|MERGE_RESOLUTION|>--- conflicted
+++ resolved
@@ -23,11 +23,8 @@
 references:
     cis@rhel7: 2.3.5
     cis@rhel8: 2.3.3
-<<<<<<< HEAD
-=======
     cis@sle12: 2.3.5
     cis@sle15: 2.3.5
->>>>>>> fb2bd4eb
     cis@ubuntu2004: 2.3.5
 
 ocil_clause: 'the package is installed'
