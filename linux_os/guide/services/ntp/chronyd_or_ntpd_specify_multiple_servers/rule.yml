documentation_complete: true

prodtype: fedora,ol7,ol8,rhcos4,rhel7,rhel8,rhv4,sle12,sle15

title: 'Specify Additional Remote NTP Servers'

description: |-
    Depending on specific functional requirements of a concrete
    production environment, the {{{ full_name }}} system can be
    configured to utilize the services of the <tt>chronyd</tt> NTP daemon (the
    default), or services of the <tt>ntpd</tt> NTP daemon. Refer to
    {{% if product == "ol7" %}}
        {{{ weblink(link="https://docs.oracle.com/en/operating-systems/oracle-linux/7/network/ol7-nettime.html") }}}
    {{% elif product == "ol8" %}}
        {{{ weblink(link="https://docs.oracle.com/en/operating-systems/oracle-linux/8/network/ol-nettime.html") }}}
    {{% else %}}
        {{{ weblink(link="https://access.redhat.com/documentation/en-us/red_hat_enterprise_linux/7/html/system_administrators_guide/ch-configuring_ntp_using_the_chrony_suite") }}}
    {{% endif %}}
    for more detailed comparison of the features of both of the choices, and for
    further guidance how to choose between the two NTP daemons.
    <br />
    Additional NTP servers can be specified for time synchronization. To do so,
    perform the following:
    <ul>
    <li> if the system is configured to use the <tt>chronyd</tt> as the NTP daemon
    (the default), edit the file <tt>/etc/chrony.conf</tt> as follows,</li>
    <li> if the system is configured to use the <tt>ntpd</tt> as the NTP daemon,
    edit the file <tt>/etc/ntp.conf</tt> as documented below.</li>
    </ul>
    Add additional lines of the following form, substituting the IP address or
    hostname of a remote NTP server for <em>ntpserver</em>:
    <pre>server <i>ntpserver</i></pre>
    {{% if product == "rhcos4" %}}
    <p>
    Note that if the remediation shipping with this content is being used, the
    <b>MachineConfig</b> shipped does not include reference NTP servers to point
    to. It is up to the admin to set these which will vary depending on the
    cluster's requirements.
    </p>

    <p>
    The aforementioned remediation does include the directory <tt>/etc/chrony.d</tt>
    which would allow the creation of configuration files to set these servers.
    </p>

    If we'd like to set a configuration like the following:

    <pre>
    pool 2.rhel.pool.ntp.org iburst

    server 0.rhel.pool.ntp.org minpoll 4 maxpoll 10
    server 1.rhel.pool.ntp.org minpoll 4 maxpoll 10
    server 2.rhel.pool.ntp.org minpoll 4 maxpoll 10
    server 3.rhel.pool.ntp.org minpoll 4 maxpoll 10
    </pre>

    This could be done with to the following manifest:

    <pre>
    apiVersion: machineconfiguration.openshift.io/v1
    kind: MachineConfig
    metadata:
      labels:
        machineconfiguration.openshift.io/role: master
      name: 75-master-chrony-servers
    spec:
      config:
        ignition:
          version: 3.1.0
        storage:
          files:
          - contents:
              source: data:,pool%202.rhel.pool.ntp.org%20iburst%0A%0Aserver%200.rhel.pool.ntp.org%20minpoll%204%20maxpoll%2010%0Aserver%201.rhel.pool.ntp.org%20minpoll%204%20maxpoll%2010%0Aserver%202.rhel.pool.ntp.org%20minpoll%204%20maxpoll%2010%0Aserver%203.rhel.pool.ntp.org%20minpoll%204%20maxpoll%2010
            mode: 0600
            path: /etc/chrony.d/10-rhel-pool-and-servers.conf
            overwrite: true
    </pre>

    Note that this needs to be done for each <pre>MachineConfigPool</pre>
    {{% endif %}}

rationale: |-
    Specifying additional NTP servers increases the availability of
    accurate time data, in the event that one of the specified servers becomes
    unavailable. This is typical for a system acting as an NTP server for
    other systems.

severity: medium

platform: machine  # The check uses service_... extended definition, which doesnt support offline mode

identifiers:
    cce@rhcos4: CCE-82685-9
    cce@rhel7: CCE-27012-4
    cce@rhel8: CCE-80764-4
<<<<<<< HEAD
=======
    cce@sle15: CCE-85834-0
>>>>>>> fb2bd4eb

references:
    cis-csc: 1,14,15,16,3,5,6
    cobit5: APO11.04,BAI03.05,DSS05.04,DSS05.07,MEA02.01
    isa-62443-2009: 4.3.3.3.9,4.3.3.5.8,4.3.4.4.7,4.4.2.1,4.4.2.2,4.4.2.4
    isa-62443-2013: 'SR 2.10,SR 2.11,SR 2.12,SR 2.8,SR 2.9'
    ism: 0988,1405
    iso27001-2013: A.12.4.1,A.12.4.2,A.12.4.3,A.12.4.4,A.12.7.1
    nist: CM-6(a),AU-8(1)(a),AU-8(2)
    nist-csf: PR.PT-1
    pcidss: Req-10.4.3<|MERGE_RESOLUTION|>--- conflicted
+++ resolved
@@ -93,10 +93,7 @@
     cce@rhcos4: CCE-82685-9
     cce@rhel7: CCE-27012-4
     cce@rhel8: CCE-80764-4
-<<<<<<< HEAD
-=======
     cce@sle15: CCE-85834-0
->>>>>>> fb2bd4eb
 
 references:
     cis-csc: 1,14,15,16,3,5,6
