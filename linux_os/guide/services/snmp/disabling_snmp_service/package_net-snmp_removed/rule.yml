documentation_complete: true

prodtype: debian10,debian9,fedora,ol7,ol8,rhcos4,rhel7,rhel8,rhel9,rhv4,sle12,sle15,ubuntu2004,wrlinux1019

title: 'Uninstall net-snmp Package'

description: |-
    {{% if pkg_manager != "apt_get" %}}
    The <tt>net-snmp</tt> package provides the snmpd service.
    {{{ describe_package_remove(package="net-snmp") }}}
    {{% else %}}
    The <tt>snmp</tt> package provides the snmpd service.
    {{{ describe_package_remove(package="snmp") }}}
    {{% endif %}}

rationale: |-
    If there is no need to run SNMP server software,
    removing the package provides a safeguard against its
    activation.

severity: unknown

identifiers:
    cce@rhel7: CCE-80275-1

references:
    cis@rhel7: 2.2.13
<<<<<<< HEAD
=======
    cis@sle12: 2.2.13
    cis@sle15: 2.2.15
>>>>>>> fb2bd4eb
    cis@ubuntu2004: 2.2.14

{{% if pkg_manager != "apt_get" %}}
{{{ complete_ocil_entry_package(package="net-snmp") }}}
{{% else %}}
{{{ complete_ocil_entry_package(package="snmp") }}}
{{% endif %}}

template:
    name: package_removed
    vars:
        pkgname: net-snmp
        pkgname@debian9: snmp
        pkgname@debian10: snmp
        pkgname@ubuntu1604: snmp
        pkgname@ubuntu1804: snmp
        pkgname@ubuntu2004: snmp<|MERGE_RESOLUTION|>--- conflicted
+++ resolved
@@ -25,11 +25,8 @@
 
 references:
     cis@rhel7: 2.2.13
-<<<<<<< HEAD
-=======
     cis@sle12: 2.2.13
     cis@sle15: 2.2.15
->>>>>>> fb2bd4eb
     cis@ubuntu2004: 2.2.14
 
 {{% if pkg_manager != "apt_get" %}}
