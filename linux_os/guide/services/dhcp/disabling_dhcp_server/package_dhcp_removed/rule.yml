--- conflicted
+++ resolved
@@ -30,11 +30,8 @@
     anssi: BP28(R1)
     cis-csc: 11,14,3,9
     cis@rhel7: 2.2.5
-<<<<<<< HEAD
-=======
     cis@sle12: 2.2.5
     cis@sle15: 2.2.5
->>>>>>> fb2bd4eb
     cis@ubuntu2004: 2.2.5
     cobit5: BAI10.01,BAI10.02,BAI10.03,BAI10.05,DSS05.02,DSS05.05,DSS06.06
     disa: CCI-000366
