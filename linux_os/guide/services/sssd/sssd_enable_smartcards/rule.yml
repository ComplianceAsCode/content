--- conflicted
+++ resolved
@@ -1,10 +1,6 @@
 documentation_complete: true
 
-<<<<<<< HEAD
-prodtype: fedora,ol7,ol8,rhel7,rhel8,rhel9,rhv4,rhcos4
-=======
 prodtype: fedora,ol7,ol8,rhcos4,rhel7,rhel8,rhel9,rhv4,sle15
->>>>>>> fb2bd4eb
 
 title: 'Enable Smartcards in SSSD'
 
@@ -37,12 +33,8 @@
     cce@rhel7: CCE-80570-5
     cce@rhel8: CCE-80909-5
     cce@rhel9: CCE-89155-6
-<<<<<<< HEAD
-
-=======
     cce@sle15: CCE-85826-6
     
->>>>>>> fb2bd4eb
 references:
     disa: CCI-001954,CCI-000765
     ism: 0421,0422,0431,0974,1173,1401,1504,1505,1546,1557,1558,1559,1560,1561
