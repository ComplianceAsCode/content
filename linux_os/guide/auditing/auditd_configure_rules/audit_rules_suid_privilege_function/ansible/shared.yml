--- conflicted
+++ resolved
@@ -4,11 +4,7 @@
 # complexity = low
 # disruption = low
 
-<<<<<<< HEAD
-{{% if product not in ["ol8", "ubuntu2404"] %}}
-=======
 {{% if product not in ["ol8"] %}}
->>>>>>> c1e1ba12
 {{% set egid_arg = " -F egid=0" %}}
 {{% set euid_arg = " -F euid=0" %}}
 {{% endif %}}
@@ -17,11 +13,7 @@
 {{% set rx_b32 = "-F[\s]+arch=b32[\s]+" %}}
 {{% set rx_b64 = "-F[\s]+arch=b64[\s]+" %}}
 
-<<<<<<< HEAD
-{{% if product in ["ol8", "ubuntu2404"] %}}
-=======
 {{% if product in ["ol8"] %}}
->>>>>>> c1e1ba12
 {{% set rx_uid = "-S[\s]+execve[\s]+-C[\s]+uid!=euid[\s]+" %}}
 {{% set rx_gid = "-S[\s]+execve[\s]+-C[\s]+gid!=egid[\s]+" %}}
 {{% else %}}
