documentation_complete: true

title: 'Security Profile of Oracle Linux 7 for SAP'

description: |-
    This profile contains rules for Oracle Linux 7 Operating System in compliance with SAP note 2069760 <weblink-macro link="https://launchpad.support.sap.com/#/notes/2069760" /> and SAP Security Baseline Template version 1.9 Item I-8 and section 4.1.2.2. <weblink-macro link="https://support.sap.com/content/dam/support/en_us/library/ssp/offerings-and-programs/support-services/sap-security-optimization-services-portfolio/Security_Baseline_Template.zip" />
    Regardless of your system's workload all of these checks should pass.
    
selections:
    - package_glibc_installed
    - package_uuidd_installed
    - file_permissions_etc_shadow
    - service_rlogin_disabled
    - service_rsh_disabled
    - no_rsh_trust_files
    - package_ypbind_removed
    - package_ypserv_removed
    - var_accounts_authorized_local_users_regex=ol7forsap
    - accounts_authorized_local_users
<<<<<<< HEAD
    - file_permissions_sapmnt_SID_exe
=======
    - file_groupowner_sapmnt_SID_exe
>>>>>>> 32bc4733
<|MERGE_RESOLUTION|>--- conflicted
+++ resolved
@@ -17,8 +17,5 @@
     - package_ypserv_removed
     - var_accounts_authorized_local_users_regex=ol7forsap
     - accounts_authorized_local_users
-<<<<<<< HEAD
     - file_permissions_sapmnt_SID_exe
-=======
-    - file_groupowner_sapmnt_SID_exe
->>>>>>> 32bc4733
+    - file_groupowner_sapmnt_SID_exe