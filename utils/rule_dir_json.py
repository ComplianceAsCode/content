#!/usr/bin/env python

from __future__ import print_function

import argparse
import os
import sys
from collections import defaultdict

import json

import ssg.build_yaml
import ssg.oval
import ssg.build_remediations
import ssg.products
import ssg.rules
import ssg.yaml


SSG_ROOT = os.path.abspath(os.path.join(os.path.dirname(__file__), ".."))
BUILD_OUTPUT = os.path.join(SSG_ROOT, "build", "rule_dirs.json")


def parse_args():
    parser = argparse.ArgumentParser()
    parser.add_argument("-r", "--root", type=str, action="store", default=SSG_ROOT,
                   help="Path to SSG root directory (defaults to %s)" % SSG_ROOT)
    parser.add_argument("-o", "--output", type=str, action="store", default=BUILD_OUTPUT,
                   help="File to write json output to (defaults to build/rule_dirs.json)")

    return parser.parse_args()


def walk_products(root, all_products):
    visited_dirs = set()

    all_rule_dirs = []
    product_yamls = {}

    # There is a one-to-many mapping of guide_dir->product. This means that
    # we first need to walk all products, gather their guide_dirs, and then
    # come back and walk the guide_dirs so we have a complete list of products
    # to evaluate each under.
    product_to_guide = dict()
    guide_to_products = defaultdict(set)

    for product in sorted(all_products):
<<<<<<< HEAD
        product_dir = os.path.join(root, product)
=======
        product_dir = os.path.join(root, "products", product)
>>>>>>> dae5726f
        product_yaml_path = os.path.join(product_dir, "product.yml")
        product_yaml = ssg.products.load_product_yaml(product_yaml_path)
        product_yamls[product] = product_yaml

        guide_dir = os.path.join(product_dir, product_yaml['benchmark_root'])
        guide_dir = os.path.abspath(guide_dir)

        product_to_guide[product] = guide_dir
        guide_to_products[guide_dir].add(product)

    for product in sorted(all_products):
        product_dir = os.path.join(root, product)
        product_yaml = product_yamls[product]
        guide_dir = product_to_guide[product]

        potential_products = list(guide_to_products[guide_dir])
        if guide_dir not in visited_dirs:
            for rule_id, rule_dir in collect_rule_ids_and_dirs(guide_dir):
                all_rule_dirs.append((rule_id, rule_dir, guide_dir, potential_products))
            visited_dirs.add(guide_dir)

        additional_content_directories = product_yaml.get("additional_content_directories", [])
        if not additional_content_directories:
            continue

        for add_content_dirs in additional_content_directories:
            cur_dir = os.path.abspath(os.path.join(product_dir, add_content_dirs))
            if cur_dir not in visited_dirs:
                for rule_id, rule_dir in collect_rule_ids_and_dirs(cur_dir):
                    all_rule_dirs.append((rule_id, rule_dir, cur_dir, [product]))
                visited_dirs.add(cur_dir)

    return all_rule_dirs, product_yamls


def collect_rule_ids_and_dirs(rules_dir):
    for rule_dir in sorted(ssg.rules.find_rule_dirs(rules_dir)):
        yield ssg.rules.get_rule_dir_id(rule_dir), rule_dir


def handle_rule_yaml(product_list, product_yamls, rule_id, rule_dir, guide_dir):
    rule_obj = {'id': rule_id, 'dir': rule_dir, 'guide': guide_dir}
    rule_file = ssg.rules.get_rule_dir_yaml(rule_dir)

    prod_type = product_list[0]
    product_yaml = product_yamls[prod_type]

    rule_yaml = ssg.build_yaml.Rule.from_yaml(rule_file, product_yaml)
    rule_products = set()
    for product in product_list:
        if ssg.utils.is_applicable(rule_yaml.prodtype, product):
            rule_products.add(product)

    rule_products = sorted(rule_products)
    rule_obj['products'] = rule_products
    rule_obj['title'] = rule_yaml.title

    return rule_obj


def handle_ovals(product_list, product_yamls, rule_obj):
    rule_dir = rule_obj['dir']

    rule_ovals = {}
    oval_products = defaultdict(set)

    for oval_path in ssg.rules.get_rule_dir_ovals(rule_dir):
        oval_name = os.path.basename(oval_path)
        oval_product, _ = os.path.splitext(oval_name)
        oval_obj = {'name': oval_name, 'product': oval_product}

        platforms = ssg.oval.applicable_platforms(oval_path)
        cs_platforms = ','.join(platforms)

        oval_obj['platforms'] = platforms
        oval_obj['products'] = set()
        for product in product_list:
            if ssg.utils.is_applicable(cs_platforms, product):
                oval_products[product].add(oval_name)
                oval_obj['products'].add(product)

        oval_obj['products'] = sorted(oval_obj['products'])
        rule_ovals[oval_name] = oval_obj

    return rule_ovals, oval_products


def handle_remediations(product_list, product_yamls, rule_obj):
    rule_dir = rule_obj['dir']

    rule_remediations = {}
    r_products = defaultdict(set)
    for r_type in ssg.build_remediations.REMEDIATION_TO_EXT_MAP:
        rule_remediations[r_type] = {}
        r_paths = ssg.build_remediations.get_rule_dir_remediations(rule_dir, r_type)

        for r_path in r_paths:
            r_name = os.path.basename(r_path)
            r_product, r_ext = os.path.splitext(r_name)
            r_obj = {'type': r_type, 'name': r_name, 'product': r_product, 'ext': r_ext[1:]}

            prod_type = product_list[0]
            if r_product != 'shared' and r_product in product_list:
                prod_type = r_product
            product_yaml = product_yamls[prod_type]

            _, config = ssg.build_remediations.parse_from_file_with_jinja(
                r_path, product_yaml
            )
            platforms = config['platform']
            if not platforms:
                print(config['platform'])

            r_obj['platforms'] = sorted(map(lambda x: x.strip(), platforms.split(',')))
            r_obj['products'] = set()
            for product in product_list:
                if ssg.utils.is_applicable(platforms, product):
                    r_products[product].add(r_name)
                    r_obj['products'].add(product)

            r_obj['products'] = sorted(r_obj['products'])
            rule_remediations[r_type][r_name] = r_obj

    return rule_remediations, r_products


def main():
    args = parse_args()

    linux_products, other_products = ssg.products.get_all(args.root)
    all_products = linux_products.union(other_products)

    all_rule_dirs, product_yamls = walk_products(args.root, all_products)

    known_rules = {}
    for rule_id, rule_dir, guide_dir, given_products in all_rule_dirs:
        try:
            rule_obj = handle_rule_yaml(given_products, product_yamls, rule_id,
                                        rule_dir, guide_dir)
        except ssg.yaml.DocumentationNotComplete:
            # Happens on non-debug build when a rule is "documentation-incomplete"
            continue

        rule_obj['ovals'], oval_products = handle_ovals(given_products, product_yamls, rule_obj)
        rule_obj['remediations'], r_products = handle_remediations(given_products, product_yamls,
                                                                   rule_obj)

        # Validate oval products
        for key in oval_products:
            oval_products[key] = sorted(oval_products[key])
            if len(oval_products[key]) > 1:
                all_ovals = ','.join(oval_products[key])
                msg = "Product {0} has multiple ovals in rule {1}: {2}"
                msg = msg.format(key, rule_id, all_ovals)
                print(msg, file=sys.stderr)

        rule_obj['oval_products'] = oval_products

        # Validate remediation products
        for key in r_products:
            r_products[key] = sorted(r_products[key])
            if len(r_products[key]) > 1:
                exts = sorted(map(lambda x: os.path.splitext(x)[1], r_products[key]))
                if len(exts) != len(set(exts)):
                    all_fixes = ','.join(r_products[key])
                    msg = "Product {0} has multiple remediations of the same type "
                    msg += "in rule {1}: {2}"
                    msg = msg.format(key, rule_id, all_fixes)
                    print(msg, file=sys.stderr)

        rule_obj['remediation_products'] = r_products

        known_rules[rule_id] = rule_obj

    f = open(args.output, 'w')
    j = json.dump(known_rules, f)
    if not f.closed:
        f.flush()
        f.close()

if __name__ == "__main__":
    main()<|MERGE_RESOLUTION|>--- conflicted
+++ resolved
@@ -45,11 +45,7 @@
     guide_to_products = defaultdict(set)
 
     for product in sorted(all_products):
-<<<<<<< HEAD
-        product_dir = os.path.join(root, product)
-=======
         product_dir = os.path.join(root, "products", product)
->>>>>>> dae5726f
         product_yaml_path = os.path.join(product_dir, "product.yml")
         product_yaml = ssg.products.load_product_yaml(product_yaml_path)
         product_yamls[product] = product_yaml
