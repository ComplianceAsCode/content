documentation_complete: true

title: 'OSPP - Protection Profile for General Purpose Operating Systems v4.2.1'

description: |-
    This profile reflects mandatory configuration controls identified in the
    NIAP Configuration Annex to the Protection Profile for General Purpose
    Operating Systems (Protection Profile Version 4.2.1).

    This configuration profile is consistent with CNSSI-1253, which requires
    U.S. National Security Systems to adhere to certain configuration
    parameters. Accordingly, this configuration profile is suitable for
    use in U.S. National Security Systems.

selections:

    #######################################################
    ### GENERAL REQUIREMENTS
    ### Things needed to meet OSPP functional requirements.
    #######################################################

    ### Partitioning
    - mount_option_home_nodev
    - mount_option_home_nosuid
    - mount_option_tmp_nodev
    - mount_option_tmp_noexec
    - mount_option_tmp_nosuid
    - mount_option_var_tmp_nodev
    - mount_option_var_tmp_noexec
    - mount_option_var_tmp_nosuid
    - mount_option_dev_shm_nodev
    - mount_option_dev_shm_noexec
    - mount_option_dev_shm_nosuid
    #- mount_option_nodev_nonroot_local_partitions
    #- mount_option_boot_nodev
    #- mount_option_boot_nosuid
    #- partition_for_home
    #- partition_for_var
    #- mount_option_var_nodev
    #- partition_for_var_log
    #- mount_option_var_log_nodev
    #- mount_option_var_log_nosuid
    #- mount_option_var_log_noexec
    #- partition_for_var_log_audit
    #- mount_option_var_log_audit_nodev
    #- mount_option_var_log_audit_nosuid
    #- mount_option_var_log_audit_noexec

    ### Services
    # sshd
    - sshd_disable_root_login
    - sshd_enable_strictmodes
    - disable_host_auth
    - sshd_disable_empty_passwords
    - sshd_disable_kerb_auth
    - sshd_disable_gssapi_auth
    #- var_sshd_set_keepalive=0
    - sshd_set_keepalive
    - sshd_enable_warning_banner
    - sshd_disable_rhosts_rsa
    - sshd_use_approved_ciphers
    - sshd_use_approved_macs
    #- sshd_rekey_limit

    # Time Server
    #- chronyd_client_only
    #- chronyd_no_chronyc_network

    ### Network Settings
    - sysctl_net_ipv6_conf_all_accept_ra
    - sysctl_net_ipv6_conf_default_accept_ra
    - sysctl_net_ipv4_conf_all_accept_redirects
    - sysctl_net_ipv4_conf_default_accept_redirects
    - sysctl_net_ipv6_conf_all_accept_redirects
    - sysctl_net_ipv6_conf_default_accept_redirects
    - sysctl_net_ipv4_conf_all_accept_source_route
    - sysctl_net_ipv4_conf_default_accept_source_route
    - sysctl_net_ipv6_conf_all_accept_source_route
    - sysctl_net_ipv6_conf_default_accept_source_route
    - sysctl_net_ipv4_conf_all_secure_redirects
    - sysctl_net_ipv4_conf_default_secure_redirects
    - sysctl_net_ipv4_conf_all_send_redirects
    - sysctl_net_ipv4_conf_default_send_redirects
    - sysctl_net_ipv4_conf_all_log_martians
    - sysctl_net_ipv4_conf_default_log_martians
    - sysctl_net_ipv4_conf_all_rp_filter
    - sysctl_net_ipv4_conf_default_rp_filter
    - sysctl_net_ipv4_icmp_ignore_bogus_error_responses
    - sysctl_net_ipv4_icmp_echo_ignore_broadcasts
    - sysctl_net_ipv4_ip_forward
    - sysctl_net_ipv4_tcp_syncookies

    ### systemd
    - disable_ctrlaltdel_reboot
    - disable_ctrlaltdel_burstaction
    - service_debug-shell_disabled
    - service_kdump_disabled
    - service_autofs_disabled

    ### umask
    #- var_accounts_user_umask=027
    - accounts_umask_etc_profile
    - accounts_umask_etc_bashrc
    - accounts_umask_etc_csh_cshrc
    #- accounts_umask_etc_login_defs

    ### Software update
    - ensure_redhat_gpgkey_installed
    - ensure_gpgcheck_globally_activated
    - ensure_gpgcheck_local_packages
    - ensure_gpgcheck_never_disabled

    ### Passwords
    - var_password_pam_difok=4
    - accounts_password_pam_difok
    - var_password_pam_maxrepeat=3
    - accounts_password_pam_maxrepeat
    - var_password_pam_maxclassrepeat=4
    - accounts_password_pam_maxclassrepeat

    ### Kernel Config
    ## Boot prompt
    - package_dracut-fips_installed
    - grub2_audit_argument
    - grub2_audit_backlog_limit_argument
    - grub2_slub_debug_argument
    - grub2_page_poison_argument
    - grub2_vsyscall_argument
    #- grub2_pti_argument

    ## Security Settings
    - sysctl_kernel_kptr_restrict
    - sysctl_kernel_dmesg_restrict
    - sysctl_kernel_kexec_load_disabled
    - sysctl_kernel_yama_ptrace_scope
    #- sysctl_kernel_perf_event_paranoid
    #- sysctl_user_max_user_namespaces
    #- sysctl_kernel_unprivileged_bpf_disabled
    #- sysctl_net_core_bpf_jit_harden

    ## File System Settings
    - sysctl_fs_protected_hardlinks
    - sysctl_fs_protected_symlinks

    ### Audit
    - service_auditd_enabled
    - var_auditd_flush=incremental_async
    - auditd_data_retention_flush
    #- auditd_local_events
    #- auditd_write_logs
    #- auditd_log_format
    #- auditd_freq
    #- auditd_name_format

    ### Misc Audit Configuration
    ### (not required in OSPP)
    #- audit_rules_session_events
    #- audit_rules_mac_modification

    ### Module Blacklist
    - kernel_module_usb-storage_disabled
    - kernel_module_cramfs_disabled
    - kernel_module_bluetooth_disabled
    - kernel_module_dccp_disabled
    - kernel_module_sctp_disabled
    #- kernel_module_firewire-core_disabled
    #- kernel_module_atm_disabled
    #- kernel_module_can_disabled
    #- kernel_module_tipc_disabled

    ### rpcbind
    - service_rpcbind_disabled

    ### Install Required Packages
    #- package_sssd-ipa_installed
    #- package_aide_installed
    #- package_dnf-automatic_installed
    #- package_firewalld_installed
    #- package_iptables_installed
    #- package_libcap-ng-utils_installed
    #- package_openscap-scanner_installed
    #- package_policycoreutils_installed
    #- package_python3-subscription-manager-rhsm_installed
    #- package_rng-tools_installed
    #- package_sudo_installed
    #- package_usbguard_installed
    #- package_audispd-plugins_installed
    #- package_scap-security-guide_installed
    #- package_auditd_installed
    #- package_libreswan_installed
    #- package_rsyslog_installed

    ### Remove Prohibited Packages
    #-package_sendmail_removed
    #-package_iprutils_removed
    #-package_gssproxy_removed
    #-package_nfs-utils_removed
    #-package_krb5-workstation_removed
    #-package_abrt-addon-kerneloops_removed
    #-package_abrt-addon-python_removed
    #-package_abrt-addon-ccpp_removed
    #-package_abrt-plugin-rhtsupport_removed
    #-package_abrt-plugin-logger_removed
    #-package_abrt-plugin-sosreport_removed
    #-package_abrt-cli_removed
    #-package_tuned_removed
    - package_abrt_removed

    ### Login
    - disable_users_coredumps
    #- sysctl_kernel_core_pattern
    #- coredump_disable_storage
    #- coredump_disable_backtraces
    #- service_systemd-coredump_disabled
    - var_accounts_max_concurrent_login_sessions=10
    - accounts_max_concurrent_login_sessions
    - securetty_root_login_console_only
    - var_password_pam_unix_remember=5
    - accounts_password_pam_unix_remember

    ### SELinux Configuration
    #- var_selinux_state=enforcing
    #- selinux_state
    #- var_selinux_policy_name=targeted
    #- selinux_policytype

    ### Application Whitelisting (RHEL 8)
    #- package_fapolicyd_installed
    #- service_fapolicyd_enabled

    ### Configure SSSD
    #- sssd_run_as_sssd_user

    ### Configure USBGuard
    #- service_usbguard_enabled\

    ### Enable / Configure FIPS
    -  grub2_enable_fips_mode
    #- enable_fips_mode
    #- var_system_crypto_policy=fips
    #- configure_crypto_policy
    #- harden_sshd_crypto_policy 
    #- configure_bind_crypto_policy
    #- configure_openssl_crypto_policy
    #- configure_libreswan_crypto_policy
    #- configure_kerberos_crypto_policy
    #- sysctl_crypto_fips_enabled
    #- enable_dracut_fips_module
    #- etc_system_fips_exists

    #######################################################
    ### CONFIGURATION ANNEX TO THE PROTECTION PROFILE
    ### FOR GENERAL PURPOSE OPERATING SYSTEMS
    ### ANNEX RELEASE 1
    ### FOR PROTECTION PROFILE VERSIONS 4.2
    ###
    ### https://www.niap-ccevs.org/MMO/PP/-442ConfigAnnex-/
    #######################################################

    ## Configure Minimum Password Length to 12 Characters
    ## IA-5 (1)(a) / FMT_MOF_EXT.1
    - var_accounts_password_minlen_login_defs=12
    - accounts_password_minlen_login_defs
    - var_password_pam_minlen=12
    - accounts_password_pam_minlen

    ## Require at Least 1 Special Character in Password
    ## IA-5(1)(a) / FMT_MOF_EXT.1
    - var_password_pam_ocredit=1
    - accounts_password_pam_ocredit

    ## Require at Least 1 Numeric Character in Password
    ## IA-5(1)(a) / FMT_MOF_EXT.1
    - var_password_pam_dcredit=1
    - accounts_password_pam_dcredit

    ## Require at Least 1 Uppercase Character in Password
    ## IA-5(1)(a) / FMT_MOF_EXT.1
    - var_password_pam_ucredit=1
    - accounts_password_pam_ucredit

    ## Require at Least 1 Lowercase Character in Password
    ## IA-5(1)(a) / FMT_MOF_EXT.1
    - var_password_pam_lcredit=1
    - accounts_password_pam_lcredit

    ## Enable Screen Lock
    ## FMT_MOF_EXT.1
    - package_screen_installed

    ## Set Screen Lock Timeout Period to 30 Minutes or Less
    ## AC-11(a) / FMT_MOF_EXT.1
    - sshd_idle_timeout_value=10_minutes
    - sshd_set_idle_timeout

    ## Disable Unauthenticated Login (such as Guest Accounts)
    ## FIA_AFL.1
    - require_singleuser_auth
    - grub2_disable_interactive_boot
    - grub2_uefi_password
    - no_empty_passwords

<<<<<<< HEAD
    ## Set Maximum Number of Authentication Failures to 3 Within 15 Minutes
    ## AC-7(a) / FMT_MOF_EXT.1
    - var_accounts_passwords_pam_faillock_deny=3
    - accounts_passwords_pam_faillock_deny
    - var_accounts_passwords_pam_faillock_fail_interval=900
    - accounts_passwords_pam_faillock_interval
    - var_accounts_passwords_pam_faillock_unlock_time=never
    - accounts_passwords_pam_faillock_unlock_time

    ## Enable Host-Based Firewall
    ## SC-7(12) / FMT_MOF_EXT.1
    - service_firewalld_enabled

    ## Configure Name/Addres of Remote Management Server
    ##  From Which to Receive Config Settings
    ## CM-3(3) / FMT_MOF_EXT.1

    ## Configure the System to Offload Audit Records to a Log
    ##  Server
    ## AU-4(1) / FAU_GEN.1.1.c
    #- auditd_audispd_syslog_plugin_activated

    ## Set Logon Warning Banner
    ## AC-8(a) / FMT_MOF_EXT.1

    ## Audit All Logons (Success/Failure) and Logoffs (Success)
    ##  CNSSI 1253 Value or DoD-Specific Values:
    ##      (1) Logons (Success/Failure)
    ##      (2) Logoffs (Success)
    ## AU-2(a) / FAU_GEN.1.1.c

    ## Audit File and Object Events (Unsuccessful)
    ##  CNSSI 1253 Value or DoD-specific Values:
    ##      (1) Create (Success/Failure)
    ##      (2) Access (Success/Failure)
    ##      (3) Delete (Sucess/Failure)
    ##      (4) Modify (Success/Failure)
    ##      (5) Permission Modification (Sucess/Failure)
    ##      (6) Ownership Modification (Success/Failure)
    ## AU-2(a) / FAU_GEN.1.1.c
    ##
    ##
    ## (1) Create (Success/Failure)
    ##      (open with O_CREAT)
    ##
    # openat O_CREAT
    #- audit_rules_unsuccessful_file_modification_openat_o_creat
    #- audit_rules_successful_file_modification_openat_o_creat

    # open_by_handle_at O_CREAT
    #- audit_rules_unsuccessful_file_modification_open_by_handle_at_o_creat
    #- audit_rules_successful_file_modification_open_by_handle_at_o_creat

    # open O_CREAT
    #- audit_rules_unsuccessful_file_modification_open_o_creat
    #- audit_rules_successful_file_modification_open_o_creat

    ##
    ## (4) Modify (Success/Failure)
    ##
    ##  NOTE: THESE RULES *MUST* BE ORDERED PRIOR TO
    ##        THE STANDARD FILE ACCESS RULES (e.g. open, creat, etc)
    ##
    # openat O_TRUNC_WRITE
    #- audit_rules_unsuccessful_file_modification_openat_o_trunc_write
    #- audit_rules_successful_file_modification_openat_o_trunc_write

    # open_by_handle_at O_TRUNC_WRITE
    #- audit_rules_unsuccessful_file_modification_open_by_handle_at_o_trunc_write
    #- audit_rules_successful_file_modification_open_by_handle_at_o_trunc_write

    # open O_TRUNC_WRITE
    #- audit_rules_unsuccessful_file_modification_open_o_trunc_write
    #- audit_rules_successful_file_modification_open_o_trunc_write

    ##
    ## (2) Access (Success/Failure)
    ##
    # open
    #- audit_rules_unsuccessful_file_modification_open
    #- audit_rules_successful_file_modification_open

    # creat
    #- audit_rules_unsuccessful_file_modification_creat
    #- audit_rules_successful_file_modification_creat

    # truncate
    #- audit_rules_unsuccessful_file_modification_truncate
    #- audit_rules_successful_file_modification_truncate

    # ftruncate
    #- audit_rules_unsuccessful_file_modification_ftruncate
    #- audit_rules_successful_file_modification_ftruncate

    # openat
    #- audit_rules_unsuccessful_file_modification_openat
    #- audit_rules_successful_file_modification_openat

    # open_by_handle_at
    #- audit_rules_unsuccessful_file_modification_open_by_handle_at
    #- audit_rules_successful_file_modification_open_by_handle_at

    ##
    ## (3) Delete (Success/Failure)
    ##
    # unlink
    #- audit_rules_unsuccessful_file_modification_unlink
    #- audit_rules_successful_file_modification_unlink

    # unlinkat
    #- audit_rules_unsuccessful_file_modification_unlinkat
    #- audit_rules_successful_file_modification_unlinkat

    # rename
    #- audit_rules_unsuccessful_file_modification_rename
    #- audit_rules_successful_file_modification_rename

    # renameat
    #- audit_rules_unsuccessful_file_modification_renameat
    #- audit_rules_successful_file_modification_renameat

    ##
    ## (5) Permission Modification (Success/Failure)
    ##
    #- audit_rules_unsuccessful_file_modification_chmod
    #- audit_rules_successful_file_modification_chmod
    #- audit_rules_unsuccessful_file_modification_fchmod
    #- audit_rules_successful_file_modification_fchmod
    #- audit_rules_unsuccessful_file_modification_fchmodat
    #- audit_rules_successful_file_modification_fchmodat
    #- audit_rules_unsuccessful_file_modification_setxattr
    #- audit_rules_successful_file_modification_setxattr
    #- audit_rules_unsuccessful_file_modification_lsetxattr
    #- audit_rules_successful_file_modification_lsetxattr
    #- audit_rules_unsuccessful_file_modification_fsetxattr
    #- audit_rules_successful_file_modification_fsetxattr
    #- audit_rules_unsuccessful_file_modification_removexattr
    #- audit_rules_successful_file_modification_removexattr
    #- audit_rules_unsuccessful_file_modification_lremovexattr
    #- audit_rules_successful_file_modification_lremovexattr
    #- audit_rules_unsuccessful_file_modification_fremovexattr
    #- audit_rules_successful_file_modification_fremovexattr

    ##
    ## (6) Ownership Modification (Success/Failure)
    ##
    #- audit_rules_unsuccessful_file_modification_lchown
    #- audit_rules_successful_file_modification_lchown
    #- audit_rules_unsuccessful_file_modification_fchown
    #- audit_rules_successful_file_modification_fchown
    #- audit_rules_unsuccessful_file_modification_chown
    #- audit_rules_successful_file_modification_chown
    #- audit_rules_unsuccessful_file_modification_fchownat
    #- audit_rules_successful_file_modification_fchownat


    ## Audit User and Group Management Events (Success/Failure)
    ##  CNSSI 1253 Value or DoD-specific Values:
    ##      (1) User add, delete, modify, disable, enable (Success/Failure)
    ##      (2) Group/Role add, delete, modify (Success/Failure)
    ## AU-2(a) / FAU_GEN.1.1.c
    ##
    ## Generic User and Group Management Events (Success/Failure)
    ## Selection of setuid programs that relate to
    ## user accounts.
    #- audit_rules_privileged_commands_gpasswd
    #- audit_rules_privileged_commands_newgidmap
    #- audit_rules_privileged_commands_newgrp
    #- audit_rules_privileged_commands_newuidmap
    #- audit_rules_privileged_commands_passwd
    #- audit_rules_privileged_commands_unix_chkpwd
    #- audit_rules_privileged_commands_at
    #- audit_rules_privileged_commands_crontab
    #- audit_rules_privileged_commands_mount
    #- audit_rules_execution_seunshare
    #- audit_rules_privileged_commands_umount
    #- audit_rules_privileged_commands_userhelper
    #- audit_rules_privileged_commands_usernetctl

    ##
    ## CNSSI 1253: (1) User add, delete, modify, disable, enable (Success/Failure)
    ##
    # Record Events that Modify User/Group Information via openat syscall - /etc/passwd
    #- audit_rules_etc_passwd_openat

    # Record Events that Modify User/Group Information via open_by_handle_at syscall - /etc/passwd
    #- audit_rules_etc_passwd_open_by_handle_at

    # Record Events that Modify User/Group Information via open syscall - /etc/passwd
    #- audit_rules_etc_passwd_open

    # Record Events that Modify User/Group Information via openat syscall - /etc/shadow
    #- audit_rules_etc_shadow_openat

    # Record Events that Modify User/Group Information via open_by_handle_at syscall - /etc/shadow
    #- audit_rules_etc_shadow_open_by_handle_at

    # Record Events that Modify User/Group Information via open syscall - /etc/shadow
    #- audit_rules_etc_shadow_open

    ##
    ## CNSSI 1252: (2) Group/Role add, delete, modify (Success/Failure)
    ## 
    #- audit_rules_usergroup_modification_group
    #- audit_rules_usergroup_modification_gshadow
    #- audit_rules_usergroup_modification_passwd
    #- audit_rules_usergroup_modification_shadow
    
    ## Audit Privilege or Role Escalation Events (Success/Failure)
    ##  CNSSI 1253 Value or DoD-specific Values:
    ##      - Privilege/Role escalation (Success/Failure)
    ## AU-2(a) / FAU_GEN.1.1.c

    ## Audit All Audit and Log Data Accesses (Success/Failure)
    ##  CNSSI 1253 Value or DoD-specific Values:
    ##      - Audit and log data access (Success/Failure)
    ## AU-2(a) / FAU_GEN.1.1.c
    - directory_access_var_log_audit

    ## Audit Cryptographic Verification of Software (Success/Failure)
    ##  CNSSI 1253 Value or DoD-specific Values:
    ##      - Applications (e.g. Firefox, Internet Explorer, MS Office Suite,
    ##        etc) initialization (Success/Failure)
    ## AU-2(a) / FAU_GEN.1.1.c

    ## Audit Kernel Module Loading and Unloading Events (Success/Failure)
    ## AU-2(a) / FAU_GEN.1.1.c
    #- audit_rules_kernel_module_loading_init
    #- audit_rules_kernel_module_loading_finit
    #- audit_rules_kernel_module_loading_delete

    ## Enable Automatic Software Updates
    ## SI-2 / FMT_MOF_EXT.1
    # Configure dnf-automatic to Install Only Security Updates
    #- dnf-automatic_security_updates_only

    # Configure dnf-automatic to Install Available Updates Automatically
    #- dnf-automatic_apply_updates

    # Enable dnf-automatic Timer
    #- timer_dnf-automatic_enabled
=======
    # Software update
    - ensure_redhat_gpgkey_installed
    - ensure_gpgcheck_globally_activated
    - ensure_gpgcheck_local_packages
    - ensure_gpgcheck_never_disabled

    ###  SELinux Configuration

    # Ensure SELinux is Enforcing
    - var_selinux_state=enforcing
    - selinux_state

    # Configure SELinux Policy
    - var_selinux_policy_name=targeted
    - selinux_policytype
>>>>>>> e5be13f6
<|MERGE_RESOLUTION|>--- conflicted
+++ resolved
@@ -300,7 +300,6 @@
     - grub2_uefi_password
     - no_empty_passwords
 
-<<<<<<< HEAD
     ## Set Maximum Number of Authentication Failures to 3 Within 15 Minutes
     ## AC-7(a) / FMT_MOF_EXT.1
     - var_accounts_passwords_pam_faillock_deny=3
@@ -542,7 +541,7 @@
 
     # Enable dnf-automatic Timer
     #- timer_dnf-automatic_enabled
-=======
+
     # Software update
     - ensure_redhat_gpgkey_installed
     - ensure_gpgcheck_globally_activated
@@ -558,4 +557,4 @@
     # Configure SELinux Policy
     - var_selinux_policy_name=targeted
     - selinux_policytype
->>>>>>> e5be13f6
+    