<<<<<<< HEAD
<!---This file is generated using the contributors.py script. DO NOT MANUALLY EDIT!!!!
Last Modified: 2020-05-15 09:43
=======
<!---This file is generated using the contributors.pyc script. DO NOT MANUALLY EDIT!!!!
Last Modified: 2020-07-17 09:11
>>>>>>> 0e0c8597
--->

The following people have contributed to the SCAP Security Guide project
(listed in alphabetical order):

* Frank J Cameron (CAM1244) <cameron@ctc.com>
* 0x66656c6978 <0x66656c6978@users.noreply.github.com>
* Jack Adolph <jack.adolph@gmail.com>
* Gabe Alford <redhatrises@gmail.com>
* Firas AlShafei <firas.alshafei@us.abb.com>
* Christopher Anderson <cba@fedoraproject.org>
* angystardust <angystardust@users.noreply.github.com>
* anixon-rh <55244503+anixon-rh@users.noreply.github.com>
* Chuck Atkins <chuck.atkins@kitware.com>
* Ryan Ballanger <root@rballang-admin-2.fastenal.com>
* Alex Baranowski <alex@euro-linux.com>
* Molly Jo Bault <Molly.Jo.Bault@ballardtech.com>
* Gabriel Becker <ggasparb@redhat.com>
* Alexander Bergmann <abergmann@suse.com>
* Jose Luis BG <bgjoseluis@gmail.com>
* Joseph Bisch <joseph.bisch@gmail.com>
* Jeffrey Blank <blank@eclipse.ncsc.mil>
* Olivier Bonhomme <ptitoliv@ptitoliv.net>
* Ted Brunell <tbrunell@redhat.com>
* Blake Burkhart <blake.burkhart@us.af.mil>
* Patrick Callahan <pmc@patrickcallahan.com>
* George Campbell <gcampbell@palantir.com>
* Nick Carboni <ncarboni@redhat.com>
* Carlos <64919342+carlosmmatos@users.noreply.github.com>
* James Cassell <james.cassell@ll.mit.edu>
* Frank Caviggia <fcaviggi@ra.iad.redhat.com>
* Eric Christensen <echriste@redhat.com>
* Jayson Cofell <1051437+70k10@users.noreply.github.com>
* Caleb Cooper <coopercd@ornl.gov>
* Deric Crago <deric.crago@gmail.com>
* Will Cushen <wcushen@redhat.com>
* Maura Dailey <maura@eclipse.ncsc.mil>
* Klaas Demter <demter@atix.de>
* dhanushkar-wso2 <dhanushkar@wso2.com>
* Andrew DiPrinzio <andrew.diprinzio@jhuapl.edu>
* dom <dominique.blaze@devinci.fr>
* Jean-Baptiste Donnette <jean-baptiste.donnette@epita.fr>
* drax <applezip@gmail.com>
* Sebastian Dunne <sdunne@redhat.com>
* Greg Elin <gregelin@gitmachines.com>
* eradot4027 <jrtonmac@gmail.com>
* Alexis Facques <alexis.facques@mythalesgroup.io>
* Leah Fisher <lfisher047@gmail.com>
* Alijohn Ghassemlouei <alijohn.ghassemlouei@sapns2.com>
* ghylock <ghylock@gmail.com>
* Andrew Gilmore <agilmore2@gmail.com>
* Joshua Glemza <jglemza@nasa.gov>
* Nick Gompper <forestgomp@yahoo.com>
* Loren Gordon <lorengordon@users.noreply.github.com>
* Patrik Greco <sikevux@sikevux.se>
* Steve Grubb <sgrubb@redhat.com>
* Marek Haicman <mhaicman@redhat.com>
* Rebekah Hayes <rhayes@corp.rivierautilities.com>
* Trey Henefield <thenefield@gmail.com>
* Henning Henkel <henning.henkel@helvetia.ch>
* hex2a <hex2a@users.noreply.github.com>
* John Hooks <jhooks@starscream.pa.jhbcomputers.com>
* Jakub Hrozek <jhrozek@redhat.com>
* De Huo <De.Huo@windriver.com>
* Ultra IA <42849651+cyarbrough76@users.noreply.github.com>
* Robin Price II <robin@redhat.com>
* Yasir Imam <yimam@redhat.com>
* Jiri Jaburek <jjaburek@redhat.com>
* Keith Jackson <keithkjackson@gmail.com>
* Jeremiah Jahn <jeremiah@goodinassociates.com>
* Stephan Joerrens <Stephan.Joerrens@fiduciagad.de>
* Jono <jono@ubuntu-18.localdomain>
* Kai Kang <kai.kang@windriver.com>
* Charles Kernstock <charles.kernstock@ultra-ats.com>
* Yuli Khodorkovskiy <ykhodorkovskiy@tresys.com>
* Nathan Kinder <nkinder@redhat.com>
* Lee Kinser <lee.kinser@gmail.com>
* Evgeny Kolesnikov <ekolesni@redhat.com>
* Peter 'Pessoft' Kolínek <github@pessoft.com>
* Luke Kordell <luke.t.kordell@lmco.com>
* Malte Kraus <malte.kraus@suse.com>
* kspargur <kspargur@kspargur.csb>
* Amit Kumar <amitkuma@redhat.com>
* Fen Labalme <fen@civicactions.com>
* Christopher Lee <Crleekwc@gmail.com>
* Ian Lee <lee1001@llnl.gov>
* Jarrett Lee <jarrettl@umd.edu>
* Jan Lieskovsky <jlieskov@redhat.com>
* Šimon Lukašík <slukasik@redhat.com>
* Milan Lysonek <mlysonek@redhat.com>
* Fredrik Lysén <fredrik@pipemore.se>
* Caitlin Macleod <caitelatte@gmail.com>
* Matus Marhefka <mmarhefk@redhat.com>
* Jamie Lorwey Martin <jlmartin@redhat.com>
* Robert McAllister <rmcallis@redhat.com>
* Michael McConachie <michael@redhat.com>
* Khary Mendez <kharyam@gmail.com>
* Rodney Mercer <rmercer@harris.com>
* Matt Micene <nzwulfin@gmail.com>
* Brian Millett <bmillett@gmail.com>
* Mixer9 <35545791+Mixer9@users.noreply.github.com>
* mmosel <mmosel@kde.example.com>
* Zbynek Moravec <zmoravec@redhat.com>
* Kazuo Moriwaka <moriwaka@users.noreply.github.com>
* Michael Moseley <michael@eclipse.ncsc.mil>
* Renaud Métrich <rmetrich@redhat.com>
* Joe Nall <joe@nall.com>
* Neiloy <neiloy@redhat.com>
* Axel Nennker <axel@nennker.de>
* Michele Newman <mnewman@redhat.com>
* Sean O'Keeffe <seanokeeffe797@gmail.com>
* Ilya Okomin <ilya.okomin@oracle.com>
* Kaustubh Padegaonkar <theTuxRacer@gmail.com>
* Michael Palmiotto <mpalmiotto@tresys.com>
* Max R.D. Parmer <maxp@trystero.is>
* Jan Pazdziora <jpazdziora@redhat.com>
* pcactr <paul.c.arnold4.ctr@mail.mil>
* Kenneth Peeples <kennethwpeeples@gmail.com>
* Nathan Peters <Nathaniel.Peters@ca.com>
* Frank Lin PIAT <fpiat@klabs.be>
* Stefan Pietsch <mail.ipv4v6+gh@gmail.com>
* Vojtech Polasek <vpolasek@redhat.com>
* Orion Poplawski <orion@nwra.com>
* Nick Poyant <npoyant@redhat.com>
* Martin Preisler <mpreisle@redhat.com>
* Wesley Ceraso Prudencio <wcerasop@redhat.com>
* Raphael Sanchez Prudencio <rsprudencio@redhat.com>
* T.O. Radzy Radzykewycz <radzy@windriver.com>
* Kenyon Ralph <kenyon@kenyonralph.com>
* Mike Ralph <mralph@redhat.com>
* Rick Renshaw <Richard_Renshaw@xtoenergy.com>
* Chris Reynolds <c.reynolds82@gmail.com>
* rhayes <rhayes@rivierautilities.com>
* Pat Riehecky <riehecky@fnal.gov>
* rlucente-se-jboss <rlucente@redhat.com>
* Juan Antonio Osorio Robles <jaosorior@redhat.com>
* Matt Rogers <mrogers@redhat.com>
* Jesse Roland <j.roland277@gmail.com>
* Joshua Roys <roysjosh@gmail.com>
* rrenshaw <bofh69@yahoo.com>
* Chris Ruffalo <chris.ruffalo@gmail.com>
* Ray Shaw (Cont ARL/CISD) rvshaw <rvshaw@esme.arl.army.mil>
* Willy Santos <wsantos@redhat.com>
* Gautam Satish <gautams@hpe.com>
* Watson Sato <wsato@redhat.com>
* Satoru SATOH <satoru.satoh@gmail.com>
* Alexander Scheel <ascheel@redhat.com>
* Bryan Schneiders <pschneiders@trisept.com>
* shaneboulden <shane.boulden@gmail.com>
* Spencer Shimko <sshimko@tresys.com>
* Mark Shoger <mshoger@redhat.com>
* Thomas Sjögren <konstruktoid@users.noreply.github.com>
* Francisco Slavin <fslavin@tresys.com>
* David Smith <dsmith@eclipse.ncsc.mil>
* Kevin Spargur <kspargur@redhat.com>
* Kenneth Stailey <kstailey.lists@gmail.com>
* Leland Steinke <leland.j.steinke.ctr@mail.mil>
* Justin Stephenson <jstephen@redhat.com>
* Brian Stinson <brian@bstinson.com>
* Jake Stookey <jakestookey@gmail.com>
* Jonathan Sturges <jsturges@jsturges.remote.csb>
* Philippe Thierry <phil@reseau-libre.net>
* Derek Thurston <thegrit@gmail.com>
* tianzhenjia <jiatianzhen@cmss.chinamobile.com>
* Paul Tittle <ptittle@cmf.nrl.navy.mil>
* tomas.hudik <tomas.hudik@embedit.cz>
* Jeb Trayer <jeb.d.trayer@uscg.mil>
* Matěj Týč <matyc@redhat.com>
* VadimDor <29509093+VadimDor@users.noreply.github.com>
* Shawn Wells <shawn@redhat.com>
* Daniel E. White <linuxdan@users.noreply.github.com>
* Roy Williams <roywilli@roywilli.redhat.com>
* Willumpie <willumpie@xs4all.nl>
* Rob Wilmoth <rwilmoth@redhat.com>
* Lucas Yamanishi <lucas.yamanishi@onyxpoint.com>
* Xirui Yang <xirui.yang@oracle.com>
* Kevin Zimmerman <kevin.zimmerman@kitware.com>
* Jan Černý <jcerny@redhat.com>
* Michal Šrubař <msrubar@redhat.com><|MERGE_RESOLUTION|>--- conflicted
+++ resolved
@@ -1,10 +1,5 @@
-<<<<<<< HEAD
-<!---This file is generated using the contributors.py script. DO NOT MANUALLY EDIT!!!!
-Last Modified: 2020-05-15 09:43
-=======
 <!---This file is generated using the contributors.pyc script. DO NOT MANUALLY EDIT!!!!
 Last Modified: 2020-07-17 09:11
->>>>>>> 0e0c8597
 --->
 
 The following people have contributed to the SCAP Security Guide project
