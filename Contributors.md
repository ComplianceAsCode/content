<!---This file is generated using the contributors.py script. DO NOT MANUALLY EDIT!!!!
<<<<<<< HEAD
Last Modified: 2021-07-26 13:53
=======
Last Modified: 2021-09-24 14:23
>>>>>>> fb2bd4eb
--->

The following people have contributed to the SCAP Security Guide project
(listed in alphabetical order):

* Frank J Cameron (CAM1244) <cameron@ctc.com>
* 0x66656c6978 <0x66656c6978@users.noreply.github.com>
* Jack Adolph <jack.adolph@gmail.com>
* Gabe Alford <redhatrises@gmail.com>
* Firas AlShafei <firas.alshafei@us.abb.com>
* Rodrigo Alvares <ralvares@redhat.com>
* Christopher Anderson <cba@fedoraproject.org>
* angystardust <angystardust@users.noreply.github.com>
* anivan-suse <anastasija.ivanovic@suse.com>
* anixon-rh <55244503+anixon-rh@users.noreply.github.com>
* Chuck Atkins <chuck.atkins@kitware.com>
* Ryan Ballanger <root@rballang-admin-2.fastenal.com>
* Alex Baranowski <alex@euro-linux.com>
* Eduardo Barretto <eduardo.barretto@canonical.com>
* Molly Jo Bault <Molly.Jo.Bault@ballardtech.com>
* Gabriel Becker <ggasparb@redhat.com>
* Alexander Bergmann <abergmann@suse.com>
* Dale Bewley <dale@bewley.net>
* Jose Luis BG <bgjoseluis@gmail.com>
* Joseph Bisch <joseph.bisch@gmail.com>
* Jeffrey Blank <blank@eclipse.ncsc.mil>
* Olivier Bonhomme <ptitoliv@ptitoliv.net>
* Lance Bragstad <lbragstad@gmail.com>
* Ted Brunell <tbrunell@redhat.com>
<<<<<<< HEAD
=======
* Marcus Burghardt <marcus@mbsec.com.br>
>>>>>>> fb2bd4eb
* Matthew Burket <mburket@redhat.com>
* Blake Burkhart <blake.burkhart@us.af.mil>
* Patrick Callahan <pmc@patrickcallahan.com>
* George Campbell <gcampbell@palantir.com>
* Nick Carboni <ncarboni@redhat.com>
* Carlos <64919342+carlosmmatos@users.noreply.github.com>
* James Cassell <james.cassell@ll.mit.edu>
* Frank Caviggia <fcaviggi@ra.iad.redhat.com>
* Eric Christensen <echriste@redhat.com>
* Jayson Cofell <1051437+70k10@users.noreply.github.com>
* Caleb Cooper <coopercd@ornl.gov>
* Richard Maciel Costa <richard.maciel.costa@canonical.com>
* Deric Crago <deric.crago@gmail.com>
* crleekwc <crleekwc@gmail.com>
* Will Cushen <wcushen@redhat.com>
* cyarbrough76 <42849651+cyarbrough76@users.noreply.github.com>
* Maura Dailey <maura@eclipse.ncsc.mil>
* Klaas Demter <demter@atix.de>
* dhanushkar-wso2 <dhanushkar@wso2.com>
* Andrew DiPrinzio <andrew.diprinzio@jhuapl.edu>
* dom <dominique.blaze@devinci.fr>
* Jean-Baptiste Donnette <jean-baptiste.donnette@epita.fr>
* drax <applezip@gmail.com>
* Sebastian Dunne <sdunne@redhat.com>
* François Duthilleul <francoisduthilleul@gmail.com>
* Greg Elin <gregelin@gitmachines.com>
* eradot4027 <jrtonmac@gmail.com>
* Alexis Facques <alexis.facques@mythalesgroup.io>
* Leah Fisher <lfisher047@gmail.com>
* Yavor Georgiev <strandjata@gmail.com>
* Alijohn Ghassemlouei <alijohn@secureagc.com>
* ghylock <ghylock@gmail.com>
* Andrew Gilmore <agilmore2@gmail.com>
* Joshua Glemza <jglemza@nasa.gov>
* Nick Gompper <forestgomp@yahoo.com>
* Loren Gordon <lorengordon@users.noreply.github.com>
* Patrik Greco <sikevux@sikevux.se>
* Steve Grubb <sgrubb@redhat.com>
* Marek Haicman <mhaicman@redhat.com>
<<<<<<< HEAD
=======
* Vern Hart <vern.hart@canonical.com>
>>>>>>> fb2bd4eb
* Alex Haydock <alex@alexhaydock.co.uk>
* Rebekah Hayes <rhayes@corp.rivierautilities.com>
* Trey Henefield <thenefield@gmail.com>
* Henning Henkel <henning.henkel@helvetia.ch>
* hex2a <hex2a@users.noreply.github.com>
* John Hooks <jhooks@starscream.pa.jhbcomputers.com>
* Jakub Hrozek <jhrozek@redhat.com>
* De Huo <De.Huo@windriver.com>
* Robin Price II <robin@redhat.com>
* Yasir Imam <yimam@redhat.com>
* Jiri Jaburek <jjaburek@redhat.com>
* Keith Jackson <keithkjackson@gmail.com>
* Jeremiah Jahn <jeremiah@goodinassociates.com>
* Jakub Jelen <jjelen@redhat.com>
* Jessicahfy <Jessicahfy@users.noreply.github.com>
* Stephan Joerrens <Stephan.Joerrens@fiduciagad.de>
* Jono <jono@ubuntu-18.localdomain>
* Kai Kang <kai.kang@windriver.com>
* Charles Kernstock <charles.kernstock@ultra-ats.com>
* Yuli Khodorkovskiy <ykhodorkovskiy@tresys.com>
* Nathan Kinder <nkinder@redhat.com>
* Lee Kinser <lee.kinser@gmail.com>
* Evgeny Kolesnikov <ekolesni@redhat.com>
* Peter 'Pessoft' Kolínek <github@pessoft.com>
* Luke Kordell <luke.t.kordell@lmco.com>
* Malte Kraus <malte.kraus@suse.com>
* Seth Kress <seth.kress@dsainc.com>
* kspargur <kspargur@kspargur.csb>
* Amit Kumar <amitkuma@redhat.com>
* Fen Labalme <fen@civicactions.com>
* Ade Lee <alee@redhat.com>
* Christopher Lee <Crleekwc@gmail.com>
* Ian Lee <lee1001@llnl.gov>
* Jarrett Lee <jarrettl@umd.edu>
* Joseph Lenox <lordofhyphens@gmail.com>
* Jan Lieskovsky <jlieskov@redhat.com>
* Šimon Lukašík <slukasik@redhat.com>
* Milan Lysonek <mlysonek@redhat.com>
* Fredrik Lysén <fredrik@pipemore.se>
* Caitlin Macleod <caitelatte@gmail.com>
* Nick Maludy <nmaludy@gmail.com>
* Lokesh Mandvekar <lsm5@fedoraproject.org>
* Matus Marhefka <mmarhefk@redhat.com>
* Jamie Lorwey Martin <jlmartin@redhat.com>
* Carlos Matos <cmatos@redhat.com>
* Robert McAllister <rmcallis@redhat.com>
* Michael McConachie <michael@redhat.com>
* Marcus Meissner <meissner@suse.de>
* Khary Mendez <kmendez@redhat.com>
* Rodney Mercer <rmercer@harris.com>
* Matt Micene <nzwulfin@gmail.com>
* Brian Millett <bmillett@gmail.com>
* Takuya Mishina <tmishina@jp.ibm.com>
* Mixer9 <35545791+Mixer9@users.noreply.github.com>
* mmosel <mmosel@kde.example.com>
* Zbynek Moravec <zmoravec@redhat.com>
* Kazuo Moriwaka <moriwaka@users.noreply.github.com>
* Michael Moseley <michael@eclipse.ncsc.mil>
* Renaud Métrich <rmetrich@redhat.com>
* Joe Nall <joe@nall.com>
* Neiloy <neiloy@redhat.com>
* Axel Nennker <axel@nennker.de>
* Michele Newman <mnewman@redhat.com>
* Sean O'Keeffe <seanokeeffe797@gmail.com>
* Jiri Odehnal <jodehnal@redhat.com>
* Ilya Okomin <ilya.okomin@oracle.com>
* Kaustubh Padegaonkar <theTuxRacer@gmail.com>
* Michael Palmiotto <mpalmiotto@tresys.com>
* Eryx Paredes <eryxp@lyft.com>
* Max R.D. Parmer <maxp@trystero.is>
* Arnaud Patard <apatard@hupstream.com>
* Jan Pazdziora <jpazdziora@redhat.com>
* pcactr <paul.c.arnold4.ctr@mail.mil>
* Kenneth Peeples <kennethwpeeples@gmail.com>
* Nathan Peters <Nathaniel.Peters@ca.com>
* Frank Lin PIAT <fpiat@klabs.be>
* Stefan Pietsch <mail.ipv4v6+gh@gmail.com>
* piggyvenus <piggyvenus@gmail.com>
* Vojtech Polasek <vpolasek@redhat.com>
* Orion Poplawski <orion@nwra.com>
* Nick Poyant <npoyant@redhat.com>
* Martin Preisler <mpreisle@redhat.com>
* Wesley Ceraso Prudencio <wcerasop@redhat.com>
* Raphael Sanchez Prudencio <rsprudencio@redhat.com>
* T.O. Radzy Radzykewycz <radzy@windriver.com>
* Kenyon Ralph <kenyon@kenyonralph.com>
* Mike Ralph <mralph@redhat.com>
* Federico Ramirez <federico.r.ramirez@oracle.com>
* rchikov <rumen.chikov@suse.com>
* Rick Renshaw <Richard_Renshaw@xtoenergy.com>
* Chris Reynolds <c.reynolds82@gmail.com>
* rhayes <rhayes@rivierautilities.com>
* Pat Riehecky <riehecky@fnal.gov>
* rlucente-se-jboss <rlucente@redhat.com>
* Juan Antonio Osorio Robles <jaosorior@redhat.com>
* Juan Osorio Robles <jaosorior@gmail.com>
* Matt Rogers <mrogers@redhat.com>
* Jesse Roland <jesse.roland@onyxpoint.com>
* Joshua Roys <roysjosh@gmail.com>
* rrenshaw <bofh69@yahoo.com>
* Chris Ruffalo <chris.ruffalo@gmail.com>
* rumch-se <77793453+rumch-se@users.noreply.github.com>
* Ray Shaw (Cont ARL/CISD) rvshaw <rvshaw@esme.arl.army.mil>
* Earl Sampson <ESampson@suse.com>
* sampsone <esampson@suse.com>
* Willy Santos <wsantos@redhat.com>
* Gautam Satish <gautams@hpe.com>
* Watson Sato <wsato@redhat.com>
* Satoru SATOH <satoru.satoh@gmail.com>
* Alexander Scheel <ascheel@redhat.com>
* Bryan Schneiders <pschneiders@trisept.com>
* shaneboulden <shane.boulden@gmail.com>
* Spencer Shimko <sshimko@tresys.com>
* Mark Shoger <mshoger@redhat.com>
* Thomas Sjögren <konstruktoid@users.noreply.github.com>
* Francisco Slavin <fslavin@tresys.com>
* David Smith <dsmith@eclipse.ncsc.mil>
* Kevin Spargur <kspargur@redhat.com>
* Kenneth Stailey <kstailey.lists@gmail.com>
* Leland Steinke <leland.j.steinke.ctr@mail.mil>
* Justin Stephenson <jstephen@redhat.com>
* Brian Stinson <brian@bstinson.com>
* Jake Stookey <jakestookey@gmail.com>
* Jonathan Sturges <jsturges@redhat.com>
* Ian Tewksbury <itewk@redhat.com>
* Philippe Thierry <phil@reseau-libre.net>
* Derek Thurston <thegrit@gmail.com>
* tianzhenjia <jiatianzhen@cmss.chinamobile.com>
* Greg Tinsley <gtinsley@redhat.com>
* Paul Tittle <ptittle@cmf.nrl.navy.mil>
* tom <tom@localhost.localdomain>
* tomas.hudik <tomas.hudik@embedit.cz>
* Jeb Trayer <jeb.d.trayer@uscg.mil>
* Viktors Trubovics <viktors.trubovics@suse.com>
* Nico Truzzolino <nico.truzzolino@gmx.de>
* Brian Turek <brian.turek@gmail.com>
* Matěj Týč <matyc@redhat.com>
<<<<<<< HEAD
* Trevor Vaughan <tvaughan@onyxpoint.com>
=======
* VadimDor <29509093+VadimDor@users.noreply.github.com>
* Trevor Vaughan <tvaughan@onyxpoint.com>
* vtrubovics <82443408+vtrubovics@users.noreply.github.com>
>>>>>>> fb2bd4eb
* Samuel Warren <swarren@redhat.com>
* wcushen <54533890+wcushen@users.noreply.github.com>
* Shawn Wells <shawn@shawndwells.io>
* Daniel E. White <linuxdan@users.noreply.github.com>
* Bernhard M. Wiedemann <bwiedemann@suse.de>
* Roy Williams <roywilli@roywilli.redhat.com>
* Willumpie <willumpie@xs4all.nl>
* Rob Wilmoth <rwilmoth@redhat.com>
* Lucas Yamanishi <lucas.yamanishi@onyxpoint.com>
* Xirui Yang <xirui.yang@oracle.com>
* yarunachalam <yarunachalam@suse.com>
* Guang Yee <guang.yee@suse.com>
<<<<<<< HEAD
=======
* Achilleas John Yfantis <ayfantis@redhat.com>
>>>>>>> fb2bd4eb
* Kevin Zimmerman <kevin.zimmerman@kitware.com>
* Jan Černý <jcerny@redhat.com>
* Michal Šrubař <msrubar@redhat.com><|MERGE_RESOLUTION|>--- conflicted
+++ resolved
@@ -1,9 +1,5 @@
 <!---This file is generated using the contributors.py script. DO NOT MANUALLY EDIT!!!!
-<<<<<<< HEAD
-Last Modified: 2021-07-26 13:53
-=======
 Last Modified: 2021-09-24 14:23
->>>>>>> fb2bd4eb
 --->
 
 The following people have contributed to the SCAP Security Guide project
@@ -33,10 +29,7 @@
 * Olivier Bonhomme <ptitoliv@ptitoliv.net>
 * Lance Bragstad <lbragstad@gmail.com>
 * Ted Brunell <tbrunell@redhat.com>
-<<<<<<< HEAD
-=======
 * Marcus Burghardt <marcus@mbsec.com.br>
->>>>>>> fb2bd4eb
 * Matthew Burket <mburket@redhat.com>
 * Blake Burkhart <blake.burkhart@us.af.mil>
 * Patrick Callahan <pmc@patrickcallahan.com>
@@ -75,11 +68,9 @@
 * Loren Gordon <lorengordon@users.noreply.github.com>
 * Patrik Greco <sikevux@sikevux.se>
 * Steve Grubb <sgrubb@redhat.com>
+* guangyee <gyee@suse.com>
 * Marek Haicman <mhaicman@redhat.com>
-<<<<<<< HEAD
-=======
 * Vern Hart <vern.hart@canonical.com>
->>>>>>> fb2bd4eb
 * Alex Haydock <alex@alexhaydock.co.uk>
 * Rebekah Hayes <rhayes@corp.rivierautilities.com>
 * Trey Henefield <thenefield@gmail.com>
@@ -217,13 +208,9 @@
 * Nico Truzzolino <nico.truzzolino@gmx.de>
 * Brian Turek <brian.turek@gmail.com>
 * Matěj Týč <matyc@redhat.com>
-<<<<<<< HEAD
-* Trevor Vaughan <tvaughan@onyxpoint.com>
-=======
 * VadimDor <29509093+VadimDor@users.noreply.github.com>
 * Trevor Vaughan <tvaughan@onyxpoint.com>
 * vtrubovics <82443408+vtrubovics@users.noreply.github.com>
->>>>>>> fb2bd4eb
 * Samuel Warren <swarren@redhat.com>
 * wcushen <54533890+wcushen@users.noreply.github.com>
 * Shawn Wells <shawn@shawndwells.io>
@@ -236,10 +223,7 @@
 * Xirui Yang <xirui.yang@oracle.com>
 * yarunachalam <yarunachalam@suse.com>
 * Guang Yee <guang.yee@suse.com>
-<<<<<<< HEAD
-=======
 * Achilleas John Yfantis <ayfantis@redhat.com>
->>>>>>> fb2bd4eb
 * Kevin Zimmerman <kevin.zimmerman@kitware.com>
 * Jan Černý <jcerny@redhat.com>
 * Michal Šrubař <msrubar@redhat.com>