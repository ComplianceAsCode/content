<!---This file is generated using the contributors.pyc script. DO NOT MANUALLY EDIT!!!!
<<<<<<< HEAD
Last Modified: 2020-09-18 10:42
=======
Last Modified: 2020-11-12 16:51
>>>>>>> e352ee7a
--->

The following people have contributed to the SCAP Security Guide project
(listed in alphabetical order):

* Frank J Cameron (CAM1244) <cameron@ctc.com>
* 0x66656c6978 <0x66656c6978@users.noreply.github.com>
* Jack Adolph <jack.adolph@gmail.com>
* Gabe Alford <redhatrises@gmail.com>
* Firas AlShafei <firas.alshafei@us.abb.com>
* Rodrigo Alvares <ralvares@redhat.com>
* Christopher Anderson <cba@fedoraproject.org>
* angystardust <angystardust@users.noreply.github.com>
* anixon-rh <55244503+anixon-rh@users.noreply.github.com>
* Chuck Atkins <chuck.atkins@kitware.com>
* Ryan Ballanger <root@rballang-admin-2.fastenal.com>
* Alex Baranowski <alex@euro-linux.com>
* Molly Jo Bault <Molly.Jo.Bault@ballardtech.com>
* Gabriel Becker <ggasparb@redhat.com>
* Alexander Bergmann <abergmann@suse.com>
* Dale Bewley <dale@bewley.net>
* Jose Luis BG <bgjoseluis@gmail.com>
* Joseph Bisch <joseph.bisch@gmail.com>
* Jeffrey Blank <blank@eclipse.ncsc.mil>
* Olivier Bonhomme <ptitoliv@ptitoliv.net>
* Lance Bragstad <lbragstad@gmail.com>
* Ted Brunell <tbrunell@redhat.com>
* Blake Burkhart <blake.burkhart@us.af.mil>
* Patrick Callahan <pmc@patrickcallahan.com>
* George Campbell <gcampbell@palantir.com>
* Nick Carboni <ncarboni@redhat.com>
* James Cassell <james.cassell@ll.mit.edu>
* Frank Caviggia <fcaviggi@ra.iad.redhat.com>
* Eric Christensen <echriste@redhat.com>
* Jayson Cofell <1051437+70k10@users.noreply.github.com>
* Caleb Cooper <coopercd@ornl.gov>
* Deric Crago <deric.crago@gmail.com>
* Will Cushen <wcushen@redhat.com>
* cyarbrough76 <42849651+cyarbrough76@users.noreply.github.com>
* Maura Dailey <maura@eclipse.ncsc.mil>
* Klaas Demter <demter@atix.de>
* dhanushkar-wso2 <dhanushkar@wso2.com>
* Andrew DiPrinzio <andrew.diprinzio@jhuapl.edu>
* dom <dominique.blaze@devinci.fr>
* Jean-Baptiste Donnette <jean-baptiste.donnette@epita.fr>
* drax <applezip@gmail.com>
* Sebastian Dunne <sdunne@redhat.com>
* Greg Elin <gregelin@gitmachines.com>
* eradot4027 <jrtonmac@gmail.com>
* Alexis Facques <alexis.facques@mythalesgroup.io>
* Leah Fisher <lfisher047@gmail.com>
* Alijohn Ghassemlouei <alijohn.ghassemlouei@sapns2.com>
* ghylock <ghylock@gmail.com>
* Andrew Gilmore <agilmore2@gmail.com>
* Joshua Glemza <jglemza@nasa.gov>
* Nick Gompper <forestgomp@yahoo.com>
* Loren Gordon <lorengordon@users.noreply.github.com>
* Patrik Greco <sikevux@sikevux.se>
* Steve Grubb <sgrubb@redhat.com>
* Marek Haicman <mhaicman@redhat.com>
* Rebekah Hayes <rhayes@corp.rivierautilities.com>
* Trey Henefield <thenefield@gmail.com>
* Henning Henkel <henning.henkel@helvetia.ch>
* hex2a <hex2a@users.noreply.github.com>
* John Hooks <jhooks@starscream.pa.jhbcomputers.com>
* Jakub Hrozek <jhrozek@redhat.com>
* De Huo <De.Huo@windriver.com>
* Robin Price II <robin@redhat.com>
* Yasir Imam <yimam@redhat.com>
* Jiri Jaburek <jjaburek@redhat.com>
* Keith Jackson <keithkjackson@gmail.com>
* Jeremiah Jahn <jeremiah@goodinassociates.com>
* Jakub Jelen <jjelen@redhat.com>
* Jessicahfy <Jessicahfy@users.noreply.github.com>
* Stephan Joerrens <Stephan.Joerrens@fiduciagad.de>
* Jono <jono@ubuntu-18.localdomain>
* Kai Kang <kai.kang@windriver.com>
* Charles Kernstock <charles.kernstock@ultra-ats.com>
* Yuli Khodorkovskiy <ykhodorkovskiy@tresys.com>
* Nathan Kinder <nkinder@redhat.com>
* Lee Kinser <lee.kinser@gmail.com>
* Evgeny Kolesnikov <ekolesni@redhat.com>
* Peter 'Pessoft' Kolínek <github@pessoft.com>
* Luke Kordell <luke.t.kordell@lmco.com>
* Malte Kraus <malte.kraus@suse.com>
* kspargur <kspargur@kspargur.csb>
* Amit Kumar <amitkuma@redhat.com>
* Fen Labalme <fen@civicactions.com>
* Ade Lee <alee@redhat.com>
* Christopher Lee <Crleekwc@gmail.com>
* Ian Lee <lee1001@llnl.gov>
* Jarrett Lee <jarrettl@umd.edu>
* Jan Lieskovsky <jlieskov@redhat.com>
* Šimon Lukašík <slukasik@redhat.com>
* Milan Lysonek <mlysonek@redhat.com>
* Fredrik Lysén <fredrik@pipemore.se>
* Caitlin Macleod <caitelatte@gmail.com>
* Lokesh Mandvekar <lsm5@fedoraproject.org>
* Matus Marhefka <mmarhefk@redhat.com>
* Jamie Lorwey Martin <jlmartin@redhat.com>
* Carlos Matos <cmatos@redhat.com>
* Robert McAllister <rmcallis@redhat.com>
* Michael McConachie <michael@redhat.com>
* Khary Mendez <kharyam@gmail.com>
* Rodney Mercer <rmercer@harris.com>
* Matt Micene <nzwulfin@gmail.com>
* Brian Millett <bmillett@gmail.com>
* Takuya Mishina <tmishina@jp.ibm.com>
* Mixer9 <35545791+Mixer9@users.noreply.github.com>
* mmosel <mmosel@kde.example.com>
* Zbynek Moravec <zmoravec@redhat.com>
* Kazuo Moriwaka <moriwaka@users.noreply.github.com>
* Michael Moseley <michael@eclipse.ncsc.mil>
* Renaud Métrich <rmetrich@redhat.com>
* Joe Nall <joe@nall.com>
* Neiloy <neiloy@redhat.com>
* Axel Nennker <axel@nennker.de>
* Michele Newman <mnewman@redhat.com>
* Sean O'Keeffe <seanokeeffe797@gmail.com>
* Ilya Okomin <ilya.okomin@oracle.com>
* Kaustubh Padegaonkar <theTuxRacer@gmail.com>
* Michael Palmiotto <mpalmiotto@tresys.com>
* Max R.D. Parmer <maxp@trystero.is>
* Jan Pazdziora <jpazdziora@redhat.com>
* pcactr <paul.c.arnold4.ctr@mail.mil>
* Kenneth Peeples <kennethwpeeples@gmail.com>
* Nathan Peters <Nathaniel.Peters@ca.com>
* Frank Lin PIAT <fpiat@klabs.be>
* Stefan Pietsch <mail.ipv4v6+gh@gmail.com>
* piggyvenus <piggyvenus@gmail.com>
* Vojtech Polasek <vpolasek@redhat.com>
* Orion Poplawski <orion@nwra.com>
* Nick Poyant <npoyant@redhat.com>
* Martin Preisler <mpreisle@redhat.com>
* Wesley Ceraso Prudencio <wcerasop@redhat.com>
* Raphael Sanchez Prudencio <rsprudencio@redhat.com>
* T.O. Radzy Radzykewycz <radzy@windriver.com>
* Kenyon Ralph <kenyon@kenyonralph.com>
* Mike Ralph <mralph@redhat.com>
* Rick Renshaw <Richard_Renshaw@xtoenergy.com>
* Chris Reynolds <c.reynolds82@gmail.com>
* rhayes <rhayes@rivierautilities.com>
* Pat Riehecky <riehecky@fnal.gov>
* rlucente-se-jboss <rlucente@redhat.com>
* Juan Antonio Osorio Robles <jaosorior@redhat.com>
* Matt Rogers <mrogers@redhat.com>
* Jesse Roland <j.roland277@gmail.com>
* Joshua Roys <roysjosh@gmail.com>
* rrenshaw <bofh69@yahoo.com>
* Chris Ruffalo <chris.ruffalo@gmail.com>
* Ray Shaw (Cont ARL/CISD) rvshaw <rvshaw@esme.arl.army.mil>
* Willy Santos <wsantos@redhat.com>
* Gautam Satish <gautams@hpe.com>
* Watson Sato <wsato@redhat.com>
* Satoru SATOH <satoru.satoh@gmail.com>
* Alexander Scheel <ascheel@redhat.com>
* Bryan Schneiders <pschneiders@trisept.com>
* shaneboulden <shane.boulden@gmail.com>
* Spencer Shimko <sshimko@tresys.com>
* Mark Shoger <mshoger@redhat.com>
* Thomas Sjögren <konstruktoid@users.noreply.github.com>
* Francisco Slavin <fslavin@tresys.com>
* David Smith <dsmith@eclipse.ncsc.mil>
* Kevin Spargur <kspargur@redhat.com>
* Kenneth Stailey <kstailey.lists@gmail.com>
* Leland Steinke <leland.j.steinke.ctr@mail.mil>
* Justin Stephenson <jstephen@redhat.com>
* Brian Stinson <brian@bstinson.com>
* Jake Stookey <jakestookey@gmail.com>
* Jonathan Sturges <jsturges@jsturges.remote.csb>
* Ian Tewksbury <itewk@redhat.com>
* Philippe Thierry <phil@reseau-libre.net>
* Derek Thurston <thegrit@gmail.com>
* tianzhenjia <jiatianzhen@cmss.chinamobile.com>
* Greg Tinsley <gtinsley@redhat.com>
* Paul Tittle <ptittle@cmf.nrl.navy.mil>
* tomas.hudik <tomas.hudik@embedit.cz>
* Jeb Trayer <jeb.d.trayer@uscg.mil>
* Matěj Týč <matyc@redhat.com>
* VadimDor <29509093+VadimDor@users.noreply.github.com>
* Shawn Wells <shawn@redhat.com>
* Daniel E. White <linuxdan@users.noreply.github.com>
* Roy Williams <roywilli@roywilli.redhat.com>
* Willumpie <willumpie@xs4all.nl>
* Rob Wilmoth <rwilmoth@redhat.com>
* Lucas Yamanishi <lucas.yamanishi@onyxpoint.com>
* Xirui Yang <xirui.yang@oracle.com>
* Kevin Zimmerman <kevin.zimmerman@kitware.com>
* Jan Černý <jcerny@redhat.com>
* Michal Šrubař <msrubar@redhat.com><|MERGE_RESOLUTION|>--- conflicted
+++ resolved
@@ -1,9 +1,5 @@
 <!---This file is generated using the contributors.pyc script. DO NOT MANUALLY EDIT!!!!
-<<<<<<< HEAD
-Last Modified: 2020-09-18 10:42
-=======
 Last Modified: 2020-11-12 16:51
->>>>>>> e352ee7a
 --->
 
 The following people have contributed to the SCAP Security Guide project
