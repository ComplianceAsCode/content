--- conflicted
+++ resolved
@@ -834,11 +834,7 @@
       ansible.builtin.lineinfile:
         path: '{{ item }}'
         line: auth        required      pam_faillock.so authfail
-<<<<<<< HEAD
-        insertbefore: ^auth.*required.*pam_deny.so.*
-=======
         insertbefore: ^auth.*required.*pam_deny\.so.*
->>>>>>> 14bd2e75
         state: present
       loop:
         - /etc/pam.d/system-auth
