--- conflicted
+++ resolved
@@ -10,8 +10,4 @@
     regexp="^Banner"
     line="Banner /etc/issue"
   tags:
-<<<<<<< HEAD
-    @ANSIBLE_TAGS@
-=======
-    @ANSIBLE_TAGS@
->>>>>>> 59338e66
+    @ANSIBLE_TAGS@