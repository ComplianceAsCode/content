--- conflicted
+++ resolved
@@ -60,11 +60,7 @@
   <ind:textfilecontent54_object id="object_grub2_{{{ SANITIZED_ARG_NAME }}}_argument_grub_cfg"
   version="1">
     <ind:filepath>{{{ grub2_boot_path }}}/grub.cfg</ind:filepath>
-<<<<<<< HEAD
-    {{% if product == "rhel7" %}}
-=======
     {{% if product in ["rhel7"] or 'ubuntu' in product %}}
->>>>>>> dae5726f
       <ind:pattern operation="pattern match">^.*/vmlinuz.*(root=.*)$</ind:pattern>
     {{% else %}}
       <ind:pattern operation="pattern match">^set default_kernelopts=(.*)$</ind:pattern>
