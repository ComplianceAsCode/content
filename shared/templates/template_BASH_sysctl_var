<<<<<<< HEAD
# platform = Red Hat Enterprise Linux 6, Red Hat Enterprise Linux 7,multi_platform_ol,multi_platform_rhv,multi_platform_sle
=======
# platform = Red Hat Enterprise Linux 6,Red Hat Enterprise Linux 7,multi_platform_ol,multi_platform_rhv
>>>>>>> bb49568e
# reboot = true
# strategy = disable
# complexity = low
# disruption = medium
. /usr/share/scap-security-guide/remediation_functions
populate sysctl_{{{ SYSCTLID }}}_value

#
# Set runtime for {{{ SYSCTLVAR }}}
#
/sbin/sysctl -q -n -w {{{ SYSCTLVAR }}}=$sysctl_{{{ SYSCTLID }}}_value

#
# If {{{ SYSCTLVAR }}} present in /etc/sysctl.conf, change value to appropriate value
#	else, add "{{{ SYSCTLVAR }}} = value" to /etc/sysctl.conf
#
replace_or_append '/etc/sysctl.conf' '^{{{ SYSCTLVAR }}}' "$sysctl_{{{ SYSCTLID }}}_value" '@CCENUM@'<|MERGE_RESOLUTION|>--- conflicted
+++ resolved
@@ -1,8 +1,4 @@
-<<<<<<< HEAD
-# platform = Red Hat Enterprise Linux 6, Red Hat Enterprise Linux 7,multi_platform_ol,multi_platform_rhv,multi_platform_sle
-=======
-# platform = Red Hat Enterprise Linux 6,Red Hat Enterprise Linux 7,multi_platform_ol,multi_platform_rhv
->>>>>>> bb49568e
+# platform = Red Hat Enterprise Linux 6,Red Hat Enterprise Linux 7,multi_platform_ol,multi_platform_rhv,multi_platform_sle
 # reboot = true
 # strategy = disable
 # complexity = low
