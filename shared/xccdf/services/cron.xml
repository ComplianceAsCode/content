--- conflicted
+++ resolved
@@ -19,11 +19,7 @@
 </rationale>
 <ident prodtype="rhel7" cce="27323-5" />
 <oval id="service_crond_enabled" />
-<<<<<<< HEAD
-<ref prodtype="rhel7" nist="CM-7" cis="5.1.1" />
-=======
-<ref nist="CM-7" cis="6.1.2" />
->>>>>>> d556d5f5
+<ref nist="CM-7" cis="5.1.1" />
 </Rule>
 
 <Rule id="disable_anacron" prodtype="rhel7">
