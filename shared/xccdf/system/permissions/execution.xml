--- conflicted
+++ resolved
@@ -87,11 +87,7 @@
 only for developers trying to debug problems.</rationale>
 <ident prodtype="rhel7" cce="80169-6" />
 <oval id="disable_users_coredumps" />
-<<<<<<< HEAD
-<ref prodtype="rhel7" nist="SC-5" cis="1.5.1" />
-=======
-<ref nist="SC-5" cis="1.6.1" />
->>>>>>> d556d5f5
+<ref nist="SC-5" cis="1.5.1" />
 </Rule>
 
 <Rule id="sysctl_fs_suid_dumpable" prodtype="rhel7">
@@ -106,11 +102,7 @@
 <platform idref="cpe:/a:machine" />
 <ident prodtype="rhel7" cce="26900-1" />
 <oval id="sysctl_fs_suid_dumpable" />
-<<<<<<< HEAD
-<ref prodtype="rhel7" nist="SI-11" cis="1.5.1" />
-=======
-<ref nist="SI-11" cis="1.6.1" />
->>>>>>> d556d5f5
+<ref nist="SI-11" cis="1.5.1" />
 </Rule>
 </Group>
 
@@ -159,11 +151,7 @@
 <platform idref="cpe:/a:machine" />
 <ident prodtype="rhel7" cce="27211-2" />
 <oval id="sysctl_kernel_exec_shield" />
-<<<<<<< HEAD
-<ref prodtype="rhel7" nist="SC-39" disa="2530" cui="3.1.7" cis="1.5.2" />
-=======
-<ref nist="SC-39" disa="2530" cui="3.1.7" />
->>>>>>> d556d5f5
+<ref nist="SC-39" disa="2530" cui="3.1.7" cis="1.5.2" />
 </Rule>
 
 <Rule id="sysctl_kernel_randomize_va_space" severity="medium" prodtype="rhel7">
@@ -179,11 +167,7 @@
 <platform idref="cpe:/a:machine" />
 <ident prodtype="rhel7" cce="27127-0" />
 <oval id="sysctl_kernel_randomize_va_space" />
-<<<<<<< HEAD
-<ref prodtype="rhel7" nist="SC-30(2)" cis="1.5.3" cui="3.1.7" />
-=======
-<ref nist="SC-30(2)" cis="1.6.1" cui="3.1.7" />
->>>>>>> d556d5f5
+<ref nist="SC-30(2)" cis="1.5.1" cui="3.1.7" />
 </Rule>
 </Group>
 
