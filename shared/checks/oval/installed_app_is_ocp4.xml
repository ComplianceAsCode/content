<def-group>
  <!-- General check for OpenShift Container Platform 4 -->
  <definition class="inventory" id="installed_app_is_ocp4" version="1">
    <metadata>
      <title>Red Hat OpenShift Container Platform</title>
      <affected family="unix">
        <platform>Red Hat OpenShift Container Platform 4</platform>
      </affected>
      <reference ref_id="cpe:/a:redhat:openshift_container_platform:4.1" source="CPE" />
      <description>The application installed installed on the system is OpenShift 4.</description>
    </metadata>
    <criteria operator="AND">
      <criterion comment="cluster is OpenShift 4" test_ref="test_ocp4" />
      <criterion comment="Make sure OCP4 clusteroperators file is present" test_ref="test_file_for_ocp4"/>
    </criteria>
  </definition>

  <ind:yamlfilecontent_test id="test_ocp4" check="at least one" comment="Find one match" version="1">
      <ind:object object_ref="object_ocp4"/>
      <ind:state state_ref="state_ocp4"/>
  </ind:yamlfilecontent_test>

  <local_variable id="ocp4_dump_location" datatype="string" comment="The actual filepath of the file to scan." version="1">
      <literal_component>/kubernetes-api-resources/apis/config.openshift.io/v1/clusteroperators/openshift-apiserver</literal_component>
  </local_variable>

  <unix:file_test id="test_file_for_ocp4" check="only one" comment="Find the actual file to be scanned." version="1">
      <unix:object object_ref="object_file_for_ocp4"/>
  </unix:file_test>

  <unix:file_object id="object_file_for_ocp4" version="1">
      <unix:filepath var_ref="ocp4_dump_location"/>
  </unix:file_object>

  <ind:yamlfilecontent_object id="object_ocp4" version="1">
      <ind:filepath var_ref="ocp4_dump_location"/>
      <ind:yamlpath>.status.versions[:].version</ind:yamlpath>
  </ind:yamlfilecontent_object>

  <ind:yamlfilecontent_state id="state_ocp4" version="1">
      <ind:value datatype="record">
          <field name="#" datatype="string" operation="pattern match">4\..*</field>
      </ind:value>
  </ind:yamlfilecontent_state>

{{% for minorversion in range(6, 19) %}}
  <!-- Check for OpenShift Container Platform 4.{{{ minorversion }}} -->
  <definition class="inventory" id="installed_app_is_ocp4_{{{ minorversion }}}" version="1">
    <metadata>
      <title>Red Hat OpenShift Container Platform 4.{{{ minorversion }}}</title>
      <affected family="unix">
        <platform>Red Hat OpenShift Container Platform 4.{{{ minorversion }}}</platform>
      </affected>
      <reference ref_id="cpe:/a:redhat:openshift_container_platform:4.{{{ minorversion }}}" source="CPE" />
      <description>The application installed installed on the system is OpenShift version 4.{{{ minorversion }}}.</description>
    </metadata>
    <criteria operator="AND">
      <criterion comment="cluster is OpenShift 4.{{{ minorversion }}}" test_ref="test_ocp4_{{{ minorversion }}}" />
      <criterion comment="Make sure OCP4 clusteroperators file is present" test_ref="test_file_for_ocp4"/>
    </criteria>
  </definition>

  <ind:yamlfilecontent_test id="test_ocp4_{{{ minorversion }}}" check="at least one" comment="Find one match" version="1">
      <ind:object object_ref="object_ocp4"/>
      <ind:state state_ref="state_ocp4_{{{ minorversion }}}"/>
  </ind:yamlfilecontent_test>

  <ind:yamlfilecontent_state id="state_ocp4_{{{ minorversion }}}" version="1">
      <ind:value datatype="record">
          <field name="#" datatype="string" operation="pattern match">4\.{{{ minorversion }}}.*</field>
      </ind:value>
  </ind:yamlfilecontent_state>

{{% endfor %}}

  <!-- helpers for platform/cloud checks -->
  <local_variable id="ocp4_infra_dump_location" datatype="string" comment="The actual filepath of the infra file to scan." version="1">
      <literal_component>/kubernetes-api-resources/apis/config.openshift.io/v1/infrastructures/cluster</literal_component>
  </local_variable>

  <unix:file_test id="test_file_for_ocp4_infra" check="only one" comment="Find the actual file for the infra to be scanned." version="1">
      <unix:object object_ref="object_file_for_ocp4_infra"/>
  </unix:file_test>

  <unix:file_object id="object_file_for_ocp4_infra" version="1">
      <unix:filepath var_ref="ocp4_infra_dump_location"/>
  </unix:file_object>

  <ind:yamlfilecontent_object id="object_ocp4_infra_platform" version="1">
      <ind:filepath var_ref="ocp4_infra_dump_location"/>
      <ind:yamlpath>.status.platform</ind:yamlpath>
  </ind:yamlfilecontent_object>

  <!-- Check for OpenShift Container Platform 4 in specific platforms or clouds -->
<<<<<<< HEAD
{{% for platform in ["AWS"] %}}
=======
{{% for platform in ["AWS", "Azure", "GCP"] %}}
>>>>>>> e26a34cc
  <!-- Check for OpenShift Container Platform 4.{{{ minorversion }}} -->
  <definition class="inventory" id="installed_app_is_ocp4_on_{{{ platform|lower }}}" version="1">
    <metadata>
      <title>Red Hat OpenShift Container Platform 4 on {{{ platform }}}</title>
      <affected family="unix">
        <platform>Red Hat OpenShift Container Platform 4 on {{{ platform }}}</platform>
      </affected>
      <reference ref_id="cpe:/a:redhat:openshift_container_platform_on_{{{ platform|lower }}}:4" source="CPE" />
      <description>The application installed installed on the system is OpenShift version 4 on {{{ platform }}}.</description>
    </metadata>
    <criteria operator="AND">
      <criterion comment="cluster is OpenShift 4 on {{{ platform }}}" test_ref="test_ocp4_on_{{{ platform|lower }}}" />
      <criterion comment="Make sure OCP4 infrastructure/cluster file is present" test_ref="test_file_for_ocp4_infra"/>
    </criteria>
  </definition>

  <ind:yamlfilecontent_test id="test_ocp4_on_{{{ platform|lower }}}" check="at least one" comment="Find one match" version="1">
      <ind:object object_ref="object_ocp4_infra_platform"/>
      <ind:state state_ref="state_ocp4_on_{{{ platform|lower }}}"/>
  </ind:yamlfilecontent_test>

  <ind:yamlfilecontent_state id="state_ocp4_on_{{{ platform|lower }}}" version="1">
      <ind:value datatype="record">
          <field name="#" datatype="string" operation="pattern match">^{{{ platform }}}$</field>
      </ind:value>
  </ind:yamlfilecontent_state>

{{% endfor %}}
</def-group><|MERGE_RESOLUTION|>--- conflicted
+++ resolved
@@ -92,11 +92,9 @@
   </ind:yamlfilecontent_object>
 
   <!-- Check for OpenShift Container Platform 4 in specific platforms or clouds -->
-<<<<<<< HEAD
-{{% for platform in ["AWS"] %}}
-=======
+
 {{% for platform in ["AWS", "Azure", "GCP"] %}}
->>>>>>> e26a34cc
+
   <!-- Check for OpenShift Container Platform 4.{{{ minorversion }}} -->
   <definition class="inventory" id="installed_app_is_ocp4_on_{{{ platform|lower }}}" version="1">
     <metadata>
