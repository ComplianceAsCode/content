--- conflicted
+++ resolved
@@ -472,16 +472,13 @@
           <xsl:if test="$refsource = 'anssi'">
             <xsl:value-of select="$anssiuri" />
           </xsl:if>
-<<<<<<< HEAD
+
           <xsl:if test="$refsource = 'ospp'">
-	    <xsl:value-of select="$osppuri" />
-          </xsl:if>
-          <xsl:if test="$refsource = 'hippa'">
-            <xsl:value-of select="$hippauri" />
-=======
+	          <xsl:value-of select="$osppuri" />
+          </xsl:if>
+        
           <xsl:if test="$refsource = 'hipaa'">
             <xsl:value-of select="$hipaauri" />
->>>>>>> 072e0118
           </xsl:if>
           <xsl:if test="$refsource = 'iso27001-2013'">
             <xsl:value-of select="$iso27001-2013uri" />
