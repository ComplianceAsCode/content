# -*-Shell-script-*-
#
# functions     This file contains functions to be used by most or all
#               audit remediation shell scripts in the scap-security-guide's
#               RHEL/6/input/fixes/bash/ directory.
#


# Function to fix syscall audit rule for given system call. It is
# based on example audit syscall rule definitions as outlined in
# /usr/share/doc/audit-2.3.7/stig.rules file provided with the audit
# package. It will combine multiple system calls belonging to the same
# syscall group into one audit rule (rather than to create audit rule per
# different system call) to avoid audit infrastructure performance penalty
# in the case of 'one-audit-rule-definition-per-one-system-call'. See:
#
#   https://www.redhat.com/archives/linux-audit/2014-November/msg00009.html
#
# for further details.
#
# Expects five arguments (each of them is required) in the form of:
# * audit tool				tool used to load audit rules,
# 					either 'auditctl', or 'augenrules
# * audit rules' pattern		audit rule skeleton for same syscall
# * syscall group			greatest common string this rule shares
# 					with other rules from the same group
# * architecture			architecture this rule is intended for
# * full form of new rule to add	expected full form of audit rule as to be
# 					added into audit.rules file
#
# Note: The 2-th up to 4-th arguments are used to determine how many existing
# audit rules will be inspected for resemblance with the new audit rule
# (5-th argument) the function is going to add. The rule's similarity check
# is performed to optimize audit.rules definition (merge syscalls of the same
# group into one rule) to avoid the "single-syscall-per-audit-rule" performance
# penalty.
#
# Example call:
#
#	See e.g. 'audit_rules_file_deletion_events.sh' remediation script
#
function fix_audit_syscall_rule {

# Load function arguments into local variables
local tool="$1"
local pattern="$2"
local group="$3"
local arch="$4"
local full_rule="$5"

# Check sanity of the input
if [ $# -ne "5" ]
then
	echo "Usage: fix_audit_syscall_rule 'tool' 'pattern' 'group' 'arch' 'full rule'"
	echo "Aborting."
	exit 1
fi

# Create a list of audit *.rules files that should be inspected for presence and correctness
# of a particular audit rule. The scheme is as follows:
# 
# -----------------------------------------------------------------------------------------
#  Tool used to load audit rules | Rule already defined  |  Audit rules file to inspect    |
# -----------------------------------------------------------------------------------------
#        auditctl                |     Doesn't matter    |  /etc/audit/audit.rules         |
# -----------------------------------------------------------------------------------------
#        augenrules              |          Yes          |  /etc/audit/rules.d/*.rules     |
#        augenrules              |          No           |  /etc/audit/rules.d/$key.rules  |
# -----------------------------------------------------------------------------------------
#
declare -a files_to_inspect

# First check sanity of the specified audit tool
if [ "$tool" != 'auditctl' ] && [ "$tool" != 'augenrules' ]
then
	echo "Unknown audit rules loading tool: $1. Aborting."
	echo "Use either 'auditctl' or 'augenrules'!"
	exit 1
# If audit tool is 'auditctl', then add '/etc/audit/audit.rules'
# file to the list of files to be inspected
elif [ "$tool" == 'auditctl' ]
then
	files_to_inspect=("${files_to_inspect[@]}" '/etc/audit/audit.rules' )
# If audit tool is 'augenrules', then check if the audit rule is defined
# If rule is defined, add '/etc/audit/rules.d/*.rules' to the list for inspection
# If rule isn't defined yet, add '/etc/audit/rules.d/$key.rules' to the list for inspection
elif [ "$tool" == 'augenrules' ]
then
	# Extract audit $key from audit rule so we can use it later
	key=$(expr "$full_rule" : '.*-k[[:space:]]\([^[:space:]]\+\)')
	# Check if particular audit rule is already defined
	IFS=$'\n' matches=($(sed -s -n -e "/${pattern}/!d" -e "/${arch}/!d" -e "/${group}/!d;F" /etc/audit/rules.d/*.rules))
	# Reset IFS back to default
	unset $IFS
	for match in "${matches[@]}"
	do
		files_to_inspect=("${files_to_inspect[@]}" "${match}")
	done
	# Case when particular rule isn't defined in /etc/audit/rules.d/*.rules yet
	if [ ${#files_to_inspect[@]} -eq "0" ]
	then
		files_to_inspect="/etc/audit/rules.d/$key.rules"
		if [ ! -e "$files_to_inspect" ]
		then
			touch "$files_to_inspect"
			chmod 0640 "$files_to_inspect"
		fi
	fi
fi

#
# Indicator that we want to append $full_rule into $audit_file by default
local append_expected_rule=0

for audit_file in "${files_to_inspect[@]}"
do

	# Filter existing $audit_file rules' definitions to select those that:
	# * follow the rule pattern, and
	# * meet the hardware architecture requirement, and
	# * are current syscall group specific
	IFS=$'\n' existing_rules=($(sed -e "/${pattern}/!d" -e "/${arch}/!d" -e "/${group}/!d"  "$audit_file"))
	# Reset IFS back to default
	unset $IFS

	# Process rules found case-by-case
	for rule in "${existing_rules[@]}"
	do
		# Found rule is for same arch & key, but differs (e.g. in count of -S arguments)
		if [ "${rule}" != "${full_rule}" ]
		then
			# If so, isolate just '(-S \w)+' substring of that rule
			rule_syscalls=$(echo $rule | grep -o -P '(-S \w+ )+')
			# Check if list of '-S syscall' arguments of that rule is subset
			# of '-S syscall' list of expected $full_rule
			if grep -q -- "$rule_syscalls" <<< "$full_rule"
			then
				# Rule is covered (i.e. the list of -S syscalls for this rule is
				# subset of -S syscalls of $full_rule => existing rule can be deleted
				# Thus delete the rule from audit.rules & our array
				sed -i -e "/$rule/d" "$audit_file"
				existing_rules=("${existing_rules[@]//$rule/}")
			else
				# Rule isn't covered by $full_rule - it besides -S syscall arguments
				# for this group contains also -S syscall arguments for other syscall
				# group. Example: '-S lchown -S fchmod -S fchownat' => group='chown'
				# since 'lchown' & 'fchownat' share 'chown' substring
				# Therefore:
				# * 1) delete the original rule from audit.rules
				# (original '-S lchown -S fchmod -S fchownat' rule would be deleted)
				# * 2) delete the -S syscall arguments for this syscall group, but
				# keep those not belonging to this syscall group
				# (original '-S lchown -S fchmod -S fchownat' would become '-S fchmod'
				# * 3) append the modified (filtered) rule again into audit.rules
				# if the same rule not already present
				#
				# 1) Delete the original rule
				sed -i -e "/$rule/d" "$audit_file"
				# 2) Delete syscalls for this group, but keep those from other groups
				# Convert current rule syscall's string into array splitting by '-S' delimiter
				IFS=$'-S' read -a rule_syscalls_as_array <<< "$rule_syscalls"
				# Reset IFS back to default
				unset $IFS
				# Declare new empty string to hold '-S syscall' arguments from other groups
				new_syscalls_for_rule=''
				# Walk through existing '-S syscall' arguments
				for syscall_arg in "${rule_syscalls_as_array[@]}"
				do
					# Skip empty $syscall_arg values
					if [ "$syscall_arg" == '' ]
					then
						continue
					fi
					# If the '-S syscall' doesn't belong to current group add it to the new list
					# (together with adding '-S' delimiter back for each of such item found)
					if grep -q -v -- "$group" <<< "$syscall_arg"
					then
						new_syscalls_for_rule="$new_syscalls_for_rule -S $syscall_arg"
					fi
				done
				# Replace original '-S syscall' list with the new one for this rule
				updated_rule=${rule//$rule_syscalls/$new_syscalls_for_rule}
				# Squeeze repeated whitespace characters in rule definition (if any) into one
				updated_rule=$(echo "$updated_rule" | tr -s '[:space:]')
				# 3) Append the modified / filtered rule again into audit.rules
				#    (but only in case it's not present yet to prevent duplicate definitions)
				if ! grep -q -- "$updated_rule" "$audit_file"
				then
					echo "$updated_rule" >> "$audit_file"
				fi
			fi
		else
			# $audit_file already contains the expected rule form for this
			# architecture & key => don't insert it second time
			append_expected_rule=1
		fi
	done

	# We deleted all rules that were subset of the expected one for this arch & key.
	# Also isolated rules containing system calls not from this system calls group.
	# Now append the expected rule if it's not present in $audit_file yet
	if [[ ${append_expected_rule} -eq "0" ]]
	then
		echo "$full_rule" >> "$audit_file"
	fi
done

}



# Function to fix audit file system object watch rule for given path:
# * if rule exists, also verifies the -w bits match the requirements
# * if rule doesn't exist yet, appends expected rule form to $files_to_inspect
#   audit rules file, depending on the tool which was used to load audit rules
#
# Expects four arguments (each of them is required) in the form of:
# * audit tool				tool used to load audit rules,
# 					either 'auditctl', or 'augenrules'
# * path                        	value of -w audit rule's argument
# * required access bits        	value of -p audit rule's argument
# * key                         	value of -k audit rule's argument
#
# Example call:
#
#       fix_audit_watch_rule "auditctl" "/etc/localtime" "wa" "audit_time_rules"
#
function fix_audit_watch_rule {

# Load function arguments into local variables
local tool="$1"
local path="$2"
local required_access_bits="$3"
local key="$4"

# Check sanity of the input
if [ $# -ne "4" ]
then
	echo "Usage: fix_audit_watch_rule 'tool' 'path' 'bits' 'key'"
	echo "Aborting."
	exit 1
fi

# Create a list of audit *.rules files that should be inspected for presence and correctness
# of a particular audit rule. The scheme is as follows:
#
# -----------------------------------------------------------------------------------------
# Tool used to load audit rules	| Rule already defined	|  Audit rules file to inspect	  |
# -----------------------------------------------------------------------------------------
#	auditctl		|     Doesn't matter	|  /etc/audit/audit.rules	  |
# -----------------------------------------------------------------------------------------
# 	augenrules		|          Yes		|  /etc/audit/rules.d/*.rules	  |
# 	augenrules		|          No		|  /etc/audit/rules.d/$key.rules  |
# -----------------------------------------------------------------------------------------
declare -a files_to_inspect

# Check sanity of the specified audit tool
if [ "$tool" != 'auditctl' ] && [ "$tool" != 'augenrules' ]
then
	echo "Unknown audit rules loading tool: $1. Aborting."
	echo "Use either 'auditctl' or 'augenrules'!"
	exit 1
# If the audit tool is 'auditctl', then add '/etc/audit/audit.rules'
# into the list of files to be inspected
elif [ "$tool" == 'auditctl' ]
then
	files_to_inspect=("${files_to_inspect[@]}" '/etc/audit/audit.rules')
# If the audit is 'augenrules', then check if rule is already defined
# If rule is defined, add '/etc/audit/rules.d/*.rules' to list of files for inspection.
# If rule isn't defined, add '/etc/audit/rules.d/$key.rules' to list of files for inspection.
elif [ "$tool" == 'augenrules' ]
then
	# Case when particular audit rule is already defined in some of /etc/audit/rules.d/*.rules file
	# Get pair -- filepath : matching_row into @matches array
	IFS=$'\n' matches=($(grep -P "[\s]*-w[\s]+$path" /etc/audit/rules.d/*.rules))
	# Reset IFS back to default
	unset $IFS
	# For each of the matched entries
	for match in "${matches[@]}"
	do
		# Extract filepath from the match
		rulesd_audit_file=$(echo $match | cut -f1 -d ':')
		# Append that path into list of files for inspection
		files_to_inspect=("${files_to_inspect[@]}" "$rulesd_audit_file")
	done
	# Case when particular audit rule isn't defined yet
	if [ ${#files_to_inspect[@]} -eq "0" ]
	then
		# Append '/etc/audit/rules.d/$key.rules' into list of files for inspection
		files_to_inspect="/etc/audit/rules.d/$key.rules"
		# If the $key.rules file doesn't exist yet, create it with correct permissions
		if [ ! -e "$files_to_inspect" ]
		then
			touch "$files_to_inspect"
			chmod 0640 "$files_to_inspect"
		fi
	fi
fi

# Finally perform the inspection and possible subsequent audit rule
# correction for each of the files previously identified for inspection
for audit_rules_file in "${files_to_inspect[@]}"
do

	# Check if audit watch file system object rule for given path already present
	if grep -q -P -- "[\s]*-w[\s]+$path" "$audit_rules_file"
	then
		# Rule is found => verify yet if existing rule definition contains
		# all of the required access type bits

		# Escape slashes in path for use in sed pattern below
		local esc_path=${path//$'/'/$'\/'}
		# Define BRE whitespace class shortcut
		local sp="[[:space:]]"
		# Extract current permission access types (e.g. -p [r|w|x|a] values) from audit rule
		current_access_bits=$(sed -ne "s/$sp*-w$sp\+$esc_path$sp\+-p$sp\+\([rxwa]\{1,4\}\).*/\1/p" "$audit_rules_file")
		# Split required access bits string into characters array
		# (to check bit's presence for one bit at a time)
		for access_bit in $(echo "$required_access_bits" | grep -o .)
		do
			# For each from the required access bits (e.g. 'w', 'a') check
			# if they are already present in current access bits for rule.
			# If not, append that bit at the end
			if ! grep -q "$access_bit" <<< "$current_access_bits"
			then
				# Concatenate the existing mask with the missing bit
				current_access_bits="$current_access_bits$access_bit"
			fi
		done
		# Propagate the updated rule's access bits (original + the required
		# ones) back into the /etc/audit/audit.rules file for that rule
		sed -i "s/\($sp*-w$sp\+$esc_path$sp\+-p$sp\+\)\([rxwa]\{1,4\}\)\(.*\)/\1$current_access_bits\3/" "$audit_rules_file"
	else
		# Rule isn't present yet. Append it at the end of $audit_rules_file file
		# with proper key

		echo "-w $path -p $required_access_bits -k $key" >> "$audit_rules_file"
	fi
done
}

<<<<<<< HEAD
# Function to install or uninstall packages on RHEL and Fedora systems.
#
# Example Call(s):
#
#     package_command install aide
#     package_command remove telnet-server
#
function package_command {

# Load function arguments into local variables
local package_operation=$1
local package=$2

# Check sanity of the input
if [ $# -ne "2" ]
then
  echo "Usage: package_command 'install/uninstall' 'rpm_package_name"
  echo "Aborting."
  exit 1
fi

# If dnf is installed, use dnf; otherwise, use yum
if [ -f "/usr/bin/dnf" ] ; then
  install_util="/usr/bin/dnf"
else
  install_util="/usr/bin/yum"
fi

if [ "$package_operation" != 'remove' ] ; then
  # If the rpm is not installed, install the rpm
  if ! /usr/bin/rpm -q --quiet $package; then
    $install_util -y $package_operation $package
  fi
else
  # If the rpm is installed, uninstall the rpm
  if /usr/bin/rpm -q --quiet $package; then
    $install_util -y $package_operation $package
  fi
fi

}

# Function to enable/disable and start/stop services on RHEL and Fedora systems.
#
# Example Call(s):
#
#     service_command enable bluetooth
#     service_command disable bluetooth.service
#
#     Using xinetd:
#     service_command disable rsh.socket xinetd=rsh
#
function service_command {

# Load function arguments into local variables
local service_state=$1
local service=$2
local xinetd=$(echo $3 | cut -d'=' -f2)

# Check sanity of the input
if [ $# -lt "3" ]
then
  echo "Usage: service_command 'enable/disable' 'service_name.service'"
  echo
  echo "To enable or disable xinetd services add \'xinetd=service_name\'"
  echo "as the last argument"  
  echo "Aborting."
  exit 1
fi

# If systemctl is installed, use systemctl command; otherwise, use the service/chkconfig commands
if [ -f "/usr/bin/systemctl" ] ; then
  service_util="/usr/bin/systemctl"
else
  service_util="/sbin/service"
  chkconfig_util="/sbin/chkconfig"
fi

# If disable is not specified in arg1, set variables to enable services.
# Otherwise, variables are to be set to disable services.
if [ "$service_state" != 'disable' ] ; then
  service_state="enable"
  service_operation="start"
  chkconfig_state="on"
else
  service_state="disable"
  service_operation="stop"
  chkconfig_state="off"
fi

# If chkconfig_util is not empty, use chkconfig/service commands.
if ! [ "x$chkconfig_util" = x ] ; then
  $service_util $service $service_operation
  $chkconfig_util --level 0123456 $service $chkconfig_state
else
  $service_util $service_operation $service
  $service_util $service_state $service
fi

# Test if local variable xinetd is empty using non-bashism.
# If empty, then xinetd is not being used.
if ! [ "x$xinetd" = x ] ; then
  grep -qi disable /etc/xinetd.d/$xinetd && \

  if ! [ "$service_operation" != 'disable' ] ; then
    sed -i "s/disable.*/disable         = no/gI" /etc/xinetd.d/$xinetd
  else
    sed -i "s/disable.*/disable         = yes/gI" /etc/xinetd.d/$xinetd
  fi
fi
=======

##### OS-specific remediation functions below #####


function rhel7_fedora_perform_audit_adjtimex_settimeofday_stime_remediation {

# Perform the remediation for the 'adjtimex', 'settimeofday', and 'stime' audit
# system calls on Red Hat Enterprise Linux 7 or Fedora OSes
#
# Retrieve hardware architecture of the underlying system
[ $(getconf LONG_BIT) = "32" ] && RULE_ARCHS=("b32") || RULE_ARCHS=("b32" "b64")

for ARCH in "${RULE_ARCHS[@]}"
do

	PATTERN="-a always,exit -F arch=${ARCH} -S .* -k *"
	# Create expected audit group and audit rule form for particular system call & architecture
	if [ ${ARCH} = "b32" ]
	then
		# stime system call is known at 32-bit arch (see e.g "$ ausyscall i386 stime" 's output)
		# so append it to the list of time group system calls to be audited
		GROUP="\(adjtimex\|settimeofday\|stime\)"
		FULL_RULE="-a always,exit -F arch=${ARCH} -S adjtimex -S settimeofday -S stime -k audit_time_rules"
	elif [ ${ARCH} = "b64" ]
	then
		# stime system call isn't known at 64-bit arch (see "$ ausyscall x86_64 stime" 's output)
		# therefore don't add it to the list of time group system calls to be audited
		GROUP="\(adjtimex\|settimeofday\)"
		FULL_RULE="-a always,exit -F arch=${ARCH} -S adjtimex -S settimeofday -k audit_time_rules"
	fi

	# Perform the remediation for both possible tools: 'auditctl' and 'augenrules'
	fix_audit_syscall_rule "auditctl" "$PATTERN" "$GROUP" "$ARCH" "$FULL_RULE"
	fix_audit_syscall_rule "augenrules" "$PATTERN" "$GROUP" "$ARCH" "$FULL_RULE"

done
>>>>>>> fb44d985

}<|MERGE_RESOLUTION|>--- conflicted
+++ resolved
@@ -339,7 +339,46 @@
 done
 }
 
-<<<<<<< HEAD
+
+##### OS-specific remediation functions below #####
+
+
+function rhel7_fedora_perform_audit_adjtimex_settimeofday_stime_remediation {
+
+# Perform the remediation for the 'adjtimex', 'settimeofday', and 'stime' audit
+# system calls on Red Hat Enterprise Linux 7 or Fedora OSes
+#
+# Retrieve hardware architecture of the underlying system
+[ $(getconf LONG_BIT) = "32" ] && RULE_ARCHS=("b32") || RULE_ARCHS=("b32" "b64")
+
+for ARCH in "${RULE_ARCHS[@]}"
+do
+
+        PATTERN="-a always,exit -F arch=${ARCH} -S .* -k *"
+        # Create expected audit group and audit rule form for particular system call & architecture
+        if [ ${ARCH} = "b32" ]
+        then
+                # stime system call is known at 32-bit arch (see e.g "$ ausyscall i386 stime" 's output)
+                # so append it to the list of time group system calls to be audited
+                GROUP="\(adjtimex\|settimeofday\|stime\)"
+                FULL_RULE="-a always,exit -F arch=${ARCH} -S adjtimex -S settimeofday -S stime -k audit_time_rules"
+        elif [ ${ARCH} = "b64" ]
+        then
+                # stime system call isn't known at 64-bit arch (see "$ ausyscall x86_64 stime" 's output)
+                # therefore don't add it to the list of time group system calls to be audited
+                GROUP="\(adjtimex\|settimeofday\)"
+                FULL_RULE="-a always,exit -F arch=${ARCH} -S adjtimex -S settimeofday -k audit_time_rules"
+        fi
+
+        # Perform the remediation for both possible tools: 'auditctl' and 'augenrules'
+        fix_audit_syscall_rule "auditctl" "$PATTERN" "$GROUP" "$ARCH" "$FULL_RULE"
+        fix_audit_syscall_rule "augenrules" "$PATTERN" "$GROUP" "$ARCH" "$FULL_RULE"
+
+done
+
+}
+
+
 # Function to install or uninstall packages on RHEL and Fedora systems.
 #
 # Example Call(s):
@@ -450,43 +489,5 @@
     sed -i "s/disable.*/disable         = yes/gI" /etc/xinetd.d/$xinetd
   fi
 fi
-=======
-
-##### OS-specific remediation functions below #####
-
-
-function rhel7_fedora_perform_audit_adjtimex_settimeofday_stime_remediation {
-
-# Perform the remediation for the 'adjtimex', 'settimeofday', and 'stime' audit
-# system calls on Red Hat Enterprise Linux 7 or Fedora OSes
-#
-# Retrieve hardware architecture of the underlying system
-[ $(getconf LONG_BIT) = "32" ] && RULE_ARCHS=("b32") || RULE_ARCHS=("b32" "b64")
-
-for ARCH in "${RULE_ARCHS[@]}"
-do
-
-	PATTERN="-a always,exit -F arch=${ARCH} -S .* -k *"
-	# Create expected audit group and audit rule form for particular system call & architecture
-	if [ ${ARCH} = "b32" ]
-	then
-		# stime system call is known at 32-bit arch (see e.g "$ ausyscall i386 stime" 's output)
-		# so append it to the list of time group system calls to be audited
-		GROUP="\(adjtimex\|settimeofday\|stime\)"
-		FULL_RULE="-a always,exit -F arch=${ARCH} -S adjtimex -S settimeofday -S stime -k audit_time_rules"
-	elif [ ${ARCH} = "b64" ]
-	then
-		# stime system call isn't known at 64-bit arch (see "$ ausyscall x86_64 stime" 's output)
-		# therefore don't add it to the list of time group system calls to be audited
-		GROUP="\(adjtimex\|settimeofday\)"
-		FULL_RULE="-a always,exit -F arch=${ARCH} -S adjtimex -S settimeofday -k audit_time_rules"
-	fi
-
-	# Perform the remediation for both possible tools: 'auditctl' and 'augenrules'
-	fix_audit_syscall_rule "auditctl" "$PATTERN" "$GROUP" "$ARCH" "$FULL_RULE"
-	fix_audit_syscall_rule "augenrules" "$PATTERN" "$GROUP" "$ARCH" "$FULL_RULE"
-
-done
->>>>>>> fb44d985
 
 }