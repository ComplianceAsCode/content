--- conflicted
+++ resolved
@@ -1686,11 +1686,7 @@
 
         patches_up_to_date = (self.id_ == "security_patches_up_to_date")
         if (self.ocil or self.ocil_clause) and not patches_up_to_date:
-<<<<<<< HEAD
-            ocil_check = ET.SubElement(check_parent, "check")
-=======
             ocil_check = ET.SubElement(check_parent, "{%s}check" % XCCDF11_NS)
->>>>>>> 14bd2e75
             ocil_check.set("system", ocil_cs)
             ocil_check_ref = ET.SubElement(
                 ocil_check, "{%s}check-content-ref" % XCCDF11_NS)
