from __future__ import absolute_import
from __future__ import print_function

import os
from collections import namedtuple
from glob import glob

from .build_cpe import ProductCPEs
from .constants import (product_directories,
                        DEFAULT_UID_MIN,
                        DEFAULT_GRUB2_BOOT_PATH,
<<<<<<< HEAD
=======
                        DEFAULT_DCONF_GDM_DIR,
>>>>>>> dae5726f
                        PKG_MANAGER_TO_SYSTEM,
                        PKG_MANAGER_TO_CONFIG_FILE,
                        XCCDF_PLATFORM_TO_PACKAGE)
from .utils import merge_dicts, required_key
from .yaml import open_raw


def _validate_product_oval_feed_url(contents):
    if "oval_feed_url" not in contents:
        return
    url = contents["oval_feed_url"]
    if not url.startswith("https"):
        msg = (
            "OVAL feed of product '{product}' is not available through an encrypted channel: {url}"
            .format(product=contents["product"], url=url)
        )
        raise ValueError(msg)


def _get_implied_properties(existing_properties):
    result = existing_properties.copy()
    if "pkg_manager" in existing_properties:
        pkg_manager = existing_properties["pkg_manager"]
        if "pkg_system" not in existing_properties:
            result["pkg_system"] = PKG_MANAGER_TO_SYSTEM[pkg_manager]
        if "pkg_manager_config_file" not in existing_properties:
            if pkg_manager in PKG_MANAGER_TO_CONFIG_FILE:
                result["pkg_manager_config_file"] = PKG_MANAGER_TO_CONFIG_FILE[pkg_manager]

    if "uid_min" not in existing_properties:
        result["uid_min"] = DEFAULT_UID_MIN

    if "auid" not in existing_properties:
        result["auid"] = existing_properties.get("uid_min", DEFAULT_UID_MIN)

    if "grub2_boot_path" not in existing_properties:
        result["grub2_boot_path"] = DEFAULT_GRUB2_BOOT_PATH

<<<<<<< HEAD
=======
    if "dconf_gdm_dir" not in existing_properties:
        result["dconf_gdm_dir"] = DEFAULT_DCONF_GDM_DIR

>>>>>>> dae5726f
    return result


def product_yaml_path(ssg_root, product):
    return os.path.join(ssg_root, "products", product, "product.yml")


def load_product_yaml(product_yaml_path):
    """
    Reads a product data from disk and returns it.
    The returned product dictionary also contains derived useful information.
    """

    product_yaml = open_raw(product_yaml_path)
    _validate_product_oval_feed_url(product_yaml)

    # The product directory is necessary to get absolute paths to benchmark, profile and
    # cpe directories, which are all relative to the product directory
    product_yaml["product_dir"] = os.path.dirname(product_yaml_path)

    platform_package_overrides = product_yaml.get("platform_package_overrides", {})
    # Merge common platform package mappings, while keeping product specific mappings
    product_yaml["platform_package_overrides"] = merge_dicts(XCCDF_PLATFORM_TO_PACKAGE,
                                                             platform_package_overrides)
    product_yaml.update(_get_implied_properties(product_yaml))

    # The product_yaml should be aware of the ProductCPEs
    product_yaml["product_cpes"] = ProductCPEs(product_yaml)

    return product_yaml


def get_all(ssg_root):
    """
    Analyzes all products in the SSG root and sorts them into two categories:
    those which use linux_os and those which use their own directory. Returns
    a namedtuple of sets, (linux, other).
    """

    linux_products = set()
    other_products = set()

    for product in product_directories:
        product_yaml_path = os.path.join(ssg_root, "products", product, "product.yml")
        product_yaml = load_product_yaml(product_yaml_path)

        guide_dir = os.path.join(product_yaml["product_dir"], product_yaml['benchmark_root'])
        guide_dir = os.path.abspath(guide_dir)

        if 'linux_os' in guide_dir:
            linux_products.add(product)
        else:
            other_products.add(product)

    products = namedtuple('products', ['linux', 'other'])
    return products(linux_products, other_products)


def get_profile_files_from_root(env_yaml, product_yaml):
    profile_files = []
    if env_yaml:
        base_dir = os.path.dirname(product_yaml)
        profiles_root = required_key(env_yaml, "profiles_root")
        profile_files = sorted(glob("{base_dir}/{profiles_root}/*.profile"
                               .format(profiles_root=profiles_root, base_dir=base_dir)))
    return profile_files<|MERGE_RESOLUTION|>--- conflicted
+++ resolved
@@ -9,10 +9,7 @@
 from .constants import (product_directories,
                         DEFAULT_UID_MIN,
                         DEFAULT_GRUB2_BOOT_PATH,
-<<<<<<< HEAD
-=======
                         DEFAULT_DCONF_GDM_DIR,
->>>>>>> dae5726f
                         PKG_MANAGER_TO_SYSTEM,
                         PKG_MANAGER_TO_CONFIG_FILE,
                         XCCDF_PLATFORM_TO_PACKAGE)
@@ -51,12 +48,9 @@
     if "grub2_boot_path" not in existing_properties:
         result["grub2_boot_path"] = DEFAULT_GRUB2_BOOT_PATH
 
-<<<<<<< HEAD
-=======
     if "dconf_gdm_dir" not in existing_properties:
         result["dconf_gdm_dir"] = DEFAULT_DCONF_GDM_DIR
 
->>>>>>> dae5726f
     return result
 
 
