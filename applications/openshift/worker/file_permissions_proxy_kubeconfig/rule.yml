--- conflicted
+++ resolved
@@ -52,22 +52,13 @@
 
 warnings:
 - general: |-
-<<<<<<< HEAD
-    {{{ openshift_cluster_setting("{{.var_openshift_sdn_daemonsets_sdn}}") | indent(4) }}}
-=======
     {{{ openshift_cluster_setting("{{.openshift_sdn_daemonsets_sdn}}") | indent(4) }}}
->>>>>>> 237bf11e
 
 template:
   name: yamlfile_value
   vars:
     ocp_data: "true"
-<<<<<<< HEAD
-    filepath: /apis/apps/v1/namespaces/openshift-sdn/daemonsets/sdn
-    filepath_xccdf_variable: var_openshift_sdn_daemonsets_sdn
-=======
     filepath: {{.openshift_sdn_daemonsets_sdn}}
->>>>>>> 237bf11e
     yamlpath: spec.template.spec.volumes[:].configMap['defaultMode','name']
     entity_check: "at least one"
     values:
