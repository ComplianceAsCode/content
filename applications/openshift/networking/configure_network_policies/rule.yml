documentation_complete: true

prodtype: ocp4

title: 'Ensure that the CNI in use supports Network Policies'

description: |-
    There are a variety of CNI plugins available for Kubernetes. If the CNI in
    use does not support Network Policies it may not be possible to effectively
    restrict traffic in the cluster. OpenShift supports Kubernetes NetworkPolicy
    using a Kubernetes Container Network Interface (CNI) plug-in.

rationale: |-
    Kubernetes network policies are enforced by the CNI plugin in use. As such
    it is important to ensure that the CNI plugin supports both Ingress and
    Egress network policies.

severity: high

ocil_clause: 'Support for Network Policies needs review'

ocil: |-
    Verify on OpenShift that the NetworkPolicy plugin is being used:
    <pre>$ oc explain networkpolicy</pre>
    The resulting output should be an explanation of the NetworkPolicy resource.

references:
    cis@ocp4: 5.3.1
    nerc-cip: CIP-003-3 R6,CIP-004-3 R3,CIP-007-3 R6.1
<<<<<<< HEAD
    nist: CM-6,CM-6(1)
=======
    nist: CM-6,CM-6(1)
    pcidss: Req-1.1.4,Req-1.2
>>>>>>> fb2bd4eb
<|MERGE_RESOLUTION|>--- conflicted
+++ resolved
@@ -27,9 +27,5 @@
 references:
     cis@ocp4: 5.3.1
     nerc-cip: CIP-003-3 R6,CIP-004-3 R3,CIP-007-3 R6.1
-<<<<<<< HEAD
     nist: CM-6,CM-6(1)
-=======
-    nist: CM-6,CM-6(1)
-    pcidss: Req-1.1.4,Req-1.2
->>>>>>> fb2bd4eb
+    pcidss: Req-1.1.4,Req-1.2