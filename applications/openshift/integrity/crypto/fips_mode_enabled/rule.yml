--- conflicted
+++ resolved
@@ -19,11 +19,7 @@
 
 references:
   nerc-cip: CIP-003-3 R4.2,CIP-007-3 R5.1,CIP-007-3 R7.1
-<<<<<<< HEAD
-  nist: AC-17(2),SC-13
-=======
   nist: AC-17(2),SC-13,IA-7
->>>>>>> fb2bd4eb
 
 ocil_clause: 'FIPS mode is not enabled'
 
