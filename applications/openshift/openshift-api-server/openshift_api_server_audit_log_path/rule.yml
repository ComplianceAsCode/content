--- conflicted
+++ resolved
@@ -44,22 +44,13 @@
 
 warnings:
     - general: |-
-<<<<<<< HEAD
-        {{{ openshift_cluster_setting("{{.var_openshift_apiserver_config_openshift_apiserver}}") | indent(8) }}}
-=======
         {{{ openshift_cluster_setting("/api/v1/namespaces/{{.openshift_apiserver_namespace}}/configmaps/{{.openshift_apiserver_config_name}}") | indent(8) }}}
->>>>>>> 237bf11e
 
 template:
     name: yamlfile_value
     vars:
         ocp_data: "true"
-<<<<<<< HEAD
-        filepath: '/api/v1/namespaces/openshift-apiserver/configmaps/config'
-        filepath_xccdf_variable: var_openshift_apiserver_config_openshift_apiserver
-=======
         filepath: /api/v1/namespaces/{{.openshift_apiserver_namespace}}/configmaps/{{.openshift_apiserver_config_name}}
->>>>>>> 237bf11e
         yamlpath: '.data["config.yaml"]'
         check_existence: "at_least_one_exists"
         values:
