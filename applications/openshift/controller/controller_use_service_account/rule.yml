--- conflicted
+++ resolved
@@ -51,22 +51,13 @@
 
 warnings:
 - general: |-
-<<<<<<< HEAD
-    {{{ openshift_cluster_setting("{{.var_openshift_kube_controller_manager_config}}") | indent(4) }}}
-=======
     {{{ openshift_cluster_setting("{{.openshift_kube_controller_manager_config}}") | indent(4) }}}
->>>>>>> 237bf11e
 
 template:
   name: yamlfile_value
   vars:
     ocp_data: "true"
-<<<<<<< HEAD
-    filepath: /api/v1/namespaces/openshift-kube-controller-manager/configmaps/config
-    filepath_xccdf_variable: var_openshift_kube_controller_manager_config
-=======
     filepath: {{.openshift_kube_controller_manager_config}}
->>>>>>> 237bf11e
     yamlpath: ".items[0].spec.containers[:].args[:]"
     entity_check: "at least one"
     values:
