documentation_complete: true

prodtype: ocp4

title: 'Ensure all admission control plugins are enabled'


{{% set jqfilter = '[.data."config.yaml" | fromjson | select(.apiServerArguments."disable-admission-plugins"!=["PodSecurity"] and .apiServerArguments."disable-admission-plugins"!=[]) | .apiServerArguments."disable-admission-plugins"]' %}}

description: |-
    To make sure none of them is explicitly disabled, run the following command:
    <pre>$ oc -n openshift-kube-apiserver get configmap config -o json | jq -r '.data."config.json"' | jq '.apiServerArguments."disable-admission-plugins"'</pre>
    and make sure the output is empty.

rationale: |-
    Several hardening controls depend on certain API server admission plugins
    being enabled. Checking that no admission control plugins are disabled
    helps assert that all the critical admission control plugins are indeed
    enabled and providing the security benefits required.

identifiers:
  cce@ocp4: CCE-83799-7


severity: medium

references:
    cis@ocp4: 1.2.13,1.2.14,1.2.14,1.2.15,1.2.16,1.2.17
    nerc-cip: CIP-003-8 R6,CIP-004-6 R3,CIP-007-3 R6.1
    nist: CM-6,CM-6(1)
    pcidss: Req-2.2
    srg: SRG-APP-000516-CTR-001325,SRG-APP-000516-CTR-001330,SRG-APP-000516-CTR-001335

ocil_clause: 'No admission plugins are disabled'

ocil: |-
    To verify that the list of disabled admission plugins is empty, run the following command:
<<<<<<< HEAD
    <pre>$ oc -n openshift-kube-apiserver get configmap config -o json | jq -r '.data."config.json"' | jq '.apiServerArguments."disable-admission-plugins"'</pre>
=======
    <pre>$oc -n openshift-kube-apiserver get configmap config -o json | jq -r '{{{ jqfilter }}}'</pre>
>>>>>>> 237bf11e
    There should be no output.

warnings:
- general: |-
<<<<<<< HEAD
    {{{ openshift_cluster_setting("{{.var_openshift_kube_apiserver_config}}") | indent(4) }}}
=======
    {{{ openshift_filtered_cluster_setting({'/api/v1/namespaces/{{.openshift_kube_apiserver_namespace}}/configmaps/{{.openshift_kube_apiserver_config_name}}': jqfilter}) | indent(4) }}}

>>>>>>> 237bf11e

template:
  name: yamlfile_value
  vars:
    ocp_data: "true"
<<<<<<< HEAD
    entity_check: "none exist"
    filepath: /api/v1/namespaces/openshift-kube-apiserver/configmaps/config
    filepath_xccdf_variable: var_openshift_kube_apiserver_config
    yamlpath: '.data["config.json"]'
=======
    filepath: |-
      {{{ openshift_filtered_path('/api/v1/namespaces/{{.openshift_kube_apiserver_namespace}}/configmaps/{{.openshift_kube_apiserver_config_name}}', jqfilter) }}}
    yamlpath: "[:]"
    check_existence: "none_exist"
    entity_check: "all"
>>>>>>> 237bf11e
    values:
      - value: "(.*?)"
        operation: "pattern match"<|MERGE_RESOLUTION|>--- conflicted
+++ resolved
@@ -35,38 +35,23 @@
 
 ocil: |-
     To verify that the list of disabled admission plugins is empty, run the following command:
-<<<<<<< HEAD
-    <pre>$ oc -n openshift-kube-apiserver get configmap config -o json | jq -r '.data."config.json"' | jq '.apiServerArguments."disable-admission-plugins"'</pre>
-=======
     <pre>$oc -n openshift-kube-apiserver get configmap config -o json | jq -r '{{{ jqfilter }}}'</pre>
->>>>>>> 237bf11e
     There should be no output.
 
 warnings:
 - general: |-
-<<<<<<< HEAD
-    {{{ openshift_cluster_setting("{{.var_openshift_kube_apiserver_config}}") | indent(4) }}}
-=======
     {{{ openshift_filtered_cluster_setting({'/api/v1/namespaces/{{.openshift_kube_apiserver_namespace}}/configmaps/{{.openshift_kube_apiserver_config_name}}': jqfilter}) | indent(4) }}}
 
->>>>>>> 237bf11e
 
 template:
   name: yamlfile_value
   vars:
     ocp_data: "true"
-<<<<<<< HEAD
-    entity_check: "none exist"
-    filepath: /api/v1/namespaces/openshift-kube-apiserver/configmaps/config
-    filepath_xccdf_variable: var_openshift_kube_apiserver_config
-    yamlpath: '.data["config.json"]'
-=======
     filepath: |-
       {{{ openshift_filtered_path('/api/v1/namespaces/{{.openshift_kube_apiserver_namespace}}/configmaps/{{.openshift_kube_apiserver_config_name}}', jqfilter) }}}
     yamlpath: "[:]"
     check_existence: "none_exist"
     entity_check: "all"
->>>>>>> 237bf11e
     values:
       - value: "(.*?)"
         operation: "pattern match"