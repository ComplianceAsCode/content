documentation_complete: true

metadata:
    version: V1R11
    SMEs:
        - mab879
        - ggbecker

reference: https://public.cyber.mil/stigs/downloads/?_dl_facet_stigs=operating-systems%2Cunix-linux

title: 'DISA STIG for Red Hat Enterprise Linux 8'

description: |-
    This profile contains configuration checks that align to the
    DISA STIG for Red Hat Enterprise Linux 8 V1R11.

    In addition to being applicable to Red Hat Enterprise Linux 8, DISA recognizes this
    configuration baseline as applicable to the operating system tier of
    Red Hat technologies that are based on Red Hat Enterprise Linux 8, such as:

    - Red Hat Enterprise Linux Server
    - Red Hat Enterprise Linux Workstation and Desktop
    - Red Hat Enterprise Linux for HPC
    - Red Hat Storage
    - Red Hat Containers with a Red Hat Enterprise Linux 8 image

selections:
    ### Variables
    - var_rekey_limit_size=1G
    - var_rekey_limit_time=1hour
    - var_accounts_user_umask=077
    - var_password_pam_difok=8
    - var_password_pam_maxrepeat=3
    - var_password_hashing_algorithm=SHA512
    - var_password_pam_maxclassrepeat=4
    - var_password_pam_minclass=4
    - var_accounts_minimum_age_login_defs=1
    - var_accounts_max_concurrent_login_sessions=10
    - var_password_pam_remember=5
    - var_password_pam_remember_control_flag=requisite_or_required
    - var_selinux_state=enforcing
    - var_selinux_policy_name=targeted
    - var_password_pam_unix_rounds=5000
    - var_password_pam_minlen=15
    - var_password_pam_ocredit=1
    - var_password_pam_dcredit=1
    - var_password_pam_dictcheck=1
    - var_password_pam_ucredit=1
    - var_password_pam_lcredit=1
    - var_password_pam_retry=3
    - var_password_pam_minlen=15
    - var_sshd_set_keepalive=1
    - sshd_approved_macs=stig_extended
<<<<<<< HEAD
    - sshd_approved_ciphers=stig
=======
    - sshd_approved_ciphers=stig_extended
>>>>>>> 28b78170
    - sshd_idle_timeout_value=10_minutes
    - var_accounts_authorized_local_users_regex=rhel8
    - var_accounts_passwords_pam_faillock_deny=3
    - var_accounts_passwords_pam_faillock_fail_interval=900
    - var_accounts_passwords_pam_faillock_unlock_time=never
    - var_ssh_client_rekey_limit_size=1G
    - var_ssh_client_rekey_limit_time=1hour
    - var_accounts_fail_delay=4
    - var_account_disable_post_pw_expiration=35
    - var_auditd_action_mail_acct=root
    - var_time_service_set_maxpoll=18_hours
    - var_accounts_maximum_age_login_defs=60
    - var_auditd_space_left_percentage=25pc
    - var_auditd_space_left_action=email
    - var_auditd_disk_error_action=rhel8
    - var_auditd_max_log_file_action=syslog
    - var_auditd_disk_full_action=rhel8
    - var_sssd_certificate_verification_digest_function=sha1
    - login_banner_text=dod_banners
    - var_authselect_profile=sssd

    ### Enable / Configure FIPS
    - enable_fips_mode
    - var_system_crypto_policy=fips
    - configure_crypto_policy
    - configure_bind_crypto_policy
    - configure_libreswan_crypto_policy
    - configure_kerberos_crypto_policy
    - enable_dracut_fips_module

    # Other needed rules
    - enable_authselect

    ### Rules:
    # RHEL-08-010000
    - installed_OS_is_vendor_supported

    # RHEL-08-010001
    - package_mcafeetp_installed
    - agent_mfetpd_running

    # RHEL-08-010010
    - security_patches_up_to_date

    # RHEL-08-010019
    - ensure_redhat_gpgkey_installed

    # RHEL-08-010020
    - sysctl_crypto_fips_enabled

    # RHEL-08-010030
    - encrypt_partitions

    # RHEL-08-010040
    - sshd_enable_warning_banner

    # RHEL-08-010049
    - dconf_gnome_banner_enabled

    # RHEL-08-010050
    - dconf_gnome_login_banner_text

    # RHEL-08-010060
    - banner_etc_issue

    # RHEL-08-010070
    - rsyslog_remote_access_monitoring

    # RHEL-08-010090
    - sssd_has_trust_anchor

    # RHEL-08-010100
    - ssh_keys_passphrase_protected

    # RHEL-08-010110
    - set_password_hashing_algorithm_logindefs

    # RHEL-08-010120
    - accounts_password_all_shadowed_sha512

    # RHEL-08-010121
    - no_empty_passwords_etc_shadow

    # RHEL-08-010130
    - set_password_hashing_min_rounds_logindefs

    # RHEL-08-010140
    - grub2_uefi_password

    # RHEL-08-010141
    - grub2_uefi_admin_username

    # RHEL-08-010149
    - grub2_admin_username

    # RHEL-08-010150
    - grub2_password

    # RHEL-08-010151
    - require_singleuser_auth

    # RHEL-08-010152
    - require_emergency_target_auth

    # RHEL-08-010159
    - set_password_hashing_algorithm_passwordauth

    # RHEL-08-010160
    - set_password_hashing_algorithm_systemauth

    # RHEL-08-010161
    - kerberos_disable_no_keytab

    # RHEL-08-010162
    - package_krb5-workstation_removed

    # RHEL-08-010170
    - selinux_state

    # RHEL-08-010171
    - package_policycoreutils_installed

    # RHEL-08-010190
    - dir_perms_world_writable_sticky_bits

    # RHEL-08-010200
    - sshd_set_keepalive
    # RHEL-08-010201
    - sshd_set_idle_timeout

    # RHEL-08-010210
    - file_permissions_var_log_messages

    # RHEL-08-010220
    - file_owner_var_log_messages

    # RHEL-08-010230
    - file_groupowner_var_log_messages

    # RHEL-08-010240
    - file_permissions_var_log

    # RHEL-08-010250
    - file_owner_var_log

    # RHEL-08-010260
    - file_groupowner_var_log

    # RHEL-08-010287
    - configure_ssh_crypto_policy

    # RHEL-08-010290
    - harden_sshd_macs_openssh_conf_crypto_policy
    - harden_sshd_macs_opensshserver_conf_crypto_policy

    # RHEL-08-010291
    - harden_sshd_ciphers_openssh_conf_crypto_policy
    - harden_sshd_ciphers_opensshserver_conf_crypto_policy

    # RHEL-08-010292
    - sshd_use_strong_rng

    # RHEL-08-010293
    - configure_openssl_crypto_policy

    # RHEL-08-010294
    - configure_openssl_tls_crypto_policy

    # RHEL-08-010295
    - configure_gnutls_tls_crypto_policy

    # RHEL-08-010300
    - file_permissions_binary_dirs

    # RHEL-08-010310
    - file_ownership_binary_dirs

    # RHEL-08-010320
    - file_groupownership_system_commands_dirs

    # RHEL-08-010330
    - file_permissions_library_dirs

    # RHEL-08-010331
    - dir_permissions_library_dirs

    # RHEL-08-010340
    - file_ownership_library_dirs

    # RHEL-08-010341
    - dir_ownership_library_dirs

    # RHEL-08-010350
    - root_permissions_syslibrary_files

    # RHEL-08-010351
    - dir_group_ownership_library_dirs

    # RHEL-08-010358
    - package_mailx_installed

    # RHEL-08-010359
    - package_aide_installed
    - aide_build_database

    # RHEL-08-010360
    - aide_scan_notification

    # RHEL-08-010370
    - ensure_gpgcheck_globally_activated
    - ensure_gpgcheck_never_disabled

    # Necessary for package installs after gpgcheck is enabled
    - ensure_redhat_gpgkey_installed

    # RHEL-08-010371
    - ensure_gpgcheck_local_packages

    # RHEL-08-010372
    - sysctl_kernel_kexec_load_disabled

    # RHEL-08-010373
    - sysctl_fs_protected_symlinks

    # RHEL-08-010374
    - sysctl_fs_protected_hardlinks

    # RHEL-08-010375
    - sysctl_kernel_dmesg_restrict

    # RHEL-08-010376
    - sysctl_kernel_perf_event_paranoid

    # RHEL-08-010379
    - sudoers_default_includedir

    # RHEL-08-010380
    - sudo_remove_nopasswd

    # RHEL-08-010381
    - sudo_remove_no_authenticate

    # RHEL-08-010382
    - sudo_restrict_privilege_elevation_to_authorized

    # RHEL-08-010383
    - sudoers_validate_passwd

    # RHEL-08-010384
    - sudo_require_reauthentication
    - var_sudo_timestamp_timeout=always_prompt

    # RHEL-08-010385
    - disallow_bypass_password_sudo

    # RHEL-08-010390
    - install_smartcard_packages

    # RHEL-08-010400
    - sssd_certificate_verification

    # RHEL-08-010410
    - package_opensc_installed

    # RHEL-08-010420
    - bios_enable_execution_restrictions

    # RHEL-08-010421
    - grub2_page_poison_argument

    # RHEL-08-010422
    - grub2_vsyscall_argument

    # RHEL-08-010423
    - grub2_slub_debug_argument
    - var_slub_debug_options=P

    # RHEL-08-010430
    - sysctl_kernel_randomize_va_space

    # RHEL-08-010440
    - clean_components_post_updating

    # RHEL-08-010450
    - selinux_policytype

    # RHEL-08-010460
    - no_host_based_files

    # RHEL-08-010470
    - no_user_host_based_files

    # RHEL-08-010471
    # Not applicable for RHEL 8.4+
    - service_rngd_enabled

    # RHEL-08-010472
    - package_rng-tools_installed

    # RHEL-08-010480
    - file_permissions_sshd_pub_key

    # RHEL-08-010490
    - file_permissions_sshd_private_key

    # RHEL-08-010500
    - sshd_enable_strictmodes

    # RHEL-08-010520
    - sshd_disable_user_known_hosts

    # RHEL-08-010521
    - sshd_disable_kerb_auth

    # RHEL-08-010522
    - sshd_disable_gssapi_auth

    # RHEL-08-010540
    - partition_for_var

    # RHEL-08-010541
    - partition_for_var_log

    # RHEL-08-010542
    - partition_for_var_log_audit

    # RHEL-08-010543
    - partition_for_tmp

    # RHEL-08-010544
    - partition_for_var_tmp

    # RHEL-08-010550
    - sshd_disable_root_login

    # RHEL-08-010561
    - service_rsyslog_enabled

    # RHEL-08-010570
    - mount_option_home_nosuid

    # RHEL-08-010571
    - mount_option_boot_nosuid

    # RHEL-08-010572
    - mount_option_boot_efi_nosuid

    # RHEL-08-010580
    - mount_option_nodev_nonroot_local_partitions

    # RHEL-08-010590
    - mount_option_home_noexec

    # RHEL-08-010600
    - mount_option_nodev_removable_partitions

    # RHEL-08-010610
    - mount_option_noexec_removable_partitions

    # RHEL-08-010620
    - mount_option_nosuid_removable_partitions

    # RHEL-08-010630
    - mount_option_noexec_remote_filesystems

    # RHEL-08-010640
    - mount_option_nodev_remote_filesystems

    # RHEL-08-010650
    - mount_option_nosuid_remote_filesystems

    # RHEL-08-010660
    - accounts_user_dot_no_world_writable_programs

    # RHEL-08-010670
    - service_kdump_disabled

    # RHEL-08-010671
    - sysctl_kernel_core_pattern

    # RHEL-08-010672
    - service_systemd-coredump_disabled

    # RHEL-08-010673
    - disable_users_coredumps

    # RHEL-08-010674
    - coredump_disable_storage

    # RHEL-08-010675
    - coredump_disable_backtraces

    # RHEL-08-010680
    - network_configure_name_resolution

    # RHEL-08-010690
    - accounts_user_home_paths_only

    # RHEL-08-010700
    - dir_perms_world_writable_root_owned

    # RHEL-08-010710
    - dir_perms_world_writable_system_owned_group

    # RHEL-08-010720
    - accounts_user_interactive_home_directory_defined

    # RHEL-08-010730
    - file_permissions_home_directories

    # RHEL-08-010731
    - accounts_users_home_files_permissions

    # RHEL-08-010740
    - file_groupownership_home_directories

    # RHEL-08-010741
    - accounts_users_home_files_groupownership

    # RHEL-08-010750
    - accounts_user_interactive_home_directory_exists

    # RHEL-08-010760
    - accounts_have_homedir_login_defs

    # RHEL-08-010770
    - file_permission_user_init_files

    # RHEL-08-010780
    - no_files_unowned_by_user

    # RHEL-08-010790
    - file_permissions_ungroupowned

    # RHEL-08-010800
    - partition_for_home

    # RHEL-08-010820
    - gnome_gdm_disable_automatic_login

    # RHEL-08-010830
    - sshd_do_not_permit_user_env

    # RHEL-08-020000
    - account_temp_expire_date

    # RHEL-08-020010, RHEL-08-020011, RHEL-08-020025, RHEL-08-020026
    - accounts_passwords_pam_faillock_deny

    # RHEL-08-020012, RHEL-08-020013
    - accounts_passwords_pam_faillock_interval

    # RHEL-08-020014, RHEL-08-020015
    - accounts_passwords_pam_faillock_unlock_time

    # RHEL-08-020016, RHEL-08-020017
    - accounts_passwords_pam_faillock_dir

    # # RHEL-08-020018, RHEL-08-020019
    - accounts_passwords_pam_faillock_silent

    # RHEL-08-020020, RHEL-08-020021
    - accounts_passwords_pam_faillock_audit

    # RHEL-08-020022, RHEL-08-020023
    - accounts_passwords_pam_faillock_deny_root

    # RHEL-08-020024
    - accounts_max_concurrent_login_sessions

    # RHEL-08-020027, RHEL-08-020028
    - account_password_selinux_faillock_dir

    # RHEL-08-020030
    - dconf_gnome_screensaver_lock_enabled

    # RHEL-08-020031, RHEL-08-020080
    - dconf_gnome_screensaver_lock_delay
    - var_screensaver_lock_delay=5_seconds

    # RHEL-08-020032
    - dconf_gnome_disable_user_list

    # RHEL-08-020035
    - logind_session_timeout

    # RHEL-08-020039
    - package_tmux_installed

    # RHEL-08-020040
    - configure_tmux_lock_command
    - configure_tmux_lock_keybinding

    # RHEL-08-020041
    - configure_bashrc_tmux

    # RHEL-08-020042
    - no_tmux_in_shells

    # RHEL-08-020050
    - dconf_gnome_lock_screen_on_smartcard_removal

    # RHEL-08-020060
    - dconf_gnome_screensaver_idle_delay

    # RHEL-08-020070
    - configure_tmux_lock_after_time

    # RHEL-08-020080
    - dconf_gnome_screensaver_user_locks

    # RHEL-08-020081
    - dconf_gnome_session_idle_user_locks

    # RHEL-08-020090
    - sssd_enable_certmap

    # RHEL-08-020100
    - accounts_password_pam_pwquality_password_auth

    # RHEL-08-020101
    - accounts_password_pam_pwquality_system_auth

    # RHEL-08-020102
    # This is only required for RHEL8 systems below version 8.4 where the
    # retry parameter was not yet available on /etc/security/pwquality.conf.

    # RHEL-08-020103
    # This is only required for RHEL8 systems below version 8.4 where the
    # retry parameter was not yet available on /etc/security/pwquality.conf.

    # RHEL-08-020104
    - accounts_password_pam_retry

    # RHEL-08-020110
    - accounts_password_pam_ucredit

    # RHEL-08-020120
    - accounts_password_pam_lcredit

    # RHEL-08-020130
    - accounts_password_pam_dcredit

    # RHEL-08-020140
    - accounts_password_pam_maxclassrepeat

    # RHEL-08-020150
    - accounts_password_pam_maxrepeat

    # RHEL-08-020160
    - accounts_password_pam_minclass

    # RHEL-08-020170
    - accounts_password_pam_difok

    # RHEL-08-020180
    - accounts_password_set_min_life_existing

    # RHEL-08-020190
    - accounts_minimum_age_login_defs

    # RHEL-08-020200
    - accounts_maximum_age_login_defs

    # RHEL-08-020210
    - accounts_password_set_max_life_existing

    # RHEL-08-020220
    - accounts_password_pam_pwhistory_remember_system_auth

    # RHEL-08-020221
    - accounts_password_pam_pwhistory_remember_password_auth

    # RHEL-08-020230
    - accounts_password_pam_minlen

    # RHEL-08-020231
    - accounts_password_minlen_login_defs

    # RHEL-08-020240
    - account_unique_id

    # RHEL-08-020250
    - sssd_enable_smartcards

    # RHEL-08-020260
    - account_disable_post_pw_expiration

    # RHEL-08-020270
    - account_temp_expire_date

    # RHEL-08-020280
    - accounts_password_pam_ocredit

    # RHEL-08-020290
    - sssd_offline_cred_expiration

    # RHEL-08-020300
    - accounts_password_pam_dictcheck

    # RHEL-08-020310
    - accounts_logon_fail_delay

    # RHEL-08-020320
    - accounts_authorized_local_users

    # RHEL-08-020330
    - sshd_disable_empty_passwords

    # RHEL-08-020331
    - no_empty_passwords

    # RHEL-08-020332

    # RHEL-08-020340
    - display_login_attempts

    # RHEL-08-020350
    - sshd_print_last_log

    # RHEL-08-020351
    - accounts_umask_etc_login_defs

    # RHEL-08-020352
    - accounts_umask_interactive_users

    # RHEL-08-020353
    - accounts_umask_etc_bashrc
    - accounts_umask_etc_csh_cshrc
    - accounts_umask_etc_profile

    # RHEL-08-030000
    - audit_rules_suid_privilege_function

    # RHEL-08-030010
    - rsyslog_cron_logging

    # RHEL-08-030020
    - auditd_data_retention_action_mail_acct

    # RHEL-08-030030
    - postfix_client_configure_mail_alias_postmaster
    - package_postfix_installed

    # RHEL-08-030040
    - auditd_data_disk_error_action

    # RHEL-08-030060
    - auditd_data_disk_full_action

    # RHEL-08-030061
    - auditd_local_events

    # RHEL-08-030062
    - auditd_name_format
    - var_auditd_name_format=stig

    # RHEL-08-030063
    - auditd_log_format

    # RHEL-08-030070
    - file_permissions_var_log_audit

    # RHEL-08-030080
    - file_ownership_var_log_audit_stig

    # RHEL-08-030090
    - file_group_ownership_var_log_audit

    # RHEL-08-030100
    - directory_ownership_var_log_audit

    # RHEL-08-030110
    - directory_group_ownership_var_log_audit

    # RHEL-08-030120
    - directory_permissions_var_log_audit

    # *** NOTE *** #
    # Audit rules are currently under review as to how best to approach
    # them. We are working with DISA and our internal audit experts to
    # provide a final solution soon.
    # ************ #

    # RHEL-08-030121
    - audit_rules_immutable

    # RHEL-08-030122
    - audit_rules_immutable_login_uids

    # RHEL-08-030130
    - audit_rules_usergroup_modification_shadow

    # RHEL-08-030140
    - audit_rules_usergroup_modification_opasswd

    # RHEL-08-030150
    - audit_rules_usergroup_modification_passwd

    # RHEL-08-030160
    - audit_rules_usergroup_modification_gshadow

    # RHEL-08-030170
    - audit_rules_usergroup_modification_group

    # RHEL-08-030171
    - audit_rules_sudoers

    # RHEL-08-030172
    - audit_rules_sudoers_d

    # RHEL-08-030180
    - package_audit_installed

    # RHEL-08-030181
    - service_auditd_enabled

    # RHEL-08-030190
    - audit_rules_privileged_commands_su

    # RHEL-08-030200
    - audit_rules_dac_modification_lremovexattr
    - audit_rules_dac_modification_removexattr
    - audit_rules_dac_modification_lsetxattr
    - audit_rules_dac_modification_fsetxattr
    - audit_rules_dac_modification_fremovexattr
    - audit_rules_dac_modification_setxattr

    # RHEL-08-030250
    - audit_rules_privileged_commands_chage

    # RHEL-08-030260
    - audit_rules_execution_chcon


    # RHEL-08-030280
    - audit_rules_privileged_commands_ssh_agent

    # RHEL-08-030290
    - audit_rules_privileged_commands_passwd

    # RHEL-08-030300
    - audit_rules_privileged_commands_mount

    # RHEL-08-030301
    - audit_rules_privileged_commands_umount

    # RHEL-08-030302
    - audit_rules_media_export

    # RHEL-08-030310
    - audit_rules_privileged_commands_unix_update

    # RHEL-08-030311
    - audit_rules_privileged_commands_postdrop

    # RHEL-08-030312
    - audit_rules_privileged_commands_postqueue

    # RHEL-08-030313
    - audit_rules_execution_semanage

    # RHEL-08-030314
    - audit_rules_execution_setfiles

    # RHEL-08-030315
    - audit_rules_privileged_commands_userhelper

    # RHEL-08-030316
    - audit_rules_execution_setsebool

    # RHEL-08-030317
    - audit_rules_privileged_commands_unix_chkpwd

    # RHEL-08-030320
    - audit_rules_privileged_commands_ssh_keysign

    # RHEL-08-030330
    - audit_rules_execution_setfacl

    # RHEL-08-030340
    - audit_rules_privileged_commands_pam_timestamp_check

    # RHEL-08-030350
    - audit_rules_privileged_commands_newgrp

    # RHEL-08-030360
    - audit_rules_kernel_module_loading_init
    - audit_rules_kernel_module_loading_finit

    # RHEL-08-030361
    - audit_rules_file_deletion_events_rename
    - audit_rules_file_deletion_events_renameat
    - audit_rules_file_deletion_events_rmdir
    - audit_rules_file_deletion_events_unlink
    - audit_rules_file_deletion_events_unlinkat

    # RHEL-08-030370
    - audit_rules_privileged_commands_gpasswd

    # RHEL-08-030390
    - audit_rules_kernel_module_loading_delete

    # RHEL-08-030400
    - audit_rules_privileged_commands_crontab

    # RHEL-08-030410
    - audit_rules_privileged_commands_chsh

    # RHEL-08-030420
    - audit_rules_unsuccessful_file_modification_truncate
    - audit_rules_unsuccessful_file_modification_openat
    - audit_rules_unsuccessful_file_modification_open
    - audit_rules_unsuccessful_file_modification_open_by_handle_at
    - audit_rules_unsuccessful_file_modification_ftruncate
    - audit_rules_unsuccessful_file_modification_creat

    # RHEL-08-030480
    - audit_rules_dac_modification_chown
    - audit_rules_dac_modification_lchown
    - audit_rules_dac_modification_fchownat
    - audit_rules_dac_modification_fchown

    # RHEL-08-030490
    - audit_rules_dac_modification_chmod
    - audit_rules_dac_modification_fchmodat
    - audit_rules_dac_modification_fchmod

    # RHEL-08-030550
    - audit_rules_privileged_commands_sudo

    # RHEL-08-030560
    - audit_rules_privileged_commands_usermod

    # RHEL-08-030570
    - audit_rules_execution_chacl

    # RHEL-08-030580
    - audit_rules_privileged_commands_kmod

    # RHEL-08-030590
    - audit_rules_login_events_faillock

    # RHEL-08-030600
    - audit_rules_login_events_lastlog

    # RHEL-08-030601
    - grub2_audit_argument

    # RHEL-08-030602
    - grub2_audit_backlog_limit_argument

    # RHEL-08-030603
    - configure_usbguard_auditbackend

    # RHEL-08-030610
    - file_permissions_etc_audit_auditd
    - file_permissions_etc_audit_rulesd

    # RHEL-08-030620
    - file_audit_tools_permissions

    # RHEL-08-030630
    - file_audit_tools_ownership

    # RHEL-08-030640
    - file_audit_tools_group_ownership

    # RHEL-08-030650
    - aide_check_audit_tools

    # RHEL-08-030660
    - auditd_audispd_configure_sufficiently_large_partition

    # RHEL-08-030670
    - package_rsyslog_installed

    # RHEL-08-030680
    - package_rsyslog-gnutls_installed

    # RHEL-08-030690
    - rsyslog_remote_loghost

    # RHEL-08-030700
    - auditd_overflow_action

    # RHEL-08-030710
    - rsyslog_encrypt_offload_defaultnetstreamdriver
    - rsyslog_encrypt_offload_actionsendstreamdrivermode

    # RHEL-08-030720
    - rsyslog_encrypt_offload_actionsendstreamdriverauthmode

    # RHEL-08-030730
    - auditd_data_retention_space_left_percentage

    # RHEL-08-030731
    - auditd_data_retention_space_left_action

    # RHEL-08-030740
    # remediation fails because default configuration file contains pool instead of server keyword
    - chronyd_or_ntpd_set_maxpoll
    - chronyd_server_directive

    # RHEL-08-030741
    - chronyd_client_only

    # RHEL-08-030742
    - chronyd_no_chronyc_network

    # RHEL-08-040000
    - package_telnet-server_removed

    # RHEL-08-040001
    - package_abrt_removed
    - package_abrt-addon-ccpp_removed
    - package_abrt-addon-kerneloops_removed
    - package_python3-abrt-addon_removed
    - package_abrt-cli_removed
    - package_abrt-plugin-sosreport_removed
    - package_libreport-plugin-rhtsupport_removed
    - package_libreport-plugin-logger_removed

    # RHEL-08-040002
    - package_sendmail_removed

    # RHEL-08-040003
    ### NOTE: Will be removed in V1R2, merged into RHEL-08-040370

    # RHEL-08-040004
    - grub2_pti_argument

    # RHEL-08-040010
    - package_rsh-server_removed

    # RHEL-08-040020

    # RHEL-08-040021
    - kernel_module_atm_disabled

    # RHEL-08-040022
    - kernel_module_can_disabled

    # RHEL-08-040023
    - kernel_module_sctp_disabled

    # RHEL-08-040024
    - kernel_module_tipc_disabled

    # RHEL-08-040025
    - kernel_module_cramfs_disabled

    # RHEL-08-040026
    - kernel_module_firewire-core_disabled

    # RHEL-08-040030
    - configure_firewalld_ports

    # RHEL-08-040060
    ### NOTE: Removed in V1R2

    # RHEL-08-040070
    - service_autofs_disabled

    # RHEL-08-040080
    - kernel_module_usb-storage_disabled

    # RHEL-08-040090

    # RHEL-08-040100
    - package_firewalld_installed

    # RHEL-08-040101
    - service_firewalld_enabled

    # RHEL-08-040110
    - wireless_disable_interfaces

    # RHEL-08-040111
    - kernel_module_bluetooth_disabled

    # RHEL-08-040120
    - mount_option_dev_shm_nodev

    # RHEL-08-040121
    - mount_option_dev_shm_nosuid

    # RHEL-08-040122
    - mount_option_dev_shm_noexec

    # RHEL-08-040123
    - mount_option_tmp_nodev

    # RHEL-08-040124
    - mount_option_tmp_nosuid

    # RHEL-08-040125
    - mount_option_tmp_noexec

    # RHEL-08-040126
    - mount_option_var_log_nodev

    # RHEL-08-040127
    - mount_option_var_log_nosuid

    # RHEL-08-040128
    - mount_option_var_log_noexec

    # RHEL-08-040129
    - mount_option_var_log_audit_nodev

    # RHEL-08-040130
    - mount_option_var_log_audit_nosuid

    # RHEL-08-040131
    - mount_option_var_log_audit_noexec

    # RHEL-08-040132
    - mount_option_var_tmp_nodev

    # RHEL-08-040133
    - mount_option_var_tmp_nosuid

    # RHEL-08-040134
    - mount_option_var_tmp_noexec

    # RHEL-08-040135
    - package_fapolicyd_installed

    # RHEL-08-040136
    - service_fapolicyd_enabled

    # RHEL-08-040137
    - fapolicy_default_deny

    # RHEL-08-040139
    - package_usbguard_installed

    # RHEL-08-040140
    - usbguard_generate_policy

    # RHEL-08-040141
    - service_usbguard_enabled

    # RHEL-08-040150

    # RHEL-08-040159
    - package_openssh-server_installed

    # RHEL-08-040160
    - service_sshd_enabled

    # RHEL-08-040161
    - sshd_rekey_limit

    # RHEL-08-040170
    - disable_ctrlaltdel_reboot

    # RHEL-08-040171
    - dconf_gnome_disable_ctrlaltdel_reboot

    # RHEL-08-040172
    - disable_ctrlaltdel_burstaction

    # RHEL-08-040180
    - service_debug-shell_disabled

    # RHEL-08-040190
    - package_tftp-server_removed

    # RHEL-08-040200
    - accounts_no_uid_except_zero

    # RHEL-08-040209
    - sysctl_net_ipv4_conf_default_accept_redirects

    # RHEL-08-040210
    - sysctl_net_ipv6_conf_default_accept_redirects

    # RHEL-08-040220
    - sysctl_net_ipv4_conf_all_send_redirects

    # RHEL-08-040230
    - sysctl_net_ipv4_icmp_echo_ignore_broadcasts

    # RHEL-08-040239
    - sysctl_net_ipv4_conf_all_accept_source_route

    # RHEL-08-040240
    - sysctl_net_ipv6_conf_all_accept_source_route

    # RHEL-08-040249
    - sysctl_net_ipv4_conf_default_accept_source_route

    # RHEL-08-040250
    - sysctl_net_ipv6_conf_default_accept_source_route

    # RHEL-08-040259
    - sysctl_net_ipv4_conf_all_forwarding

    # RHEL-08-040260
    - sysctl_net_ipv6_conf_all_forwarding

    # RHEL-08-040261
    - sysctl_net_ipv6_conf_all_accept_ra

    # RHEL-08-040262
    - sysctl_net_ipv6_conf_default_accept_ra

    # RHEL-08-040270
    - sysctl_net_ipv4_conf_default_send_redirects

    # RHEL-08-040279
    - sysctl_net_ipv4_conf_all_accept_redirects

    # RHEL-08-040280
    - sysctl_net_ipv6_conf_all_accept_redirects

    # RHEL-08-040281
    - sysctl_kernel_unprivileged_bpf_disabled

    # RHEL-08-040282
    - sysctl_kernel_yama_ptrace_scope

    # RHEL-08-040283
    - sysctl_kernel_kptr_restrict

    # RHEL-08-040284
    - sysctl_user_max_user_namespaces

    # RHEL-08-040285
    - sysctl_net_ipv4_conf_all_rp_filter

    # RHEL-08-040286
    - sysctl_net_core_bpf_jit_harden

    # RHEL-08-040290
    - postfix_prevent_unrestricted_relay

    # RHEL-08-040300
    - aide_verify_ext_attributes

    # RHEL-08-040310
    - aide_verify_acls

    # RHEL-08-040320
    - xwindows_remove_packages

    # RHEL-08-040321
    - xwindows_runlevel_target

    # RHEL-08-040330
    - network_sniffer_disabled

    # RHEL-08-040340
    - sshd_disable_x11_forwarding

    # RHEL-08-040341
    - sshd_x11_use_localhost

    # RHEL-08-040342
    - sshd_use_approved_kex_ordered_stig

    # RHEL-08-040350
    - tftpd_uses_secure_mode

    # RHEL-08-040360
    - package_vsftpd_removed

    # RHEL-08-040370
    - package_gssproxy_removed

    # RHEL-08-040380
    - package_iprutils_removed

    # RHEL-08-040390
    - package_tuned_removed

    # RHEL-08-040400
    - selinux_user_login_roles

    # RHEL-08-010163
    - package_krb5-server_removed<|MERGE_RESOLUTION|>--- conflicted
+++ resolved
@@ -51,11 +51,7 @@
     - var_password_pam_minlen=15
     - var_sshd_set_keepalive=1
     - sshd_approved_macs=stig_extended
-<<<<<<< HEAD
-    - sshd_approved_ciphers=stig
-=======
     - sshd_approved_ciphers=stig_extended
->>>>>>> 28b78170
     - sshd_idle_timeout_value=10_minutes
     - var_accounts_authorized_local_users_regex=rhel8
     - var_accounts_passwords_pam_faillock_deny=3
