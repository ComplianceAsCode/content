documentation_complete: true

metadata:
    version: '4.0'
    SMEs:
        - marcusburghardt
        - mab879
        - vojtapolasek

reference: https://docs-prv.pcisecuritystandards.org/PCI%20DSS/Standard/PCI-DSS-v4_0.pdf

title: 'PCI-DSS v4.0 Control Baseline for Red Hat Enterprise Linux 8'

description: |-
    Payment Card Industry - Data Security Standard (PCI-DSS) is a set of
    security standards designed to ensure the secure handling of payment card
    data, with the goal of preventing data breaches and protecting sensitive
    financial information.

    This profile ensures Red Hat Enterprise Linux 8 is configured in alignment
    with PCI-DSS v4.0 requirements.

selections:
    - pcidss_4:all
    # More tests are needed to identify which rule is conflicting with rpm_verify_permissions.
    # https://github.com/ComplianceAsCode/content/issues/11285
    - '!rpm_verify_permissions'
    # these rules do not apply to RHEL but they have to keep the prodtype for historical reasons
    - '!package_audit-audispd-plugins_installed'
    - '!service_ntp_enabled'
    - '!ntpd_specify_remote_server'
    - '!ntpd_specify_multiple_servers'
    - '!set_ipv6_loopback_traffic'
    - '!set_loopback_traffic'
    - '!service_ntpd_enabled'
    - '!timer_logrotate_enabled'
    - '!package_talk_removed'
    - '!package_talk-server_removed'
    - '!package_rsh_removed'
<<<<<<< HEAD
    - '!package_rsh-server_removed'
=======
    - '!package_rsh-server_removed'
    # Following rules once had a prodtype incompatible with the rhel8 product
    - '!cracklib_accounts_password_pam_minlen'
    - '!nftables_ensure_default_deny_policy'
    - '!permissions_local_var_log'
    - '!set_password_hashing_algorithm_commonauth'
    - '!accounts_passwords_pam_tally2'
    - '!cracklib_accounts_password_pam_dcredit'
    - '!cracklib_accounts_password_pam_lcredit'
    - '!service_timesyncd_enabled'
    - '!ensure_suse_gpgkey_installed'
    - '!ensure_shadow_group_empty'
    - '!mask_nonessential_services'
    - '!gnome_gdm_disable_unattended_automatic_login'
    - '!file_owner_at_allow'
    - '!accounts_passwords_pam_tally2_unlock_time'
    - '!ensure_firewall_rules_for_open_ports'
    - '!cracklib_accounts_password_pam_retry'
    - '!aide_periodic_checking_systemd_timer'
    - '!package_cryptsetup-luks_installed'
>>>>>>> 7fb44f78
<|MERGE_RESOLUTION|>--- conflicted
+++ resolved
@@ -37,9 +37,6 @@
     - '!package_talk_removed'
     - '!package_talk-server_removed'
     - '!package_rsh_removed'
-<<<<<<< HEAD
-    - '!package_rsh-server_removed'
-=======
     - '!package_rsh-server_removed'
     # Following rules once had a prodtype incompatible with the rhel8 product
     - '!cracklib_accounts_password_pam_minlen'
@@ -59,5 +56,4 @@
     - '!ensure_firewall_rules_for_open_ports'
     - '!cracklib_accounts_password_pam_retry'
     - '!aide_periodic_checking_systemd_timer'
-    - '!package_cryptsetup-luks_installed'
->>>>>>> 7fb44f78
+    - '!package_cryptsetup-luks_installed'