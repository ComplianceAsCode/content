documentation_complete: true

metadata:
<<<<<<< HEAD
    version: V3R1
=======
    version: V3R2
>>>>>>> c1e1ba12
    SMEs:
        - abergmann

reference: https://public.cyber.mil/stigs/downloads/?_dl_facet_stigs=operating-systems%2Cunix-linux

title: 'DISA STIG for SUSE Linux Enterprise 12'

description: |-
    This profile contains configuration checks that align to the
<<<<<<< HEAD
    DISA STIG for SUSE Linux Enterprise 12 V3R1.
=======
    DISA STIG for SUSE Linux Enterprise 12 V3R2.
>>>>>>> c1e1ba12

selections:
    - sshd_approved_macs=stig
    - sshd_approved_ciphers=stig
    - var_account_disable_post_pw_expiration=35
    - var_accounts_fail_delay=4
    - var_accounts_tmout=10_min
    - inactivity_timeout_value=15_minutes
    - var_password_pam_dcredit=1
    - var_password_pam_delay=4000000
    - var_password_pam_difok=8
    - var_password_pam_lcredit=1
    - var_password_pam_minlen=15
    - var_password_pam_ocredit=1
    - var_password_pam_retry=3
    - var_password_pam_ucredit=1
    - var_accounts_maximum_age_login_defs=60
    - login_banner_text=dod_banners
    #
    # Note: must configure "var_accounts_authorized_local_users_regex" when
    # "accounts_authorized_local_users" rule is enabled
    # - var_accounts_authorized_local_users_regex=sle12
    #
    # NOTE: must configure "var_audispd_remote_server" when
    # "auditd_audispd_configure_remote_server" rule is enabled
    #
    # - var_audispd_remote_server=<remote audit server name/IP>
    - var_removable_partition=dev_cdrom
    - var_sssd_memcache_timeout=1_day
    - var_time_service_set_maxpoll=system_default
    - account_disable_post_pw_expiration
    - account_emergency_admin
    #
    # NOTE: must configure "var_accounts_authorized_local_users_regex" variable
    # when "accounts_authorized_local_users" rule is enabled
    #
    # - accounts_authorized_local_users
    - accounts_have_homedir_login_defs
    - accounts_logon_fail_delay
    - accounts_max_concurrent_login_sessions
    - accounts_maximum_age_login_defs
    - accounts_minimum_age_login_defs
    - accounts_no_uid_except_zero
    - accounts_password_all_shadowed_sha512
    - accounts_passwords_pam_faildelay_delay
    - accounts_passwords_pam_tally2
    - accounts_password_set_max_life_existing
    - accounts_password_set_min_life_existing
    - accounts_tmout
    - accounts_umask_etc_login_defs
    - account_unique_id
    - accounts_user_dot_no_world_writable_programs
    - accounts_user_home_paths_only
    - accounts_user_interactive_home_directory_defined
    - accounts_user_interactive_home_directory_exists
    - account_temp_expire_date
    - aide_build_database
    - aide_check_audit_tools
    - aide_periodic_cron_checking
    - aide_scan_notification
    - aide_verify_acls
    - aide_verify_ext_attributes
    - apparmor_configured
    - audit_rules_dac_modification_chmod
    - audit_rules_dac_modification_chown
    - audit_rules_dac_modification_fchmod
    - audit_rules_dac_modification_fchmodat
    - audit_rules_dac_modification_fchown
    - audit_rules_dac_modification_fchownat
    - audit_rules_dac_modification_fremovexattr
    - audit_rules_dac_modification_fsetxattr
    - audit_rules_dac_modification_lchown
    - audit_rules_dac_modification_lremovexattr
    - audit_rules_dac_modification_removexattr
    - audit_rules_dac_modification_setxattr
    - audit_rules_dac_modification_lsetxattr
    - audit_rules_dac_modification_umount
    - audit_rules_dac_modification_umount2
    - audit_rules_enable_syscall_auditing
    - audit_rules_execution_chacl
    - audit_rules_execution_chcon
    - audit_rules_execution_chmod
    - audit_rules_execution_rm
    - audit_rules_execution_setfacl
    - audit_rules_kernel_module_loading_delete
    - audit_rules_kernel_module_loading_finit
    - audit_rules_kernel_module_loading_init
    - audit_rules_login_events_faillog
    - audit_rules_login_events_lastlog
    - audit_rules_login_events_tallylog
    - audit_rules_media_export
    - audit_rules_privileged_commands_chage
    - audit_rules_privileged_commands_chfn
    - audit_rules_privileged_commands_chsh
    - audit_rules_privileged_commands_crontab
    - audit_rules_privileged_commands_gpasswd
    - audit_rules_privileged_commands_kmod
    - audit_rules_privileged_commands_mount
    - audit_rules_privileged_commands_newgrp
    - audit_rules_privileged_commands_pam_timestamp_check
    - audit_rules_privileged_commands_passmass
    - audit_rules_privileged_commands_passwd
    - audit_rules_privileged_commands_ssh_agent
    - audit_rules_privileged_commands_ssh_keysign
    - audit_rules_privileged_commands_su
    - audit_rules_privileged_commands_sudo
    - audit_rules_privileged_commands_umount
    - audit_rules_privileged_commands_unix_chkpwd
    - audit_rules_privileged_commands_usermod
    - audit_rules_suid_privilege_function
    - audit_rules_unsuccessful_file_modification_creat
    - audit_rules_unsuccessful_file_modification_ftruncate
    - audit_rules_unsuccessful_file_modification_open
    - audit_rules_unsuccessful_file_modification_openat
    - audit_rules_unsuccessful_file_modification_open_by_handle_at
    - audit_rules_unsuccessful_file_modification_rename
    - audit_rules_unsuccessful_file_modification_renameat
    - audit_rules_unsuccessful_file_modification_truncate
    - audit_rules_unsuccessful_file_modification_unlink
    - audit_rules_unsuccessful_file_modification_unlinkat
    - audit_rules_usergroup_modification_group
    - audit_rules_usergroup_modification_gshadow
    - audit_rules_usergroup_modification_opasswd
    - audit_rules_usergroup_modification_passwd
    - audit_rules_usergroup_modification_shadow
    #
    # NOTE: must configure "var_audispd_remote_server" when
    # "auditd_audispd_configure_remote_server" rule is enabled
    #
    # - auditd_audispd_configure_remote_server
    - auditd_audispd_configure_sufficiently_large_partition
    - auditd_audispd_disk_full_action
    - auditd_audispd_encrypt_sent_records
    - auditd_audispd_network_failure_action
    - auditd_data_disk_full_action
    - auditd_data_retention_action_mail_acct
    - auditd_data_retention_space_left
    - banner_etc_gdm_banner
    - banner_etc_issue
    - chronyd_or_ntpd_set_maxpoll
    - clean_components_post_updating
    - cracklib_accounts_password_pam_dcredit
    - cracklib_accounts_password_pam_difok
    - cracklib_accounts_password_pam_lcredit
    - cracklib_accounts_password_pam_minlen
    - cracklib_accounts_password_pam_ocredit
    - cracklib_accounts_password_pam_retry
    - cracklib_accounts_password_pam_ucredit
    - dconf_db_up_to_date
    - dconf_gnome_banner_enabled
    - dconf_gnome_login_banner_text
    - dconf_gnome_screensaver_lock_enabled
    - dconf_gnome_screensaver_mode_blank
    - dir_group_ownership_library_dirs
    - dir_ownership_library_dirs
    - dir_permissions_library_dirs
    - dir_perms_world_writable_sticky_bits
    - dir_perms_world_writable_system_owned_group
    - dir_system_commands_group_root_owned
    - dir_system_commands_root_owned
    - disable_ctrlaltdel_reboot
    - disallow_bypass_password_sudo
    - display_login_attempts
    - enable_dconf_user_profile
    - encrypt_partitions
    - ensure_gpgcheck_globally_activated
    - ensure_rtc_utc_configuration
    - file_groupownership_home_directories
    - file_groupownership_system_commands_dirs
    - file_ownership_binary_dirs
    - file_ownership_library_dirs
    - file_permissions_binary_dirs
    - file_permissions_home_directories
    - file_permissions_sshd_private_key
    - file_permissions_sshd_pub_key
    - file_permissions_ungroupowned
    - file_permissions_library_dirs
    - file_permissions_local_var_log_messages
    - file_permissions_system_commands_dirs
    - file_permission_user_init_files
    - gnome_gdm_disable_unattended_automatic_login
    - dconf_gnome_screensaver_idle_delay
    - dconf_gnome_session_idle_user_locks
    - grub2_password
    - grub2_uefi_password
    - gui_login_dod_acknowledgement
    - installed_OS_is_FIPS_certified
    - installed_OS_is_vendor_supported
    - install_mcafee_antivirus
    - install_smartcard_packages
    - is_fips_mode_enabled
    - kernel_module_usb-storage_disabled
    - mount_option_home_nosuid
    - mount_option_noexec_remote_filesystems
    - mount_option_nosuid_remote_filesystems
    - mount_option_nosuid_removable_partitions
    - network_sniffer_disabled
    - no_empty_passwords
    - no_empty_passwords_etc_shadow
    - no_files_unowned_by_user
    - no_host_based_files
    - no_shelllogin_for_systemaccounts
    - no_user_host_based_files
    - package_aide_installed
    - package_audit-audispd-plugins_installed
    - package_audit_installed
    - package_mailx_installed
    - package_pam_apparmor_installed
    - package_SuSEfirewall2_installed
    - package_telnet-server_removed
    - package_vsftpd_removed
    - pam_disable_automatic_configuration
    - partition_for_home
    - partition_for_var
    - partition_for_var_log_audit
    - permissions_local_audit_binaries
    - permissions_local_var_log_audit
    - postfix_client_configure_mail_alias
    - root_permissions_syslibrary_files
    - rsyslog_remote_loghost
    - security_patches_up_to_date
    - service_auditd_enabled
    - service_autofs_disabled
    - service_kdump_disabled
    - service_sshd_enabled
    - service_SuSEfirewall2_enabled
    - set_password_hashing_algorithm_logindefs
    - set_password_hashing_algorithm_systemauth
    - var_password_hashing_min_rounds_login_defs=100000
    - set_password_hashing_min_rounds_logindefs
    - smartcard_pam_enabled
    - smartcard_configure_ca
    - smartcard_configure_cert_checking
    - sshd_disable_compression
    - sshd_disable_empty_passwords
    - sshd_disable_root_login
    - sshd_disable_user_known_hosts
    - sshd_do_not_permit_user_env
    - sshd_enable_strictmodes
    - sshd_enable_warning_banner
    - sshd_enable_x11_forwarding
    - sssd_memcache_timeout
    - sshd_print_last_log
    - sshd_set_idle_timeout
    - var_sshd_set_keepalive=0
    - sshd_set_keepalive_0
    - sshd_set_loglevel_verbose
    - sshd_use_approved_ciphers
    - sshd_use_approved_kex_ordered_stig
    - sshd_use_approved_macs
    - sshd_use_priv_separation
    - sshd_x11_use_localhost
    - sssd_offline_cred_expiration
    - sudo_remove_no_authenticate
    - sudo_remove_nopasswd
    - sudo_require_reauthentication
    - sudo_restrict_privilege_elevation_to_authorized
    - sudoers_default_includedir
    - sudoers_validate_passwd
    - susefirewall2_ddos_protection
    - susefirewall2_only_required_services
    - sysctl_kernel_dmesg_restrict
    - sysctl_kernel_kptr_restrict
    - sysctl_kernel_randomize_va_space
    - sysctl_net_ipv4_conf_all_accept_redirects
    - sysctl_net_ipv4_conf_all_accept_source_route
    - sysctl_net_ipv4_conf_all_send_redirects
    - sysctl_net_ipv4_conf_default_accept_redirects
    - sysctl_net_ipv4_conf_default_accept_source_route
    - sysctl_net_ipv4_conf_default_send_redirects
    - sysctl_net_ipv4_icmp_echo_ignore_broadcasts
    - sysctl_net_ipv4_ip_forward
    - sysctl_net_ipv4_tcp_syncookies
    - sysctl_net_ipv6_conf_all_accept_redirects
    - sysctl_net_ipv6_conf_all_accept_source_route
    - sysctl_net_ipv6_conf_default_accept_source_route
    - sysctl_net_ipv6_conf_default_forwarding
    - sysctl_net_ipv6_conf_default_accept_redirects
    - sysctl_net_ipv6_conf_all_forwarding
    - vlock_installed
    - wireless_disable_interfaces<|MERGE_RESOLUTION|>--- conflicted
+++ resolved
@@ -1,11 +1,7 @@
 documentation_complete: true
 
 metadata:
-<<<<<<< HEAD
-    version: V3R1
-=======
     version: V3R2
->>>>>>> c1e1ba12
     SMEs:
         - abergmann
 
@@ -15,11 +11,7 @@
 
 description: |-
     This profile contains configuration checks that align to the
-<<<<<<< HEAD
-    DISA STIG for SUSE Linux Enterprise 12 V3R1.
-=======
     DISA STIG for SUSE Linux Enterprise 12 V3R2.
->>>>>>> c1e1ba12
 
 selections:
     - sshd_approved_macs=stig
