documentation_complete: true

metadata:
    version: '4.0'
    SMEs:
        - marcusburghardt
        - mab879
        - vojtapolasek

reference: https://docs-prv.pcisecuritystandards.org/PCI%20DSS/Standard/PCI-DSS-v4_0.pdf

title: 'PCI-DSS v4.0 Control Baseline for Red Hat Enterprise Linux 9'

description: |-
    Payment Card Industry - Data Security Standard (PCI-DSS) is a set of
    security standards designed to ensure the secure handling of payment card
    data, with the goal of preventing data breaches and protecting sensitive
    financial information.

    This profile ensures Red Hat Enterprise Linux 9 is configured in alignment
    with PCI-DSS v4.0 requirements.

selections:
    - pcidss_4:all
    # audit-audispd-plugins package does not exist in RHEL 9
    # use only package_audispd-plugins_installed
    - '!package_audit-audispd-plugins_installed'
    # More tests are needed to identify which rule is conflicting with rpm_verify_permissions.
    # https://github.com/ComplianceAsCode/content/issues/11285
    - '!rpm_verify_permissions'
    # these rules do not apply to RHEL but they have to keep the prodtype for historical reasons
    - '!package_audit-audispd-plugins_installed'
    - '!service_ntp_enabled'
    - '!ntpd_specify_remote_server'
    - '!ntpd_specify_multiple_servers'
    - '!set_ipv6_loopback_traffic'
    - '!set_loopback_traffic'
    - '!service_ntpd_enabled'
    - '!package_ypserv_removed'
    - '!package_ypbind_removed'
    - '!package_talk_removed'
    - '!package_talk-server_removed'
    - '!package_xinetd_removed'
    - '!package_rsh_removed'
<<<<<<< HEAD
    - '!package_rsh-server_removed'
=======
    - '!package_rsh-server_removed'
    # Following rules once had a prodtype incompatible with the rhel9 product
    - '!service_chronyd_or_ntpd_enabled'
    - '!install_PAE_kernel_on_x86-32'
    - '!mask_nonessential_services'
    - '!aide_periodic_checking_systemd_timer'
    - '!nftables_ensure_default_deny_policy'
    - '!cracklib_accounts_password_pam_lcredit'
    - '!file_owner_at_allow'
    - '!ensure_firewall_rules_for_open_ports'
    - '!cracklib_accounts_password_pam_retry'
    - '!gnome_gdm_disable_guest_login'
    - '!sshd_use_strong_kex'
    - '!sshd_use_approved_macs'
    - '!group_unique_name'
    - '!permissions_local_var_log'
    - '!sshd_use_approved_ciphers'
    - '!accounts_passwords_pam_tally2'
    - '!ensure_suse_gpgkey_installed'
    - '!gnome_gdm_disable_unattended_automatic_login'
    - '!accounts_passwords_pam_tally2_unlock_time'
    - '!cracklib_accounts_password_pam_minlen'
    - '!set_password_hashing_algorithm_commonauth'
    - '!cracklib_accounts_password_pam_dcredit'
    - '!ensure_shadow_group_empty'
    - '!service_timesyncd_enabled'
>>>>>>> 7fb44f78
<|MERGE_RESOLUTION|>--- conflicted
+++ resolved
@@ -42,9 +42,6 @@
     - '!package_talk-server_removed'
     - '!package_xinetd_removed'
     - '!package_rsh_removed'
-<<<<<<< HEAD
-    - '!package_rsh-server_removed'
-=======
     - '!package_rsh-server_removed'
     # Following rules once had a prodtype incompatible with the rhel9 product
     - '!service_chronyd_or_ntpd_enabled'
@@ -70,5 +67,4 @@
     - '!set_password_hashing_algorithm_commonauth'
     - '!cracklib_accounts_password_pam_dcredit'
     - '!ensure_shadow_group_empty'
-    - '!service_timesyncd_enabled'
->>>>>>> 7fb44f78
+    - '!service_timesyncd_enabled'