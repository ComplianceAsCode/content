--- conflicted
+++ resolved
@@ -98,10 +98,7 @@
     - dconf_gnome_screensaver_idle_activation_enabled
     - dconf_gnome_screensaver_lock_enabled
     - dconf_gnome_screensaver_mode_blank
-<<<<<<< HEAD
-=======
     - sshd_use_directory_configuration
->>>>>>> fb2bd4eb
     - sshd_allow_only_protocol2
     - sshd_set_idle_timeout
     - var_sshd_set_keepalive=0
