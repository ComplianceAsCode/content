--- conflicted
+++ resolved
@@ -33,14 +33,6 @@
     - require_singleuser_auth
     - restrict_serial_port_logins
     - securetty_root_login_console_only
-<<<<<<< HEAD
-    - service_debug-shell_disabled  # not supported in RHEL9 ATM
-    - disable_ctrlaltdel_reboot  # not supported in RHEL9 ATM
-    - disable_ctrlaltdel_burstaction  # not supported in RHEL9 ATM
-    - dconf_db_up_to_date
-    - dconf_gnome_remote_access_credential_prompt
-    - dconf_gnome_remote_access_encryption
-=======
     - service_debug-shell_disabled
     - disable_ctrlaltdel_reboot
     - disable_ctrlaltdel_burstaction
@@ -48,7 +40,6 @@
     - dconf_gnome_remote_access_credential_prompt
     - dconf_gnome_remote_access_encryption
     - sshd_use_directory_configuration
->>>>>>> fb2bd4eb
     - sshd_disable_empty_passwords
     - sshd_disable_root_login
     - libreswan_approved_tunnels
