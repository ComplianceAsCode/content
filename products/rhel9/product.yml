--- conflicted
+++ resolved
@@ -10,13 +10,10 @@
 
 init_system: "systemd"
 
-<<<<<<< HEAD
-=======
 # EFI and non-EFI configs are stored in same path, see https://fedoraproject.org/wiki/Changes/UnifyGrubConfig
 grub2_boot_path: "/boot/grub2"
 grub2_uefi_boot_path: "/boot/grub2"
 
->>>>>>> fb2bd4eb
 dconf_gdm_dir: "distro.d"
 
 # The fingerprints below are retrieved from https://access.redhat.com/security/team/key
