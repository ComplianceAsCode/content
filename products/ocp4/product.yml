--- conflicted
+++ resolved
@@ -96,8 +96,6 @@
       title: "Red Hat OpenShift Container Platform 4 on AWS"
       check_id: installed_app_is_ocp4_on_aws
 
-<<<<<<< HEAD
-=======
   - ocp4-on-azure:
       name: "cpe:/a:redhat:openshift_container_platform_on_azure:4"
       title: "Red Hat OpenShift Container Platform 4 on Azure"
@@ -108,6 +106,5 @@
       title: "Red Hat OpenShift Container Platform 4 on GCP"
       check_id: installed_app_is_ocp4_on_gcp
 
->>>>>>> e26a34cc
 # Requirement string, see: https://setuptools.readthedocs.io/en/latest/pkg_resources.html#requirements-parsing
 # requires: "openscap>=1.3.4"