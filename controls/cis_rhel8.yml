---
policy: 'CIS Benchmark for Red Hat Enterprise Linux 8'
title: 'CIS Benchmark for Red Hat Enterprise Linux 8'
id: cis_rhel8
version: '2.0.0'
source: https://www.cisecurity.org/cis-benchmarks/#red_hat_linux
levels:
  - id: l1_server
  - id: l2_server
    inherits_from:
      - l1_server
  - id: l1_workstation
  - id: l2_workstation
    inherits_from:
      - l1_workstation

controls:
  - id: reload_dconf_db
    title: Reload Dconf database
    levels:
      - l1_server
      - l1_workstation
    notes: <-
      This is a helper rule to reload Dconf datbase correctly.
    status: automated
    rules:
      - dconf_db_up_to_date

  - id: enable_authselect
    title: Enable Authselect
    levels:
      - l1_server
      - l1_workstation
    notes: <-
      We need this in all CIS versions, but the policy doesn't have any section where this would fit better.
    status: automated
    rules:
      - var_authselect_profile=sssd
      - enable_authselect

  - id: 1.1.1.1
    title: Ensure mounting of cramfs filesystems is disabled (Automated)
    levels:
      - l1_workstation
      - l1_server
    status: automated
    rules:
      - kernel_module_cramfs_disabled

  - id: 1.1.1.2
    title: Ensure mounting of squashfs filesystems is disabled (Automated)
    levels:
      - l2_server
      - l2_workstation
    status: automated
    rules:
      - kernel_module_squashfs_disabled

  - id: 1.1.1.3
    title: Ensure mounting of udf filesystems is disabled (Automated)
    levels:
      - l2_server
      - l2_workstation
    status: automated
    rules:
      - kernel_module_udf_disabled

  - id: 1.1.2.1
    title: Ensure /tmp is a separate partition (Automated)
    levels:
      - l1_server
      - l1_workstation
    status: automated
    rules:
      - partition_for_tmp

  - id: 1.1.2.2
    title: Ensure nodev option set on /tmp partition (Automated)
    levels:
      - l1_server
      - l1_workstation
    status: automated
    rules:
      - mount_option_tmp_nodev

  - id: 1.1.2.3
    title: Ensure noexec option set on /tmp partition (Automated)
    levels:
      - l1_server
      - l1_workstation
    status: automated
    rules:
      - mount_option_tmp_noexec

  - id: 1.1.2.4
    title: Ensure nosuid option set on /tmp partition (Automated)
    levels:
      - l1_server
      - l1_workstation
    status: automated
    rules:
      - mount_option_tmp_nosuid

  - id: 1.1.3.1
    title: Ensure separate partition exists for /var (Automated)
    levels:
      - l2_server
      - l2_workstation
    status: automated
    rules:
      - partition_for_var

  - id: 1.1.3.2
    title: Ensure nodev option set on /var partition (Automated)
    levels:
      - l1_server
      - l1_workstation
    status: automated
    rules:
      - mount_option_var_nodev

  - id: 1.1.3.3
    title: Ensure noexec option set on /var partition (Automated)
    levels:
      - l1_server
      - l1_workstation
    status: automated
    rules:
      - mount_option_var_noexec

  - id: 1.1.3.4
    title: Ensure nosuid option set on /var partition (Automated)
    levels:
      - l1_server
      - l1_workstation
    status: automated
    rules:
      - mount_option_var_nosuid

  - id: 1.1.4.1
    title: Ensure separate partition exists for /var/tmp (Automated)
    levels:
      - l2_server
      - l2_workstation
    status: automated
    rules:
      - partition_for_var_tmp

  - id: 1.1.4.2
    title: Ensure noexec option set on /var/tmp partition (Automated)
    levels:
      - l1_server
      - l1_workstation
    status: automated
    rules:
      - mount_option_var_tmp_noexec

  - id: 1.1.4.3
    title: Ensure nosuid option set on /var/tmp partition (Automated)
    levels:
      - l1_server
      - l1_workstation
    status: automated
    rules:
      - mount_option_var_tmp_nosuid

  - id: 1.1.4.4
    title: Ensure nodev option set on /var/tmp partition (Automated)
    levels:
      - l1_server
      - l1_workstation
    status: automated
    rules:
      - mount_option_var_tmp_nodev

  - id: 1.1.5.1
    title: Ensure separate partition exists for /var/log (Automated)
    levels:
      - l2_server
      - l2_workstation
    status: automated
    rules:
      - partition_for_var_log

  - id: 1.1.5.2
    title: Ensure nodev option set on /var/log partition (Automated)
    levels:
      - l1_server
      - l1_workstation
    status: automated
    rules:
      - mount_option_var_log_nodev

  - id: 1.1.5.3
    title: Ensure noexec option set on /var/log partition (Automated)
    levels:
      - l1_server
      - l1_workstation
    status: automated
    rules:
      - mount_option_var_log_noexec

  - id: 1.1.5.4
    title: Ensure nosuid option set on /var/log partition (Automated)
    levels:
      - l1_server
      - l1_workstation
    status: automated
    rules:
      - mount_option_var_log_nosuid

  - id: 1.1.6.1
    title: Ensure separate partition exists for /var/log/audit (Automated)
    levels:
      - l2_server
      - l2_workstation
    status: automated
    rules:
      - partition_for_var_log_audit

  - id: 1.1.6.2
    title: Ensure noexec option set on /var/log/audit partition (Automated)
    levels:
      - l1_server
      - l1_workstation
    status: automated
    rules:
      - mount_option_var_log_audit_noexec

  - id: 1.1.6.3
    title: Ensure nodev option set on /var/log/audit partition (Automated)
    levels:
      - l1_server
      - l1_workstation
    status: automated
    rules:
      - mount_option_var_log_audit_nodev

  - id: 1.1.6.4
    title: Ensure nosuid option set on /var/log/audit partition (Automated)
    levels:
      - l1_server
      - l1_workstation
    status: automated
    rules:
      - mount_option_var_log_audit_nosuid

  - id: 1.1.7.1
    title: Ensure separate partition exists for /home (Automated)
    levels:
      - l2_server
      - l2_workstation
    status: automated
    rules:
      - partition_for_home

  - id: 1.1.7.2
    title: Ensure nodev option set on /home partition (Automated)
    levels:
      - l1_server
      - l1_workstation
    status: automated
    rules:
      - mount_option_home_nodev

  - id: 1.1.7.3
    title: Ensure nosuid option set on /home partition (Automated)
    levels:
      - l1_server
      - l1_workstation
    status: automated
    rules:
      - mount_option_home_nosuid

  - id: 1.1.7.4
    title: Ensure usrquota option set on /home partition (Automated)
    levels:
      - l1_server
      - l1_workstation
    status: automated
    rules:
      - mount_option_home_usrquota

  - id: 1.1.7.5
    title: Ensure grpquota option set on /home partition (Automated)
    levels:
      - l1_server
      - l1_workstation
    status: automated
    rules:
      - mount_option_home_grpquota

  - id: 1.1.8.1
    title: Ensure nodev option set on /dev/shm partition (Automated)
    levels:
      - l1_server
      - l1_workstation
    status: automated
    rules:
      - mount_option_dev_shm_nodev

  - id: 1.1.8.2
    title: Ensure noexec option set on /dev/shm partition (Automated)
    levels:
      - l1_server
      - l1_workstation
    status: automated
    rules:
      - mount_option_dev_shm_noexec

  - id: 1.1.8.3
    title: Ensure nosuid option set on /dev/shm partition (Automated)
    levels:
      - l1_server
      - l1_workstation
    status: automated
    rules:
      - mount_option_dev_shm_nosuid

  - id: 1.1.9
    title: Disable Automounting (Automated)
    levels:
      - l1_server
      - l2_workstation
    status: automated
    rules:
      - service_autofs_disabled

  - id: 1.1.10
    title: Disable USB Storage (Automated)
    levels:
      - l1_server
      - l2_workstation
    status: automated
    rules:
      - kernel_module_usb-storage_disabled

  - id: 1.2.1
    title: Ensure Red Hat Subscription Manager connection is configured (Manual)
    levels:
      - l1_server
      - l1_workstation
    status: manual

  - id: 1.2.2
    title: Ensure GPG keys are configured (Manual)
    levels:
      - l1_server
      - l1_workstation
    status: manual
    related_rules:
      - ensure_redhat_gpgkey_installed

  - id: 1.2.3
    title: Ensure gpgcheck is globally activated (Automated)
    levels:
      - l1_server
      - l1_workstation
    status: automated
    rules:
      - ensure_gpgcheck_globally_activated

  - id: 1.2.4
    title: Ensure package manager repositories are configured (Manual)
    levels:
      - l1_server
      - l1_workstation
    status: manual

  - id: 1.3.1
    title: Ensure AIDE is installed (Automated)
    levels:
      - l1_server
      - l1_workstation
    status: automated
    rules:
      - package_aide_installed
      - aide_build_database

  - id: 1.3.2
    title: Ensure filesystem integrity is regularly checked (Automated)
    levels:
      - l1_server
      - l1_workstation
    status: automated
    rules:
      - aide_periodic_cron_checking

  - id: 1.4.1
    title: Ensure bootloader password is set (Automated)
    levels:
      - l1_server
      - l1_workstation
    status: automated
    rules:
      - grub2_password
      - grub2_uefi_password

  - id: 1.4.2
    title: Ensure permissions on bootloader config are configured (Automated)
    levels:
      - l1_server
      - l1_workstation
    status: automated
    rules:
      - file_groupowner_efi_grub2_cfg
      - file_groupowner_grub2_cfg
      - file_owner_efi_grub2_cfg
      - file_owner_grub2_cfg
      - file_permissions_efi_grub2_cfg
      - file_permissions_grub2_cfg
      - file_groupowner_efi_user_cfg
      - file_groupowner_user_cfg
      - file_owner_efi_user_cfg
      - file_owner_user_cfg
      - file_permissions_efi_user_cfg
      - file_permissions_user_cfg

  - id: 1.4.3
    title: Ensure authentication is required when booting into rescue mode (Automated)
    levels:
      - l1_server
      - l1_workstation
    status: automated
    rules:
      - require_singleuser_auth
      - require_emergency_target_auth

  - id: 1.5.1
    title: Ensure core dump storage is disabled (Automated)
    levels:
      - l1_server
      - l1_workstation
    status: automated
    rules:
      - coredump_disable_storage

  - id: 1.5.2
    title: Ensure core dump backtraces are disabled (Automated)
    levels:
      - l1_server
      - l1_workstation
    status: automated
    rules:
      - coredump_disable_backtraces

  - id: 1.5.3
    title: Ensure address space layout randomization (ASLR) is enabled (Automated)
    levels:
      - l1_server
      - l1_workstation
    status: automated
    rules:
      - sysctl_kernel_randomize_va_space

  - id: 1.6.1.1
    title: Ensure SELinux is installed (Automated)
    levels:
      - l1_server
      - l1_workstation
    status: automated
    rules:
      - package_libselinux_installed

  - id: 1.6.1.2
    title: Ensure SELinux is not disabled in bootloader configuration (Automated)
    levels:
      - l1_server
      - l1_workstation
    status: automated
    rules:
      - grub2_enable_selinux

  - id: 1.6.1.3
    title: Ensure SELinux policy is configured (Automated)
    levels:
      - l1_server
      - l1_workstation
    status: automated
    rules:
      - var_selinux_policy_name=targeted
      - selinux_policytype

  # NEEDS RULE - The selinux_state could be extended
  - id: 1.6.1.4
    title: Ensure the SELinux mode is not disabled (Automated)
    levels:
      - l1_server
      - l1_workstation
    status: planned

  - id: 1.6.1.5
    title: Ensure the SELinux mode is enforcing (Automated)
    levels:
      - l2_server
      - l2_workstation
    status: automated
    rules:
      - var_selinux_state=enforcing
      - selinux_state

  - id: 1.6.1.6
    title: Ensure no unconfined services exist (Automated)
    levels:
      - l1_server
      - l1_workstation
    status: automated
    rules:
      - selinux_confinement_of_daemons

  - id: 1.6.1.7
    title: Ensure SETroubleshoot is not installed (Automated)
    levels:
      - l1_server
    status: automated
    rules:
      - package_setroubleshoot_removed

  - id: 1.6.1.8
    title: Ensure the MCS Translation Service (mcstrans) is not installed (Automated)
    levels:
      - l1_server
      - l1_workstation
    status: automated
    rules:
      - package_mcstrans_removed

  - id: 1.7.1
    title: Ensure message of the day is configured properly (Automated)
    levels:
      - l1_server
      - l1_workstation
    status: automated
    rules:
      - banner_etc_motd
      - login_banner_text=cis_banners

  - id: 1.7.2
    title: Ensure local login warning banner is configured properly (Automated)
    levels:
      - l1_server
      - l1_workstation
    status: automated
    rules:
      - banner_etc_issue
      - login_banner_text=cis_banners

  - id: 1.7.3
    title: Ensure remote login warning banner is configured properly (Automated)
    levels:
      - l1_server
      - l1_workstation
    status: automated
    rules:
      - banner_etc_issue_net
      - login_banner_text=cis_banners

  - id: 1.7.4
    title: Ensure permissions on /etc/motd are configured (Automated)
    levels:
      - l1_server
      - l1_workstation
    status: automated
    rules:
      - file_groupowner_etc_motd
      - file_owner_etc_motd
      - file_permissions_etc_motd

  - id: 1.7.5
    title: Ensure permissions on /etc/issue are configured (Automated)
    levels:
      - l1_server
      - l1_workstation
    status: automated
    rules:
      - file_groupowner_etc_issue
      - file_owner_etc_issue
      - file_permissions_etc_issue

  - id: 1.7.6
    title: Ensure permissions on /etc/issue.net are configured (Automated)
    levels:
      - l1_server
      - l1_workstation
    status: automated
    rules:
      - file_groupowner_etc_issue_net
      - file_owner_etc_issue_net
      - file_permissions_etc_issue_net

  - id: 1.8.1
    title: Ensure GNOME Display Manager is removed (Manual)
    levels:
      - l2_server
    status: manual
    related_rules:
      - package_gdm_removed

  - id: 1.8.2
    title: Ensure GDM login banner is configured (Automated)
    levels:
      - l1_server
      - l1_workstation
    status: automated
    rules:
      - dconf_gnome_banner_enabled
      - dconf_gnome_login_banner_text
      - login_banner_text=cis_default

  - id: 1.8.3
    title: Ensure last logged in user display is disabled (Automated)
    levels:
      - l1_server
      - l1_workstation
    status: automated
    rules:
      - dconf_gnome_disable_user_list

  - id: 1.8.4
    title: Ensure XDMCP is not enabled (Automated)
    levels:
      - l1_server
      - l1_workstation
    status: automated
    rules:
      - gnome_gdm_disable_xdmcp

  - id: 1.8.5
    title: Ensure automatic mounting of removable media is disabled (Automated)
    levels:
      - l1_server
      - l1_workstation
    status: automated
    rules:
      - dconf_gnome_disable_automount
      - dconf_gnome_disable_automount_open

  - id: "1.9"
    title: Ensure updates, patches, and additional security software are installed (Manual)
    levels:
      - l1_server
      - l1_workstation
    status: manual
    related_rules:
      - security_patches_up_to_date

  - id: "1.10"
    title: Ensure system-wide crypto policy is not legacy (Automated)
    levels:
      - l1_server
      - l1_workstation
    status: automated
    notes: The selected crypto-policy cannot be legacy
    rules:
      - configure_crypto_policy
      - var_system_crypto_policy=default_policy

  - id: 2.1.1
    title: Ensure time synchronization is in use (Automated)
    levels:
      - l1_server
      - l1_workstation
    status: automated
    related_rules:
      - package_chrony_installed

  - id: 2.1.2
    title: Ensure chrony is configured (Automated)
    levels:
      - l1_server
      - l1_workstation
    status: automated
    rules:
      - chronyd_specify_remote_server
      - chronyd_run_as_chrony_user
      - var_multiple_time_servers=rhel

  - id: 2.2.1
    title: Ensure xinetd is not installed (Automated)
    levels:
      - l1_server
      - l1_workstation
    status: automated
    rules:
      - package_xinetd_removed

  - id: 2.2.2
    title: Ensure xorg-x11-server-common is not installed (Automated)
    levels:
      - l1_server
    status: automated
    rules:
      - package_xorg-x11-server-common_removed

  - id: 2.2.3
    title: Ensure Avahi Server is not installed (Automated)
    levels:
      - l1_server
      - l2_workstation
    status: automated
    rules:
      - package_avahi_removed
      - package_avahi-autoipd_removed
    related_rules:
      - service_avahi-daemon_disabled

  - id: 2.2.4
    title: Ensure CUPS is not installed (Automated)
    levels:
      - l1_server
    status: automated
    rules:
      - package_cups_removed
    related_rules:
      - service_cups_disabled

  - id: 2.2.5
    title: Ensure DHCP Server is not installed (Automated)
    levels:
      - l1_server
      - l1_workstation
    status: automated
    rules:
      - package_dhcp_removed
    related_rules:
      - service_dhcpd_disabled

  - id: 2.2.6
    title: Ensure DNS Server is not installed (Automated)
    levels:
      - l1_server
      - l1_workstation
    status: automated
    rules:
      - package_bind_removed
    related_rules:
      - service_named_disabled

  # NEEDS RULE
  - id: 2.2.7
    title: Ensure FTP Server is not installed (Automated)
    levels:
      - l1_server
      - l1_workstation
    status: planned
    related_rules:
      - service_vsftpd_disabled

  - id: 2.2.8
    title: Ensure VSFTP Server is not installed (Automated)
    levels:
      - l1_server
      - l1_workstation
    status: automated
    rules:
      - package_vsftpd_removed

  - id: 2.2.9
    title: Ensure TFTP Server is not installed (Automated)
    levels:
      - l1_server
      - l1_workstation
    status: automated
    rules:
      - package_tftp-server_removed

  - id: 2.2.10
    title: Ensure a web server is not installed (Automated)
    levels:
      - l1_server
      - l1_workstation
    status: automated
    rules:
      - package_httpd_removed
      - package_nginx_removed

  - id: 2.2.11
    title: Ensure IMAP and POP3 server is not installed (Automated)
    levels:
      - l1_server
      - l1_workstation
    status: automated
    rules:
      - package_dovecot_removed
      - package_cyrus-imapd_removed

  - id: 2.2.12
    title: Ensure Samba is not installed (Automated)
    levels:
      - l1_server
      - l1_workstation
    status: automated
    rules:
      - package_samba_removed

  - id: 2.2.13
    title: Ensure HTTP Proxy Server is not installed (Automated)
    levels:
      - l1_server
      - l1_workstation
    status: automated
    rules:
      - package_squid_removed

  - id: 2.2.14
    title: Ensure net-snmp is not installed (Automated)
    levels:
      - l1_server
      - l1_workstation
    status: automated
    rules:
      - package_net-snmp_removed

  - id: 2.2.15
    title: Ensure NIS server is not installed (Automated)
    levels:
      - l1_server
      - l1_workstation
    status: automated
    rules:
      - package_ypserv_removed

  - id: 2.2.16
    title: Ensure telnet-server is not installed (Automated)
    levels:
      - l1_server
      - l1_workstation
    status: automated
    rules:
      - package_telnet-server_removed

  - id: 2.2.17
    title: Ensure mail transfer agent is configured for local-only mode (Automated)
    levels:
      - l1_server
      - l1_workstation
    status: automated
    rules:
      - postfix_network_listening_disabled
      - var_postfix_inet_interfaces=loopback-only

  - id: 2.2.18
    title: Ensure nfs-utils is not installed or the nfs-server service is masked (Automated)
    levels:
      - l1_server
      - l1_workstation
    status: automated
    rules:
      - service_nfs_disabled
    related_rules:
      - package_nfs-utils_removed
      # The nfs-utils package is required for systems with GUI or by some libvirt packages

  - id: 2.2.19
    title: Ensure rpcbind is not installed or the rpcbind services are masked (Automated)
    levels:
      - l1_server
      - l1_workstation
    status: automated
    rules:
      - service_rpcbind_disabled
    related_rules:
      - package_rpcbind_removed

  - id: 2.2.20
    title:  Ensure rsync is not installed or the rsyncd service is masked (Automated)
    levels:
      - l1_server
      - l1_workstation
    status: automated
    rules:
      - package_rsync_removed
    related_rules:
      - service_rsyncd_disabled

  - id: 2.3.1
    title: Ensure NIS Client is not installed (Automated)
    levels:
      - l1_server
      - l1_workstation
    status: automated
    rules:
      - package_ypbind_removed

  - id: 2.3.2
    title: Ensure rsh client is not installed (Automated)
    levels:
      - l1_server
      - l1_workstation
    status: automated
    rules:
      - package_rsh_removed

  - id: 2.3.3
    title: Ensure talk client is not installed (Automated)
    levels:
      - l1_server
      - l1_workstation
    status: automated
    rules:
      - package_talk_removed

  - id: 2.3.4
    title: Ensure telnet client is not installed (Automated)
    levels:
      - l1_server
      - l1_workstation
    status: automated
    rules:
      - package_telnet_removed

  - id: 2.3.5
    title: Ensure LDAP client is not installed (Automated)
    levels:
      - l1_server
      - l1_workstation
    status: automated
    rules:
      - package_openldap-clients_removed

  - id: 2.3.6
    title: Ensure TFTP client is not installed (Automated)
    levels:
      - l1_server
      - l1_workstation
    status: automated
    rules:
      - package_tftp_removed

  - id: 2.4
    title: Ensure nonessential services are removed or masked (Manual)
    levels:
      - l1_server
      - l1_workstation
    status: manual

  - id: 3.1.1
    title: Verify if IPv6 is enabled on the system (Manual)
    levels:
      - l1_server
      - l1_workstation
    status: manual

  - id: 3.1.2
    title: Ensure SCTP is disabled (Automated)
    levels:
      - l2_server
      - l2_workstation
    status: automated
    rules:
      - kernel_module_sctp_disabled

  - id: 3.1.3
    title: Ensure DCCP is disabled (Automated)
    levels:
      - l2_server
      - l2_workstation
    status: automated
    rules:
      - kernel_module_dccp_disabled

  - id: 3.1.4
    title: Ensure wireless interfaces are disabled (Automated)
    levels:
      - l1_server
    status: automated
    rules:
      - wireless_disable_interfaces

  - id: 3.2.1
    title: Ensure IP forwarding is disabled (Automated)
    levels:
      - l1_server
      - l1_workstation
    status: automated
    rules:
      - sysctl_net_ipv4_ip_forward
      - sysctl_net_ipv6_conf_all_forwarding
      - sysctl_net_ipv6_conf_all_forwarding_value=disabled

  - id: 3.2.2
    title: Ensure packet redirect sending is disabled (Automated)
    levels:
      - l1_server
      - l1_workstation
    status: automated
    rules:
      - sysctl_net_ipv4_conf_all_send_redirects
      - sysctl_net_ipv4_conf_default_send_redirects

  - id: 3.3.1
    title: Ensure source routed packets are not accepted (Automated)
    levels:
      - l1_server
      - l1_workstation
    status: automated
    rules:
      - sysctl_net_ipv4_conf_all_accept_source_route
      - sysctl_net_ipv4_conf_all_accept_source_route_value=disabled
      - sysctl_net_ipv4_conf_default_accept_source_route
      - sysctl_net_ipv4_conf_default_accept_source_route_value=disabled
      - sysctl_net_ipv6_conf_all_accept_source_route
      - sysctl_net_ipv6_conf_all_accept_source_route_value=disabled
      - sysctl_net_ipv6_conf_default_accept_source_route
      - sysctl_net_ipv6_conf_default_accept_source_route_value=disabled

  - id: 3.3.2
    title: Ensure ICMP redirects are not accepted (Automated)
    levels:
      - l1_server
      - l1_workstation
    status: automated
    rules:
      - sysctl_net_ipv4_conf_all_accept_redirects
      - sysctl_net_ipv4_conf_all_accept_redirects_value=disabled
      - sysctl_net_ipv4_conf_default_accept_redirects
      - sysctl_net_ipv4_conf_default_accept_redirects_value=disabled
      - sysctl_net_ipv6_conf_all_accept_redirects
      - sysctl_net_ipv6_conf_all_accept_redirects_value=disabled
      - sysctl_net_ipv6_conf_default_accept_redirects
      - sysctl_net_ipv6_conf_default_accept_redirects_value=disabled

  - id: 3.3.3
    title: Ensure secure ICMP redirects are not accepted (Automated)
    levels:
      - l1_server
      - l1_workstation
    status: automated
    rules:
      - sysctl_net_ipv4_conf_all_secure_redirects
      - sysctl_net_ipv4_conf_all_secure_redirects_value=disabled
      - sysctl_net_ipv4_conf_default_secure_redirects
      - sysctl_net_ipv4_conf_default_secure_redirects_value=disabled

  - id: 3.3.4
    title: Ensure suspicious packets are logged (Automated)
    levels:
      - l1_server
      - l1_workstation
    status: automated
    rules:
      - sysctl_net_ipv4_conf_all_log_martians
      - sysctl_net_ipv4_conf_all_log_martians_value=enabled
      - sysctl_net_ipv4_conf_default_log_martians
      - sysctl_net_ipv4_conf_default_log_martians_value=enabled

  - id: 3.3.5
    title: Ensure broadcast ICMP requests are ignored (Automated)
    levels:
      - l1_server
      - l1_workstation
    status: automated
    rules:
      - sysctl_net_ipv4_icmp_echo_ignore_broadcasts
      - sysctl_net_ipv4_icmp_echo_ignore_broadcasts_value=enabled

  - id: 3.3.6
    title: Ensure bogus ICMP responses are ignored (Automated)
    levels:
      - l1_server
      - l1_workstation
    status: automated
    rules:
      - sysctl_net_ipv4_icmp_ignore_bogus_error_responses
      - sysctl_net_ipv4_icmp_ignore_bogus_error_responses_value=enabled

  - id: 3.3.7
    title: Ensure Reverse Path Filtering is enabled (Automated)
    levels:
      - l1_server
      - l1_workstation
    status: automated
    rules:
      - sysctl_net_ipv4_conf_all_rp_filter
      - sysctl_net_ipv4_conf_all_rp_filter_value=enabled
      - sysctl_net_ipv4_conf_default_rp_filter
      - sysctl_net_ipv4_conf_default_rp_filter_value=enabled

  - id: 3.3.8
    title: Ensure TCP SYN Cookies is enabled (Automated)
    levels:
      - l1_server
      - l1_workstation
    status: automated
    rules:
      - sysctl_net_ipv4_tcp_syncookies
      - sysctl_net_ipv4_tcp_syncookies_value=enabled

  - id: 3.3.9
    title: Ensure IPv6 router advertisements are not accepted (Automated)
    levels:
      - l1_server
      - l1_workstation
    status: automated
    rules:
      - sysctl_net_ipv6_conf_all_accept_ra
      - sysctl_net_ipv6_conf_all_accept_ra_value=disabled
      - sysctl_net_ipv6_conf_default_accept_ra
      - sysctl_net_ipv6_conf_default_accept_ra_value=disabled

  - id: 3.4.1.1
    title: Ensure firewalld is installed (Automated)
    levels:
      - l1_server
      - l1_workstation
    status: automated
    rules:
      - package_firewalld_installed

  # NEEDS RULE
  # https://github.com/ComplianceAsCode/content/issues/5238
  - id: 3.4.1.2
    title: Ensure iptables-services not installed with firewalld (Automated)
    levels:
      - l1_server
      - l1_workstation
    status: planned

  # NEEDS RULE
  # https://github.com/ComplianceAsCode/content/issues/5239
  - id: 3.4.1.3
    title: Ensure nftables is not enabled with firewalld (Automated)
    levels:
      - l1_server
      - l1_workstation
    status: planned

  - id: 3.4.1.4
    title: Ensure firewalld service is enabled and running (Automated)
    levels:
      - l1_server
      - l1_workstation
    status: automated
    rules:
      - service_firewalld_enabled

  - id: 3.4.1.5
    title: Ensure firewalld default zone is set (Automated)
    levels:
      - l1_server
      - l1_workstation
    status: automated
    rules:
      - set_firewalld_default_zone

  - id: 3.4.1.6
    title: Ensure network interfaces are assigned to appropriate zone (Manual)
    levels:
      - l1_server
      - l1_workstation
    status: manual
    rules:
      - set_firewalld_appropriate_zone
    related_rules:
      - firewalld_sshd_port_enabled

  - id: 3.4.1.7
    title: Ensure firewalld drops unnecessary services and ports (Manual)
    levels:
      - l1_server
      - l1_workstation
    status: manual

  - id: 3.4.2.1
    title: Ensure nftables is installed (Automated)
    levels:
      - l1_server
      - l1_workstation
    status: automated
    rules:
      - package_nftables_installed

  # NEEDS RULE
  - id: 3.4.2.2
    title: Ensure firewalld is either not installed or masked with nftables (Automated)
    levels:
      - l1_server
      - l1_workstation
    status: pending

  # NEEDS RULE
  - id: 3.4.2.3
    title: Ensure iptables-services not installed with nftables (Automated)
    levels:
      - l1_server
      - l1_workstation
    status: planned

  - id: 3.4.2.4
    title: Ensure iptables are flushed with nftables (Manual)
    levels:
      - l1_server
      - l1_workstation
    status: manual

  # NEEDS RULE
  # https://github.com/ComplianceAsCode/content/issues/5244
  - id: 3.4.2.5
    title: Ensure an nftables table exists (Automated)
    levels:
      - l1_server
      - l1_workstation
    status: pending

  # NEEDS RULE
  # https://github.com/ComplianceAsCode/content/issues/5245
  - id: 3.4.2.6
    title: Ensure nftables base chains exist (Automated)
    levels:
      - l1_server
      - l1_workstation
    status: pending

  # NEEDS RULE
  # https://github.com/ComplianceAsCode/content/issues/5246
  - id: 3.4.2.7
    title: Ensure nftables loopback traffic is configured (Automated)
    levels:
      - l1_server
      - l1_workstation
    status: pending

  - id: 3.4.2.8
    title: Ensure nftables outbound and established connections are configured (Manual)
    levels:
      - l1_server
      - l1_workstation
    status: manual

  # NEEDS RULE
  # https://github.com/ComplianceAsCode/content/issues/5248
  - id: 3.4.2.9
    title: Ensure nftables default deny firewall policy (Automated)
    levels:
      - l1_server
      - l1_workstation
    status: pending

  # NEEDS RULE
  # https://github.com/ComplianceAsCode/content/issues/5249
  - id: 3.4.2.10
    title: Ensure nftables service is enabled (Automated)
    levels:
      - l1_server
      - l1_workstation
    status: pending

  # NEEDS RULE
  # https://github.com/ComplianceAsCode/content/issues/5250
  - id: 3.4.2.11
    title: Ensure nftables rules are permanent (Automated)
    levels:
      - l1_server
      - l1_workstation
    status: pending

  - id: 3.4.3.1.1
    title: Ensure iptables packages are installed (Automated)
    levels:
      - l1_server
      - l1_workstation
    status: automated
    related_rules:
      - package_iptables_installed
      - package_iptables-services_installed

  # NEEDS RULE
  - id: 3.4.3.1.2
    title: Ensure nftables is not installed with iptables (Automated)
    levels:
      - l1_server
      - l1_workstation
    status: pending

  # NEEDS RULE
  - id: 3.4.3.1.3
    title: Ensure firewalld is either not installed or masked with iptables (Automated)
    levels:
      - l1_server
      - l1_workstation
    status: pending

  # NEEDS RULE
  # https://github.com/ComplianceAsCode/content/issues/5253
  - id: 3.4.3.2.1
    title: Ensure iptables loopback traffic is configured (Automated)
    levels:
      - l1_server
      - l1_workstation
    status: pending

  - id: 3.4.3.2.2
    title: Ensure iptables outbound and established connections are configured (Manual)
    levels:
      - l1_server
      - l1_workstation
    status: manual

  # NEEDS RULE
  # https://github.com/ComplianceAsCode/content/issues/5255
  - id: 3.4.3.2.3
    title: Ensure iptables rules exist for all open ports (Automated)
    levels:
      - l1_server
      - l1_workstation
    status: pending

  - id: 3.4.3.2.4
    title: Ensure iptables default deny firewall policy (Automated)
    levels:
      - l1_server
      - l1_workstation
    status: automated
    related_rules:
      - set_iptables_default_rule

  # NEEDS RULE
  - id: 3.4.3.2.5
    title: Ensure iptables rules are saved (Automated)
    levels:
      - l1_server
      - l1_workstation
    status: pending

  - id: 3.4.3.2.6
    title: Ensure iptables is enabled and active (Automated)
    levels:
      - l1_server
      - l1_workstation
    status: automated
    related_rules:
      - service_iptables_enabled

  # NEEDS RULE
  # https://github.com/ComplianceAsCode/content/issues/5258
  - id: 3.4.3.3.1
    title: Ensure ip6tables loopback traffic is configured (Automated)
    levels:
      - l1_server
      - l1_workstation
    status: pending

  - id: 3.4.3.3.2
    title: Ensure ip6tables outbound and established connections are configured (Manual)
    levels:
      - l1_server
      - l1_workstation
    status: manual

  # NEEDS RULE
  # https://github.com/ComplianceAsCode/content/issues/7191
  - id: 3.4.3.3.3
    title: Ensure ip6tables firewall rules exist for all open ports (Automated)
    levels:
      - l1_server
      - l1_workstation
    status: pending

  - id: 3.4.3.3.4
    title: Ensure ip6tables default deny firewall policy (Automated)
    levels:
      - l1_server
      - l1_workstation
    status: automated
    rules:
      - set_ip6tables_default_rule

  # NEEDS RULE
  - id: 3.4.3.3.5
    title: Ensure ip6tables rules are saved (Automated
    levels:
      - l1_server
      - l1_workstation
    status: pending

  # NEEDS RULE
  - id: 3.4.3.3.6
    title: Ensure ip6tables is enabled and active (Automated)
    levels:
      - l1_server
      - l1_workstation
    status: pending
    related_rules:
      - service_ip6tables_enabled
      # This rule returns error in RHEL8 because the ip6tables service is not there.
      # This requirement and respective rules should be reviewed.

  - id: 4.1.1.1
    title: Ensure auditd is installed (Automated)
    levels:
      - l2_server
      - l2_workstation
    status: automated
    rules:
      - package_audit_installed

  - id: 4.1.1.2
    title: Ensure auditd service is enabled (Automated)
    levels:
      - l2_server
      - l2_workstation
    status: automated
    rules:
      - service_auditd_enabled

  - id: 4.1.1.3
    title: Ensure auditing for processes that start prior to auditd is enabled (Automated)
    levels:
      - l2_server
      - l2_workstation
    status: automated
    rules:
      - grub2_audit_argument

  - id: 4.1.1.4
    title: Ensure audit_backlog_limit is sufficient (Automated)
    levels:
      - l2_server
      - l2_workstation
    status: automated
    rules:
      - grub2_audit_backlog_limit_argument

  - id: 4.1.2.1
    title: Ensure audit log storage size is configured (Automated)
    levels:
      - l2_server
      - l2_workstation
    status: automated
    rules:
      - auditd_data_retention_max_log_file
      - var_auditd_max_log_file=6

  - id: 4.1.2.2
    title: Ensure audit logs are not automatically deleted (Automated)
    levels:
      - l2_server
      - l2_workstation
    status: automated
    rules:
      - auditd_data_retention_max_log_file_action
      - var_auditd_max_log_file_action=keep_logs

  - id: 4.1.2.3
    title: Ensure system is disabled when audit logs are full (Automated)
    levels:
      - l2_server
      - l2_workstation
    status: automated
    rules:
      - auditd_data_retention_action_mail_acct
      - auditd_data_retention_admin_space_left_action
      - auditd_data_retention_space_left_action
      - var_auditd_action_mail_acct=root
      - var_auditd_admin_space_left_action=halt
      - var_auditd_space_left_action=email

  - id: 4.1.3.1
    title: Ensure changes to system administration scope (sudoers) is collected (Automated)
    levels:
      - l2_server
      - l2_workstation
    status: automated
    rules:
      - audit_rules_sysadmin_actions

  - id: 4.1.3.2
    title: Ensure actions as another user are always logged (Automated)
    levels:
      - l2_server
      - l2_workstation
    status: automated
    rules:
      - audit_rules_suid_privilege_function

  - id: 4.1.3.3
    title: Ensure events that modify the sudo log file are collected (Automated)
    levels:
      - l2_server
      - l2_workstation
    status: automated
    rules:
      - audit_sudo_log_events

  - id: 4.1.3.4
    title: Ensure events that modify date and time information are collected (Automated)
    levels:
      - l2_server
      - l2_workstation
    status: automated
    rules:
      - audit_rules_time_adjtimex
      - audit_rules_time_settimeofday
      - audit_rules_time_clock_settime
      - audit_rules_time_stime
      - audit_rules_time_watch_localtime

  - id: 4.1.3.5
    title: Ensure events that modify the system's network environment are collected (Automated)
    levels:
      - l2_server
      - l2_workstation
    status: automated
    rules:
      - audit_rules_networkconfig_modification

  # NEEDS RULE
  - id: 4.1.3.6
    title: Ensure use of privileged commands is collected (Automated)
    levels:
      - l2_server
      - l2_workstation
    status: planned
    related_rules:
      # The rule below is almost correct but cannot be used as it does not set the perm=x flag.
      - audit_rules_privileged_commands

  - id: 4.1.3.7
    title: Ensure unsuccessful file access attempts are collected (Automated)
    levels:
      - l2_server
      - l2_workstation
    status: automated
    rules:
      - audit_rules_unsuccessful_file_modification_creat
      - audit_rules_unsuccessful_file_modification_ftruncate
      - audit_rules_unsuccessful_file_modification_open
      - audit_rules_unsuccessful_file_modification_openat
      - audit_rules_unsuccessful_file_modification_truncate

  - id: 4.1.3.8
    title: Ensure events that modify user/group information are collected (Automated)
    levels:
      - l2_server
      - l2_workstation
    status: automated
    rules:
      - audit_rules_usergroup_modification_group
      - audit_rules_usergroup_modification_gshadow
      - audit_rules_usergroup_modification_opasswd
      - audit_rules_usergroup_modification_passwd
      - audit_rules_usergroup_modification_shadow

  - id: 4.1.3.9
    title: Ensure discretionary access control permission modification events are collected (Automated)
    levels:
      - l2_server
      - l2_workstation
    status: automated
    rules:
      - audit_rules_dac_modification_chmod
      - audit_rules_dac_modification_chown
      - audit_rules_dac_modification_fchmod
      - audit_rules_dac_modification_fchmodat
      - audit_rules_dac_modification_fchown
      - audit_rules_dac_modification_fchownat
      - audit_rules_dac_modification_fremovexattr
      - audit_rules_dac_modification_fsetxattr
      - audit_rules_dac_modification_lchown
      - audit_rules_dac_modification_lremovexattr
      - audit_rules_dac_modification_lsetxattr
      - audit_rules_dac_modification_removexattr
      - audit_rules_dac_modification_setxattr

  - id: 4.1.3.10
    title: Ensure successful file system mounts are collected (Automated)
    levels:
      - l2_server
      - l2_workstation
    status: automated
    rules:
      - audit_rules_media_export

  - id: 4.1.3.11
    title: Ensure session initiation information is collected (Automated)
    levels:
      - l2_server
      - l2_workstation
    status: automated
    rules:
      - audit_rules_session_events

  - id: 4.1.3.12
    title: Ensure login and logout events are collected (Automated)
    levels:
      - l2_server
      - l2_workstation
    status: automated
    rules:
      - audit_rules_login_events_faillock
      - audit_rules_login_events_lastlog

  - id: 4.1.3.13
    title: Ensure file deletion events by users are collected (Automated)
    levels:
      - l2_server
      - l2_workstation
    status: automated
    rules:
      - audit_rules_file_deletion_events_rename
      - audit_rules_file_deletion_events_renameat
      - audit_rules_file_deletion_events_unlink
      - audit_rules_file_deletion_events_unlinkat

  - id: 4.1.3.14
    title: Ensure events that modify the system's Mandatory Access Controls are collected (Automated)
    levels:
      - l2_server
      - l2_workstation
    status: automated
    rules:
      - audit_rules_mac_modification
      - audit_rules_mac_modification_usr_share

  - id: 4.1.3.15
    title: Ensure successful and unsuccessful attempts to use the chcon command are recorded (Automated)
    levels:
      - l2_server
      - l2_workstation
    status: automated
    rules:
      - audit_rules_execution_chcon

  - id: 4.1.3.16
    title: Ensure successful and unsuccessful attempts to use the setfacl command are recorded (Automated)
    levels:
      - l2_server
      - l2_workstation
    status: automated
    rules:
      - audit_rules_execution_setfacl

  - id: 4.1.3.17
    title: Ensure successful and unsuccessful attempts to use the chacl command are recorded (Automated)
    levels:
      - l2_server
      - l2_workstation
    status: automated
    rules:
      - audit_rules_execution_chacl

  - id: 4.1.3.18
    title: Ensure successful and unsuccessful attempts to use the usermod command are recorded (Automated)
    levels:
      - l2_server
      - l2_workstation
    status: automated
    rules:
      - audit_rules_privileged_commands_usermod

  # NEEDS RULE
  - id: 4.1.3.19
    title: Ensure kernel module loading, unloading and modification is collected (Automated)
    levels:
      - l2_server
      - l2_workstation
    status: partial
    rules:
      - audit_rules_kernel_module_loading_delete
      - audit_rules_kernel_module_loading_init
      - audit_rules_privileged_commands_insmod
      - audit_rules_privileged_commands_modprobe
      - audit_rules_privileged_commands_rmmod

  - id: 4.1.3.20
    title: Ensure the audit configuration is immutable (Automated)
    levels:
      - l2_server
      - l2_workstation
    status: automated
    rules:
      - audit_rules_immutable

  - id: 4.1.3.21
    title: Ensure the running and on disk configuration is the same (Manual)
    levels:
      - l2_server
      - l2_workstation
    status: manual

  - id: 4.2.1.1
    title: Ensure rsyslog is installed (Automated)
    levels:
      - l1_server
      - l1_workstation
    status: automated
    rules:
      - package_rsyslog_installed

  - id: 4.2.1.2
    title: Ensure rsyslog Service is enabled (Automated)
    levels:
      - l1_server
      - l1_workstation
    status: automated
    rules:
      - service_rsyslog_enabled

  - id: 4.2.1.3
    title: Ensure journald is configured to send logs to rsyslog (Automated)
    levels:
      - l1_server
      - l1_workstation
    status: automated
    rules:
      - journald_forward_to_syslog

  - id: 4.2.1.4
    title: Ensure rsyslog default file permissions configured (Automated)
    levels:
      - l1_server
      - l1_workstation
    status: automated
    rules:
      - rsyslog_filecreatemode

  - id: 4.2.1.5
    title: Ensure logging is configured (Manual)
    levels:
      - l1_server
      - l1_workstation
    status: manual

  - id: 4.2.1.6
    title: Ensure rsyslog is configured to send logs to a remote log host (Manual)
    levels:
      - l1_server
      - l1_workstation
    status: automated
    related_rules:
      - rsyslog_remote_loghost

  - id: 4.2.1.7
    title: Ensure rsyslog is not configured to recieve logs from a remote client (Automated)
    levels:
      - l1_server
      - l1_workstation
    status: partial
    rules:
      - rsyslog_nolisten
      # This rule should be extended to consider rainerscript syntax

  - id: 4.2.2.1.1
    title:  Ensure systemd-journal-remote is installed (Manual)
    levels:
      - l1_server
      - l1_workstation
    status: manual

  - id: 4.2.2.1.2
    title:  Ensure systemd-journal-remote is configured (Manual)
    levels:
      - l1_server
      - l1_workstation
    status: manual

  - id: 4.2.2.1.3
    title:  Ensure systemd-journal-remote is enabled (Manual)
    levels:
      - l1_server
      - l1_workstation
    status: manual

  - id: 4.2.2.1.4
    title: Ensure journald is not configured to recieve logs from a remote client (Automated)
    levels:
      - l1_server
      - l1_workstation
<<<<<<< HEAD
    status: planned
=======
    status: automated
    rules:
      - socket_systemd-journal-remote_disabled
>>>>>>> ee688320

  - id: 4.2.2.2
    title: Ensure journald service is enabled (Automated)
    levels:
      - l1_server
      - l1_workstation
    status: automated
    rules:
      - service_systemd-journald_enabled

  - id: 4.2.2.3
    title: Ensure journald is configured to compress large log files (Automated)
    levels:
      - l1_server
      - l1_workstation
    status: automated
    rules:
      - journald_compress

  - id: 4.2.2.4
    title: Ensure journald is configured to write logfiles to persistent disk (Automated)
    levels:
      - l1_server
      - l1_workstation
    status: automated
    rules:
      - journald_storage

  - id: 4.2.2.5
    title: Ensure journald is not configured to send logs to rsyslog (Manual)
    levels:
      - l1_server
      - l1_workstation
    status: manual

  - id: 4.2.2.6
    title: Ensure journald log rotation is configured per site policy (Manual)
    levels:
      - l1_server
      - l1_workstation
    status: manual

  - id: 4.2.2.7
    title: Ensure journald default file permissions configured (Manual)
    levels:
      - l1_server
      - l1_workstation
    status: manual

  - id: 4.2.3
    title: Ensure permissions on all logfiles are configured (Automated)
    levels:
      - l1_server
      - l1_workstation
    status: automated
    rules:
      - rsyslog_files_permissions

  - id: 4.3
    title: Ensure logrotate is configured (Manual)
    levels:
      - l1_server
      - l1_workstation
    status: manual

  - id: 5.1.1
    title: Ensure cron daemon is enabled (Automated)
    levels:
      - l1_server
      - l1_workstation
    status: automated
    rules:
      - service_crond_enabled

  - id: 5.1.2
    title: Ensure permissions on /etc/crontab are configured (Automated)
    levels:
      - l1_server
      - l1_workstation
    status: automated
    rules:
      - file_groupowner_crontab
      - file_owner_crontab
      - file_permissions_crontab

  - id: 5.1.3
    title: Ensure permissions on /etc/cron.hourly are configured (Automated)
    levels:
      - l1_server
      - l1_workstation
    status: automated
    rules:
      - file_groupowner_cron_hourly
      - file_owner_cron_hourly
      - file_permissions_cron_hourly

  - id: 5.1.4
    title: Ensure permissions on /etc/cron.daily are configured (Automated)
    levels:
      - l1_server
      - l1_workstation
    status: automated
    rules:
      - file_groupowner_cron_daily
      - file_owner_cron_daily
      - file_permissions_cron_daily

  - id: 5.1.5
    title: Ensure permissions on /etc/cron.weekly are configured (Automated)
    levels:
      - l1_server
      - l1_workstation
    status: automated
    rules:
      - file_groupowner_cron_weekly
      - file_owner_cron_weekly
      - file_permissions_cron_weekly

  - id: 5.1.6
    title: Ensure permissions on /etc/cron.monthly are configured (Automated)
    levels:
      - l1_server
      - l1_workstation
    status: automated
    rules:
      - file_groupowner_cron_monthly
      - file_owner_cron_monthly
      - file_permissions_cron_monthly

  - id: 5.1.7
    title: Ensure permissions on /etc/cron.d are configured (Automated)
    levels:
      - l1_server
      - l1_workstation
    status: automated
    rules:
      - file_groupowner_cron_d
      - file_owner_cron_d
      - file_permissions_cron_d

  - id: 5.1.8
    title: Ensure cron is restricted to authorized users (Automated)
    levels:
      - l1_server
      - l1_workstation
    status: automated
    rules:
      - file_cron_deny_not_exist
      - file_groupowner_cron_allow
      - file_owner_cron_allow
      - file_permissions_cron_allow

  - id: 5.1.9
    title: Ensure at is restricted to authorized users (Automated)
    levels:
      - l1_server
      - l1_workstation
    status: automated
    rules:
      - file_at_deny_not_exist
      - file_groupowner_at_allow
      - file_owner_at_allow
      - file_permissions_at_allow

  - id: 5.2.1
    title: Ensure permissions on /etc/ssh/sshd_config are configured (Automated)
    levels:
      - l1_server
      - l1_workstation
    status: automated
    rules:
      - file_groupowner_sshd_config
      - file_owner_sshd_config
      - file_permissions_sshd_config

  # NEEDS RULE
  # Missing rules for owner and group-owner.
  # https://github.com/ComplianceAsCode/content/issues/7334
  - id: 5.2.2
    title: Ensure permissions on SSH private host key files are configured (Automated)
    levels:
      - l1_server
      - l1_workstation
    status: partial
    rules:
      - file_permissions_sshd_private_key

  # TODO
  # Missing rules for owner and group-owner.
  - id: 5.2.3
    title: Ensure permissions on SSH public host key files are configured (Automated)
    levels:
      - l1_server
      - l1_workstation
    status: partial
    rules:
      - file_permissions_sshd_pub_key

  # NEEDS RULE
  # https://github.com/ComplianceAsCode/content/issues/7196
  - id: 5.2.4
    title: Ensure SSH access is limited (Automated)
    levels:
      - l1_server
      - l1_workstation
    status: planned
    related_rules:
      - sshd_limit_user_access
      # Missing OVAL

  - id: 5.2.5
    title: Ensure SSH LogLevel is appropriate (Automated)
    levels:
      - l1_server
      - l1_workstation
    status: automated
    # The CIS benchmark is not opinionated about which loglevel is selected
    # here. Here, this profile uses VERBOSE by default, as it allows for
    # the capture of login and logout activity as well as key fingerprints.
    rules:
      - sshd_set_loglevel_verbose
    related_rules:
      - sshd_set_loglevel_info

  - id: 5.2.6
    title: Ensure SSH PAM is enabled (Automated)
    levels:
      - l1_server
      - l1_workstation
    status: automated
    rules:
      - sshd_enable_pam

  - id: 5.2.7
    title: Ensure SSH root login is disabled (Automated)
    levels:
      - l1_server
      - l1_workstation
    status: automated
    rules:
      - sshd_disable_root_login

  - id: 5.2.8
    title: Ensure SSH HostbasedAuthentication is disabled (Automated)
    levels:
      - l1_server
      - l1_workstation
    status: automated
    rules:
      - disable_host_auth

  - id: 5.2.9
    title: Ensure SSH PermitEmptyPasswords is disabled (Automated)
    levels:
      - l1_server
      - l1_workstation
    status: automated
    rules:
      - sshd_disable_empty_passwords

  - id: 5.2.10
    title: Ensure SSH PermitUserEnvironment is disabled (Automated)
    levels:
      - l1_server
      - l1_workstation
    status: automated
    rules:
      - sshd_do_not_permit_user_env

  - id: 5.2.11
    title: Ensure SSH IgnoreRhosts is enabled (Automated)
    levels:
      - l1_server
      - l1_workstation
    status: automated
    rules:
      - sshd_disable_rhosts

  - id: 5.2.12
    title: Ensure SSH X11 forwarding is disabled (Automated)
    levels:
      - l2_server
      - l1_workstation
    status: automated
    rules:
      - sshd_disable_x11_forwarding

  - id: 5.2.13
    title: Ensure SSH AllowTcpForwarding is disabled (Automated)
    levels:
      - l2_server
      - l2_workstation
    status: automated
    rules:
      - sshd_disable_tcp_forwarding

  - id: 5.2.14
    title: Ensure system-wide crypto policy is not over-ridden (Automated)
    levels:
      - l1_server
      - l1_workstation
    status: automated
    rules:
      - configure_ssh_crypto_policy

  - id: 5.2.15
    title: Ensure SSH warning banner is configured (Automated)
    levels:
      - l1_server
      - l1_workstation
    status: automated
    rules:
      - sshd_enable_warning_banner_net
    related_rules:
      - sshd_enable_warning_banner

  - id: 5.2.16
    title: Ensure SSH MaxAuthTries is set to 4 or less (Automated)
    levels:
      - l1_server
      - l1_workstation
    status: automated
    rules:
      - sshd_max_auth_tries_value=4
      - sshd_set_max_auth_tries

  - id: 5.2.17
    title: Ensure SSH MaxStartups is configured (Automated)
    levels:
      - l1_server
      - l1_workstation
    status: automated
    rules:
      - sshd_set_maxstartups
      - var_sshd_set_maxstartups=10:30:60

  - id: 5.2.18
    title: Ensure SSH MaxSessions is set to 10 or less (Automated)
    levels:
      - l1_server
      - l1_workstation
    status: automated
    rules:
      - sshd_set_max_sessions
      - var_sshd_max_sessions=10

  - id: 5.2.19
    title: Ensure SSH LoginGraceTime is set to one minute or less (Automated)
    levels:
      - l1_server
      - l1_workstation
    status: automated
    rules:
      - sshd_set_login_grace_time
      - var_sshd_set_login_grace_time=60

  - id: 5.2.20
    title: Ensure SSH Idle Timeout Interval is configured (Automated)
    levels:
      - l1_server
      - l1_workstation
    status: automated
    rules:
      - sshd_idle_timeout_value=15_minutes
      - sshd_set_idle_timeout
      - sshd_set_keepalive
      - var_sshd_set_keepalive=0

  - id: 5.3.1
    title: Ensure sudo is installed (Automated)
    levels:
      - l1_server
      - l1_workstation
    status: automated
    rules:
      - package_sudo_installed

  - id: 5.3.2
    title: Ensure sudo commands use pty (Automated)
    levels:
      - l1_server
      - l1_workstation
    status: automated
    rules:
      - sudo_add_use_pty

  - id: 5.3.3
    title: Ensure sudo log file exists (Automated)
    levels:
      - l1_server
      - l1_workstation
    status: automated
    rules:
      - sudo_custom_logfile

  - id: 5.3.4
    title: Ensure users must provide password for escalation (Automated)
    levels:
      - l2_server
      - l2_workstation
    status: automated
    rules:
      - sudo_require_authentication

  - id: 5.3.5
    title: Ensure re-authentication for privilege escalation is not disabled globally (Automated)
    levels:
      - l1_server
      - l1_workstation
    status: automated
    rules:
      - sudo_require_reauthentication

  - id: 5.3.6
    title: Ensure sudo authentication timeout is configured correctly (Automated)
    levels:
      - l1_server
      - l1_workstation
    status: automated
    rules:
      - sudo_require_reauthentication

  - id: 5.3.7
    title: Ensure access to the su command is restricted (Automated)
    levels:
      - l1_server
      - l1_workstation
    status: automated
    notes: |-
      Members of "wheel" or GID 0 groups are checked by default if the group option is not set for
      pam_wheel.so module. The recommendation states the group should be empty to reinforce the
      use of "sudo" for privileged access. Therefore, members of these groups should be manually
      checked or a different group should be informed.
    rules:
      - use_pam_wheel_for_su

  - id: 5.4.1
    title: Ensure custom authselect profile is used (Manual)
    levels:
      - l1_server
      - l1_workstation
    status: manual
    rules:
      - no_empty_passwords

  - id: 5.4.2
    title: Ensure authselect includes with-faillock (Automated)
    levels:
      - l1_server
      - l1_workstation
    status: automated
    rules:
      - accounts_passwords_pam_faillock_deny

  - id: 5.5.1
    title: Ensure password creation requirements are configured (Automated)
    levels:
      - l1_server
      - l1_workstation
    status: automated
    notes: |-
      The Benchmark mentions that the try_first_pass option should be included in pam_pwquality.so
      module. However, the pam_pwquality.so module, by default, is always the first module from in
      the PAM password stack. Therefore, the option is useless and not necessary. It was already
      proposed to update the requirement in the next CIS version.
    rules:
      - accounts_password_pam_minclass
      - accounts_password_pam_minlen
      - accounts_password_pam_retry
      - var_password_pam_minclass=4
      - var_password_pam_minlen=14

  - id: 5.5.2
    title: Ensure lockout for failed password attempts is configured (Automated)
    levels:
      - l1_server
      - l1_workstation
    status: automated
    rules:
      - accounts_passwords_pam_faillock_deny
      - var_accounts_passwords_pam_faillock_deny=3
      - accounts_passwords_pam_faillock_unlock_time
      - var_accounts_passwords_pam_faillock_unlock_time=900

  - id: 5.5.3
    title: Ensure password reuse is limited (Automated)
    levels:
      - l1_server
      - l1_workstation
    status: automated
    notes: |-
      Usage of pam_unix.so module together with "remember" option is deprecated and is not supported by this policy interpretation.
      See here for more details about pam_unix.so:
      https://bugzilla.redhat.com/show_bug.cgi?id=1778929
    rules:
      - accounts_password_pam_pwhistory_remember_password_auth
      - accounts_password_pam_pwhistory_remember_system_auth
      - var_password_pam_remember_control_flag=requisite_or_required
      - var_password_pam_remember=5

  - id: 5.5.4
    title: Ensure password hashing algorithm is SHA-512 (Automated)
    levels:
      - l1_server
      - l1_workstation
    status: automated
    rules:
      - set_password_hashing_algorithm_systemauth
      - set_password_hashing_algorithm_passwordauth
      - set_password_hashing_algorithm_logindefs
      - var_password_hashing_algorithm=SHA512

  - id: 5.6.1.1
    title: Ensure password expiration is 365 days or less (Automated)
    levels:
      - l1_server
      - l1_workstation
    status: automated
    rules:
      - accounts_maximum_age_login_defs
      - var_accounts_maximum_age_login_defs=365
      - accounts_password_set_max_life_existing

  - id: 5.6.1.2
    title: Ensure minimum days between password changes is 7 or more (Automated)
    levels:
      - l1_server
      - l1_workstation
    status: automated
    rules:
      - accounts_minimum_age_login_defs
      - var_accounts_minimum_age_login_defs=7
      - accounts_password_set_min_life_existing

  - id: 5.6.1.3
    title: Ensure password expiration warning days is 7 or more (Automated)
    levels:
      - l1_server
      - l1_workstation
    status: automated
    rules:
      - accounts_password_warn_age_login_defs
      - var_accounts_password_warn_age_login_defs=7
      - accounts_password_set_warn_age_existing

  - id: 5.6.1.4
    title: Ensure inactive password lock is 30 days or less (Automated)
    levels:
      - l1_server
      - l1_workstation
    status: automated
    rules:
      - account_disable_post_pw_expiration
      - var_account_disable_post_pw_expiration=30
      - accounts_set_post_pw_existing

  - id: 5.6.1.5
    title: Ensure all users last password change date is in the past (Automated)
    levels:
      - l1_server
      - l1_workstation
    status: automated
    rules:
      - accounts_password_last_change_is_in_past

  # NEEDS RULE
  # We are missing the component of this control which locks non-root system accounts
  # https://github.com/ComplianceAsCode/content/issues/7352
  - id: 5.6.2
    title: Ensure system accounts are secured (Automated)
    levels:
      - l1_server
      - l1_workstation
    status: partial
    rules:
      - no_shelllogin_for_systemaccounts
    related_rules:
      - no_password_auth_for_systemaccounts
      # This rule needs OVAL and remediation

  - id: 5.6.3
    title: Ensure default user shell timeout is 900 seconds or less (Automated)
    levels:
      - l1_server
      - l1_workstation
    status: automated
    rules:
      - accounts_tmout
      - var_accounts_tmout=15_min

  - id: 5.6.4
    title: Ensure default group for the root account is GID 0 (Automated)
    levels:
      - l1_server
      - l1_workstation
    status: automated
    rules:
      - accounts_root_gid_zero

  # https://github.com/ComplianceAsCode/content/issues/5540
  - id: 5.6.5
    title: Ensure default user umask is 027 or more restrictive (Automated)
    levels:
      - l1_server
      - l1_workstation
    status: partial  # The rules below do not take /etc/profile.d/* into account so are not perfectly aligned with the benchmark
    rules:
      - accounts_umask_etc_bashrc
      - accounts_umask_etc_login_defs
      - accounts_umask_etc_profile
      - var_accounts_user_umask=027

  - id: 6.1.1
    title: Audit system file permissions (Manual)
    levels:
      - l2_server
      - l2_workstation
    status: manual
    related_rules:
      - rpm_verify_permissions
      - rpm_verify_ownership

  - id: 6.1.2
    title: Ensure sticky bit is set on all world-writable directories (Automated)
    levels:
      - l1_server
      - l1_workstation
    status: automated
    rules:
      - dir_perms_world_writable_sticky_bits

  - id: 6.1.3
    title: Ensure permissions on /etc/passwd are configured (Automated)
    levels:
      - l1_server
      - l1_workstation
    status: automated
    rules:
      - file_groupowner_etc_passwd
      - file_owner_etc_passwd
      - file_permissions_etc_passwd

  - id: 6.1.4
    title: Ensure permissions on /etc/shadow are configured (Automated)
    levels:
      - l1_server
      - l1_workstation
    status: automated
    rules:
      - file_owner_etc_shadow
      - file_groupowner_etc_shadow
      - file_permissions_etc_shadow

  - id: 6.1.5
    title: Ensure permissions on /etc/group are configured (Automated)
    levels:
      - l1_server
      - l1_workstation
    status: automated
    rules:
      - file_groupowner_etc_group
      - file_owner_etc_group
      - file_permissions_etc_group

  - id: 6.1.6
    title: Ensure permissions on /etc/gshadow are configured (Automated)
    levels:
      - l1_server
      - l1_workstation
    status: automated
    rules:
      - file_groupowner_etc_gshadow
      - file_owner_etc_gshadow
      - file_permissions_etc_gshadow

  - id: 6.1.7
    title: Ensure permissions on /etc/passwd- are configured (Automated)
    levels:
      - l1_server
      - l1_workstation
    status: automated
    rules:
      - file_groupowner_backup_etc_passwd
      - file_owner_backup_etc_passwd
      - file_permissions_backup_etc_passwd

  - id: 6.1.8
    title: Ensure permissions on /etc/shadow- are configured (Automated)
    levels:
      - l1_server
      - l1_workstation
    status: automated
    rules:
      - file_groupowner_backup_etc_shadow
      - file_owner_backup_etc_shadow
      - file_permissions_backup_etc_shadow

  - id: 6.1.9
    title: Ensure permissions on /etc/group- are configured (Automated)
    levels:
      - l1_server
      - l1_workstation
    status: automated
    rules:
      - file_groupowner_backup_etc_group
      - file_owner_backup_etc_group
      - file_permissions_backup_etc_group

  - id: 6.1.10
    title: Ensure permissions on /etc/gshadow- are configured (Automated)
    levels:
      - l1_server
      - l1_workstation
    status: automated
    rules:
      - file_groupowner_backup_etc_gshadow
      - file_owner_backup_etc_gshadow
      - file_permissions_backup_etc_gshadow

  - id: 6.1.11
    title: Ensure no world writable files exist (Automated)
    levels:
      - l1_server
      - l1_workstation
    status: automated
    rules:
      - file_permissions_unauthorized_world_writable

  - id: 6.1.12
    title: Ensure no unowned files or directories exist (Automated)
    levels:
      - l1_server
      - l1_workstation
    status: automated
    rules:
      - no_files_unowned_by_user

  - id: 6.1.13
    title: Ensure no ungrouped files or directories exist (Automated)
    levels:
      - l1_server
      - l1_workstation
    status: automated
    rules:
      - file_permissions_ungroupowned

  - id: 6.1.14
    title: Audit SUID executables (Manual)
    levels:
      - l1_server
      - l1_workstation
    status: manual
    related_rules:
      - file_permissions_unauthorized_suid

  - id: 6.1.15
    title: Audit SGID executables (Manual)
    levels:
      - l1_server
      - l1_workstation
    status: manual
    related_rules:
      - file_permissions_unauthorized_sgid

  - id: 6.2.1
    title: Ensure password fields are not empty (Automated)
    levels:
      - l1_server
      - l1_workstation
    status: automated
    rules:
      - no_empty_passwords_etc_shadow

  - id: 6.2.2
    title: Ensure all groups in /etc/passwd exist in /etc/group (Automated)
    levels:
      - l1_server
      - l1_workstation
    status: automated
    rules:
      - gid_passwd_group_same

  - id: 6.2.3
    title: Ensure no duplicate UIDs exist (Automated)
    levels:
      - l1_server
      - l1_workstation
    status: automated
    rules:
      - account_unique_id

  - id: 6.2.4
    title: Ensure no duplicate GIDs exist (Automated)
    levels:
      - l1_server
      - l1_workstation
    status: automated
    rules:
      - group_unique_id

  - id: 6.2.5
    title: Ensure no duplicate user names exist (Automated)
    levels:
      - l1_server
      - l1_workstation
    status: automated
    rules:
      - account_unique_name

  - id: 6.2.6
    title: Ensure no duplicate group names exist (Automated)
    levels:
      - l1_server
      - l1_workstation
    status: automated
    rules:
      - group_unique_name

  - id: 6.2.7
    title: Ensure root PATH Integrity (Automated)
    levels:
      - l1_server
      - l1_workstation
    status: automated
    rules:
      - accounts_root_path_dirs_no_write
      - root_path_no_dot

  - id: 6.2.8
    title: Ensure root is the only UID 0 account (Automated)
    levels:
      - l1_server
      - l1_workstation
    status: automated
    rules:
      - accounts_no_uid_except_zero

  - id: 6.2.9
    title: Ensure all users' home directories exist (Automated)
    levels:
      - l1_server
      - l1_workstation
    status: automated
    rules:
      - accounts_user_interactive_home_directory_exists

  - id: 6.2.10
    title: Ensure users own their home directories (Automated)
    levels:
      - l1_server
      - l1_workstation
    status: automated
    rules:
      - file_ownership_home_directories
      - file_groupownership_home_directories

  - id: 6.2.11
    title: Ensure users' home directories permissions are 750 or more restrictive (Automated)
    levels:
      - l1_server
      - l1_workstation
    status: automated
    rules:
      - file_permissions_home_directories

  - id: 6.2.12
    title: Ensure users' dot files are not group or world writable (Automated)
    levels:
      - l1_server
      - l1_workstation
    status: automated
    rules:
      - accounts_user_dot_no_world_writable_programs

  - id: 6.2.13
    title: Ensure users' .netrc Files are not group or world accessible (Automated)
    levels:
      - l1_server
      - l1_workstation
    status: supported
    notes: |-
      It is not expected this requirement be automated in favor of 6.2.15.
    related_rules:
      - no_netrc_files

  - id: 6.2.14
    title: Ensure no users have .forward files (Automated)
    levels:
      - l1_server
      - l1_workstation
    status: automated
    rules:
      - no_forward_files

  - id: 6.2.15
    title: Ensure no users have .netrc files (Automated)
    levels:
      - l1_server
      - l1_workstation
    status: automated
    rules:
      - no_netrc_files

  - id: 6.2.16
    title: Ensure no users have .rhosts files (Automated)
    levels:
      - l1_server
      - l1_workstation
    status: automated
    notes: The rule also removes /etc/hosts.equiv
    rules:
      - no_rsh_trust_files<|MERGE_RESOLUTION|>--- conflicted
+++ resolved
@@ -1766,13 +1766,9 @@
     levels:
       - l1_server
       - l1_workstation
-<<<<<<< HEAD
-    status: planned
-=======
     status: automated
     rules:
       - socket_systemd-journal-remote_disabled
->>>>>>> ee688320
 
   - id: 4.2.2.2
     title: Ensure journald service is enabled (Automated)
