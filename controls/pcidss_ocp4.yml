policy: PCI-DSS
title: Configuration Recommendations of a GNU/Linux System
id: pcidss_ocp4
version: '3.2.1'
source: https://www.pcisecuritystandards.org/documents/PCI_DSS_v3-2-1.pdf
levels:
- id: base
- id: shared_hosting_provider
  inherits_from:
  - base
- id: desv
  inherits_from:
  - base

controls:
- id: Req-1.1
  title: '1.1 Establish and implement firewall and router configuration standards
    that include the following:'
  levels:
  - base
  notes: ''
  status: automated
  controls:
  - id: Req-1.1.1
    title: 1.1.1 A formal process for approving and testing all network connections
      and changes to the firewall and router configurations
    levels:
    - base
    notes: |-
      This is an organizational control and not something that can be provided
      by the OpenShift Container Platform.
    status: not applicable
    rules: []

  - id: Req-1.1.2
    title: 1.1.2 Current network diagram that identifies all connections between the
      cardholder data environment and other networks, including any wireless networks
    levels:
    - base
    notes: |-
      While there are ways and tools where the OpenShift Container Platform could
      help address this control, covering the scope of a deployment with the application
      specific connections is out of scope.

      If such functionality is needed, there are tools such as Advanced Cluster
      Security [1] that may help fulfil this control.

      [1] https://www.redhat.com/en/resources/advanced-cluster-security-for-kubernetes-datasheet
    status: not applicable
    rules: []

  - id: Req-1.1.3
    title: 1.1.3 Current diagram that shows all cardholder data flows across systems
      and networks
    levels:
    - base
    notes: |-
      While there are ways and tools where the OpenShift Container Platform could
      help address this control, covering the scope of a deployment with the application
      specific connections is out of scope.

      If such functionality is needed, there are tools such as Advanced Cluster
      Security [1] that may help fulfil this control.

      [1] https://www.redhat.com/en/resources/advanced-cluster-security-for-kubernetes-datasheet
    status: not applicable
    rules: []

  - id: Req-1.1.4
    title: 1.1.4 Requirements for a firewall at each Internet connection and between
      any demilitarized zone (DMZ) and the internal network zone
    levels:
    - base
    notes: |-
      While there will be a firewall protecting the cluster from outside traffic,
      network connectivity within the cluster is handled by the SDN plugin and
      is configurable via NetworkPolicies [1]. We can ensure that each non-control
      plane namespace has a NetworkPolicy enabled, but it's still the responsibility
      of the system administrator to ensure that the policy is correct.

      [1] https://docs.openshift.com/container-platform/latest/networking/network_policy/about-network-policy.html
    status: automated
    rules:
      - configure_network_policies
      - configure_network_policies_namespaces

  - id: Req-1.1.5
    title: 1.1.5 Description of groups, roles, and responsibilities for management of
      network components
    levels:
    - base
    notes: |-
      This is an organizational control related to the personnel and not something
      that can be provided by the OpenShift Container Platform.
    status: not applicable
    rules: []

  - id: Req-1.1.6
    title: 1.1.6 Documentation and business justification for use of all services, protocols,
      and ports allowed, including documentation of security features implemented for
      those protocols considered to be insecure.
    description: Examples of insecure services, protocols, or ports include but are
      not limited to FTP, Telnet, POP3, IMAP, and SNMP v1 and v2.
    levels:
    - base
    notes: |-
      This is an organizational control and not something that can be provided
      by the OpenShift Container Platform.
    status: not applicable
    rules: []

  - id: Req-1.1.7
    title: 1.1.7 Requirement to review firewall and router rule sets at least every
      six months
    levels:
    - base
    notes: |-
      This is an organizational control and not something that can be provided
      by the OpenShift Container Platform.
    status: not applicable
    rules: []

- id: Req-1.2
  title: 1.2 Build firewall and router configurations that restrict connections between
    untrusted networks and any system components in the cardholder data environment.
  description: |-
    Note: An "untrusted network" is any network that is external
    to the networks belonging to the entity under review, and/or which is out of
    the entity's ability to control or manage.
  levels:
  - base
  notes: ''
  status: automated
  controls:
  - id: Req-1.2.1
    title: 1.2.1 Restrict inbound and outbound traffic to that which is necessary for
      the cardholder data environment, and specifically deny all other traffic.
    levels:
    - base
    notes: |-
      East-West traffic in the cluster can be managed via NetworkPolicies [1]. So,
      we can verify that each non-control plane namespace has a relevant NetworkPolicy enabled.
      However, Egress traffic needs to be taken into account as well, and this setup
      will vary depending on the SDN plugin used [2][3].

      [1] https://docs.openshift.com/container-platform/latest/networking/network_policy/about-network-policy.html
      [2] https://docs.openshift.com/container-platform/latest/networking/openshift_sdn/configuring-egress-firewall.html
      [3] https://docs.openshift.com/container-platform/latest/networking/ovn_kubernetes_network_provider/configuring-egress-firewall-ovn.html
    automated: yes
    status: partial
    rules:
      - configure_network_policies_namespaces

  - id: Req-1.2.2
    title: 1.2.2 Secure and synchronize router configuration files.
    levels:
    - base
    notes: |-
      Router configurations are out of scope from the OpenShift Container Platform.
      While this is still relevant and something that organizations do, this is
      dependent on where OpenShift is deployed. In cloud deployments, router configurations
      are virtual and need to be verified depending on the implementation; e.g.
      in OpenStack, one would need to verify Neutron's Security Groups.
    status: not applicable
    rules: []

  - id: Req-1.2.3
    title: 1.2.3 Install perimeter firewalls between all wireless networks and the cardholder
      data environment, and configure these firewalls to deny or, if traffic is necessary
      for business purposes, permit only authorized traffic between the wireless environment
      and the cardholder data environment.
    levels:
    - base
    notes: |-
      Firewall configurations are out of scope from the OpenShift Container Platform.
      While this is still relevant and something that organizations do, this is
      dependent on where OpenShift is deployed.
    status: not applicable
    rules: []

- id: Req-1.3
  title: 1.3 Prohibit direct public access between the Internet and any system component
    in the cardholder data environment.
  levels:
  - base
  notes: ''
  status: partial
  controls:
  - id: Req-1.3.1
    title: 1.3.1 Implement a DMZ to limit inbound traffic to only system components
      that provide authorized publicly accessible services, protocols, and ports.
    levels:
    - base
    notes: |-
      To a limited degree, OpenShift's ingress routing (enabled by default)
      and NetworkPolicies can support restriction of inbound traffic to pods.
      Further restricting needs to happen on the cloud where OpenShift is deployed
      at, but that's outside of OpenShift's scope.
    status: partial
    # TODO(jaosorior): Add rules to check for egress policies and ingress configurations
    rules:
      - configure_network_policies_namespaces

  - id: Req-1.3.2
    title: 1.3.2 Limit inbound Internet traffic to IP addresses within the DMZ.
    levels:
    - base
    notes: |-
      To a limited degree, OpenShift's ingress routing (enabled by default)
      and NetworkPolicies can support restriction of inbound traffic to pods.
      Further restricting needs to happen on the cloud where OpenShift is deployed
      at, but that's outside of OpenShift's scope.
    status: partial
    # TODO(jaosorior): Add rules to check for egress policies and ingress configurations
    rules:
      - configure_network_policies_namespaces

  - id: Req-1.3.3
    title: >-
      1.3.3 Implement anti-spoofing measures to detect and block forged
      source IP addresses from entering the network.
    description: (For example, block traffic originating from the Internet with an internal
      source address.)
    levels:
    - base
    notes: |-
      Anti-spoofing and blocking forged IP addresses is outside the scope
      of the OpenShift Container Platform.
    status: not applicable
    rules: []

  - id: Req-1.3.4
    title: >-
      1.3.4 Do not allow unauthorized outbound traffic from the cardholder
      data environment to the Internet.
    levels:
    - base
    notes: |-
      OpenShift can support authorization of outbound traffic via
      egress  policy  objects[1][2].

      [1] https://docs.openshift.com/container-platform/latest/networking/openshift_sdn/configuring-egress-firewall.html
      [2] https://docs.openshift.com/container-platform/latest/networking/ovn_kubernetes_network_provider/configuring-egress-firewall-ovn.html
    status: supported
    rules: []

  - id: Req-1.3.5
    title: 1.3.5 Permit only "established" connections into the network.
    levels:
    - base
    notes: ''
    status: pending
    rules: []

  - id: Req-1.3.6
    title: >-
      1.3.6 Place system components that store cardholder data (such as a
      database) in an internal network zone, segregated from the DMZ and other
      untrusted networks
    levels:
    - base
    notes: |-
      Segregation of such system components can take place using the same
      network segregation mechanisms that OpenShift already supports [1][2][3]:

      * Ingress
      * NetworkPolicies
      * Egress Policies

      Special attention needs to be taken to audit that these components
      are appropriately segregated by the aforementioned mechanisms

      [1] https://docs.openshift.com/container-platform/latest/networking/network_policy/about-network-policy.html
      [2] https://docs.openshift.com/container-platform/latest/networking/openshift_sdn/configuring-egress-firewall.html
      [3] https://docs.openshift.com/container-platform/latest/networking/ovn_kubernetes_network_provider/configuring-egress-firewall-ovn.html
    status: partial
    # TODO(jaosorior): Add rules to check for egress policies and ingress configurations
    rules:
      - configure_network_policies_namespaces

  - id: Req-1.3.7
    title: >-
      1.3.7 Do not disclose private IP addresses and routing information to
      unauthorized parties.
    description: |-
      Note: Methods to obscure IP addressing may include, but are not limited to:
      * Network Address Translation (NAT)
      * Placing servers containing cardholder data behind proxy servers/firewalls,
      * Removal or filtering of route advertisements for private networks that
        employ registered addressing,
      * Internal use of RFC1918 address space instead of registered addresses.
    levels:
    - base
    notes: |-
      Protection from IP address disclosure can be handled by solutions
      outside of OpenShift.
    status: not applicable
    rules: []

- id: Req-1.4
  title: '1.4 Install personal firewall software on any mobile and/or employee-owned
    devices that connect to the Internet when outside the network (for example, laptops
    used by employees), and which are also used to access the network.'
  description: |+
    Firewall configurations include:
    * Specific configuration settings are defined for personal firewall software.
    * Personal firewall software is actively running.
    * Personal firewall software is not alterable by users of mobile and/or
      employee-owned devices.
  levels:
  - base
  notes: |-
    Personal firewall software is outside the scope of the OpenShift
    Container Platform.
  status: not applicable
  rules: []

- id: Req-1.5
  title: 1.5 Ensure that security policies and operational procedures for managing
    firewalls are documented, in use, and known to all affected parties.
  levels:
  - base
  notes: |-
    The organization will want to ensure that they include in security
    policies and operational procedures for managing the OpenShift
    SDN and OpenShift NetworkPolicy objects within the OpenShift
    environment.
  status: not applicable
  rules: []

- id: Req-2.1
  title: 2.1 Always change vendor-supplied defaults and remove or disable unnecessary
    default accounts before installing a system on the network.
  description: This applies to ALL default passwords, including but not limited to
    those used by operating systems, software that provides security services, application
    and system accounts, point-of-sale (POS) terminals, Simple Network Management
    Protocol (SNMP) community strings, etc.).
  levels:
  - base
  notes: |-
    The Openshift Platform doesn't come with any hardcoded credentials or passwords.
    Authenticators are uniquely created at deployment-time, including credentials
    for an admin user (called `kubeadmin`) which is meant for bootstrapping purposes.

    It is recommended for deployers to delete this account in favor of using an IdP
    and setting up appropriate permissions via RBAC roles.
  status: automated
  rules:
  - kubeadmin_removed

- id: Req-2.1.1
  title: 2.1.1 For wireless environments connected to the cardholder data environment
    or transmitting cardholder data, change ALL wireless vendor defaults at installation,
    including but not limited to default wireless encryption keys, passwords, and
    SNMP community strings.
  levels:
  - base
  notes: ''
  status: pending
  rules: []

- id: Req-2.2
  title: 2.2 Develop configuration standards for all system components. Assure that
    these standards address all known security vulnerabilities and are consistent
    with industry-accepted system hardening standards.
  description: |-
    Sources of industry-accepted system hardening standards may include,
    but are not limited to:
    * Center for Internet Security (CIS)
    * International Organization for Standardization (ISO)
    * SysAdmin Audit Network Security (SANS) Institute
    * National Institute of Standards Technology (NIST)
  levels:
  - base
  notes: |-
    This control is addressed by applying the OpenShift CIS recommendations.
  status: automated
  controls:
  - id: Req-2.2.1
    title: >-
      2.2.1 Implement only one primary function per server to prevent functions
      that require different security levels from co-existing on the same server.
    description: |-
      (For example, web servers, database servers, and DNS should be implemented
      on separate servers.)

      Note: Where virtualization technologies are in use, implement only
      one primary function per virtual system component.
    levels:
    - base
    notes: |-
      OpenShift nodes run RHEL CoreOS by default, which contains only the
      necessary services, protocols and daemons needed to run OpenShift and
      containers. OpenShift provides the means to separate application
      workloads within the cluster onto separate hosts and containers. It
      is the responsibility of the organization to appropriately separate
      their applications into relevant containers to meet this control.
    status: inherently met
    rules: []

  - id: Req-2.2.2
    title: 2.2.2 Enable only necessary services, protocols, daemons, etc., as required
      for the function of the system.
    levels:
    - base
    notes: |-
      RHEL CoreOS runs only the necessary services, protocols and daemons required
      for the functionality of OpenShift itself.
    status: inherently met
    rules: []

  - id: Req-2.2.3
    title: >-
      2.2.3 Implement additional security features for any required services,
      protocols, or daemons that are considered to be insecure
    description: |-
      for example, use secured technologies such as SSH, S-FTP, TLS, or IPSec
      VPN to protect insecure services such as NetBIOS, file-sharing, Telnet, FTP, etc.

      Note: SSL and early TLS are not considered strong cryptography and
      cannot be used as a security control after June 30, 2016. Prior to this date,
      existing implementations that use SSL and/or early TLS must have a formal Risk
      Mitigation and Migration Plan in place.

      Effective immediately, new implementations must not use SSL or early TLS.

      POS POI terminals (and the SSL/TLS termination points to which they connect) that
      can be verified as not being susceptible to any known exploits for SSL and early
      TLS may continue using these as a security control after June 30, 2016.'
    levels:
    - base
    notes: |-
      OpenShift does not require any insecure services, protocols or daemons for
      proper functioning. The deployment comes with TLS enabled by default with
      strong ciphers and an appropriate version enabled.
    status: automated
    rules:
      - api_server_bind_address
      - api_server_client_ca
      - api_server_etcd_ca
      - api_server_etcd_cert
      - api_server_etcd_key
      - api_server_kubelet_certificate_authority
      - api_server_oauth_https_serving_cert
      - api_server_openshift_https_serving_cert
      - api_server_service_account_public_key
      - api_server_tls_cert
      - api_server_tls_cipher_suites
      - api_server_tls_private_key
      - controller_service_account_private_key
      - etcd_cert_file
      - etcd_client_cert_auth
      - etcd_key_file
      - etcd_peer_cert_file
      - etcd_peer_client_cert_auth
      - etcd_peer_key_file
      - kubelet_configure_tls_cert
      - kubelet_configure_tls_key
  - id: Req-2.2.4
    title: 2.2.4 Configure system security parameters to prevent misuse.
    levels:
    - base
    notes: |-
      While it's possible to manually configure the security settings
      in the Openshift Container Platform, the Compliance Operator provides
      an automated way of checking for a secure configuration and automatically
      remediating issues according to known security standards. It's usage
      is recommended to ensure appropriate configuration is set and prevent
      drift.
    status: automated
    rules:
    - compliancesuite_exists

  - id: Req-2.2.5
    title: 2.2.5 Remove all unnecessary functionality, such as scripts, drivers, features,
      subsystems, file systems, and unnecessary web servers.
    levels:
    - base
    notes: |-
      The OpenShift Container Platform uses RHEL CoreOS by default. In itself, it's
      a minimal operating system with the sole purpose of running OpenShift. Therefore
      it doesn't contain extra packages or functionality; only the minimal that's meant
      to run OpenShift. RHCOS is the recommended operating system for OpenShift.
    status: inherently met
    rules: []

- id: Req-2.3
  title: 2.3 Encrypt all non-console administrative access using strong cryptography.
    Use technologies such as SSH, VPN, or TLS for web-based management and other non-console
    administrative access.
  description: 'Note: SSL and early TLS are not considered strong cryptography and
    cannot be used as a security control after June 30, 2016. Prior to this date,
    existing implementations that use SSL and/or early TLS must have a formal Risk
    Mitigation and Migration Plan in place.

    Effective immediately, new implementations must not use SSL or early TLS.

    POS POI terminals (and the SSL/TLS termination points to which they connect) that
    can be verified as not being susceptible to any known exploits for SSL and early
    TLS may continue using these as a security control after June 30, 2016.'
  levels:
  - base
  notes: ''
  status: automated
  rules:
    - api_server_bind_address
    - api_server_client_ca
    - api_server_etcd_ca
    - api_server_etcd_cert
    - api_server_etcd_key
    - api_server_https_for_kubelet_conn
    - api_server_insecure_port
    - api_server_kubelet_certificate_authority
    - api_server_oauth_https_serving_cert
    - api_server_openshift_https_serving_cert
    - api_server_service_account_public_key
    - api_server_tls_cert
    - api_server_tls_cipher_suites
    - api_server_tls_private_key
    - controller_service_account_private_key
    - etcd_cert_file
    - etcd_client_cert_auth
    - etcd_key_file
    - etcd_peer_cert_file
    - etcd_peer_client_cert_auth
    - etcd_peer_key_file
    - kubelet_configure_tls_cert
    - kubelet_configure_tls_key
    - ocp_no_ldap_insecure

- id: Req-2.4
  title: 2.4 Maintain an inventory of system components that are in scope for PCI
    DSS.
  levels:
  - base
  notes: |-
    The payment entity will be responsible for maintaining an inventory
    of system components that are in use for their OpenShift environment.

    This is out of scope for the OpenShift platform as the responsibility lies
    on the deployer.
  status: not applicable
  rules: []

- id: Req-2.5
  title: 2.5 Ensure that security policies and operational procedures for managing
    vendor defaults and other security parameters are documented, in use, and known
    to all affected parties.
  levels:
  - base
  notes: |-
    This control is not applicable to the OpenShift platform and is instead a
    responsibility of the deployer. The payment entity will be responsible for
    the documentation and dissemination of the security policies and 
    operational procedures pertaining to their OpenShift deployment and
    verifying that the policies and procedure are in use and being followed.
  status: not applicable
  rules: []

- id: Req-2.6
  title: >-
    2.6 Shared hosting providers must protect each entity's hosted environment
    and cardholder data.
  description: |-
    These providers must meet specific requirements as
    detailed in Appendix A: Additional PCI DSS Requirements for Shared Hosting
    Providers.
  levels:
  - shared_hosting_provider
  notes: ''
  status: pending
  rules: []

- id: Req-3.1
  title: >-
    3.1 Keep cardholder data storage to a minimum by implementing data retention
    and disposal policies, procedures and processes that include at least the following
    for all cardholder data (CHD) storage:
  description: |-
    * Limiting data storage amount and retention time to that
      which is required for legal, regulatory, and/or business requirements
    * Specific retention requirements for cardholder data
    * Processes for secure deletion of data when no longer needed
    * A quarterly process for identifying and securely deleting stored
      cardholder data that exceeds defined retention.
  levels:
  - base
  notes: ''
  status: not applicable
  rules: []

- id: Req-3.2
  title: >-
    3.2 Do not store sensitive authentication data after authorization (even
    if encrypted).
  description: |-
    If sensitive authentication data is received, render all
    data unrecoverable upon completion of the authorization process.

    It is permissible for issuers and companies that support issuing services
    to store sensitive authentication data if:
    * There is a business justification and
    * The data is stored securely.
    
    Sensitive authentication data includes the data as cited in the
    following Requirements 3.2.1 through 3.2.3:
  levels:
  - base
  notes: >-
    Proper design of the application by the payment entity can accommodate this requirement as a processing
    mandate, restricting in-memory process for this data and taking care not to write to file storage from within
    the container or pod.
  status: not applicable
  controls:
  - id: Req-3.2.1
    title: 3.2.1 Do not store the full contents of any track (from the magnetic stripe
      located on the back of a card, equivalent data contained on a chip, or elsewhere)
      after authorization. This data is alternatively called full track, track, track
      1, track 2, and magnetic- stripe data.
    description: |-
      Note: In the normal course of business, the following data elements
      from the magnetic stripe may need to be retained:

      * The cardholder's name
      * Primary account number (PAN)
      * Expiration date
      * Service code
      
      To minimize risk, store only these data elements as needed for business.
    levels:
    - base
    notes: ''
    status: not applicable
    rules: []

  - id: Req-3.2.2
    title: 3.2.2 Do not store the card verification code or value (three-digit or four-digit
      number printed on the front or back of a payment card used to verify card-not-
      present transactions) after authorization.
    levels:
    - base
    notes: ''
    status: not applicable
    rules: []

  - id: Req-3.2.3
    title: 3.2.3 Do not store the personal identification number (PIN) or the encrypted
      PIN block after authorization.
    levels:
    - base
    notes: ''
    status: not applicable
    rules: []

- id: Req-3.3
  title: 3.3 Mask PAN when displayed (the first six and last four digits are the maximum
    number of digits to be displayed), such that only personnel with a legitimate
    business need can see the full PAN.
  description: |-
    Note: This requirement does not supersede stricter requirements in
    place for displays of cardholder data; for example, legal or payment card
    brand requirements for point-of-sale (POS) receipts.
  levels:
  - base
  notes: ''
  status: not applicable
  rules: []

- id: Req-3.4
  title: '3.4 Render PAN unreadable anywhere it is stored (including on portable digital
    media, backup media, and in logs) by using any of the following approaches:'
  description: |-
    * One-way hashes based on strong cryptography, (hash must be of the entire PAN)
    * Truncation (hashing cannot be used to replace the truncated segment of PAN)
    * Index tokens and pads (pads must be securely stored)
    * Strong cryptography with associated key-management processes and procedures.
    
    Note: It is a relatively trivial effort for a malicious individual to
    reconstruct original PAN data if they have access to both the
    truncated and hashed version of a PAN. Where hashed and truncated versions of
    the same PAN are present in an entity's environment, additional controls
    must be in place to ensure that the hashed and truncated versions cannot be
    correlated to reconstruct the original PAN.
  levels:
  - base
  notes: >-
    This is the responsibility of the code developer and for bespoke applications using OCP this should become
    a development standard. 
  status: not applicable
  rules: []

- id: Req-3.4.1
  title: 3.4.1 If disk encryption is used (rather than file- or column-level database
    encryption), logical access must be managed separately and independently of native
    operating system authentication and access control mechanisms (for example, by
    not using local user account databases or general network login credentials).
    Decryption keys must not be associated with user accounts.
  levels:
  - base
  notes: |-
    In case where card holder data may be stored on worker nodes disks, OpenShift Container Platform can help to partially 
    comply with this requirement by providing several means of fully encrypting disks.
    * Using RHEL core crypto components which are FIPS certified
    * Or using cloud provider techniques, such as EBS encryption for AWS case.
    For this requirement, we also check etcd is encrypted, so that secrets, but also routes and oauth configurations are secured.
    
    Concerning Full Disk Encryption:
    Full Disk Encryption can be enabled on OpenShift by installing the cluster with FIPS mode enabled. 
    OpenShift Container Platform uses certain FIPS Validated / Modules in Process modules within RHEL and RHCOS
    for the operating system components that it uses. 
    See RHEL7 core crypto components and https://docs.openshift.com/container-platform/4.9/installing/installing-fips.html for further information.
    When installing the cluster, The public ssh key is passed to the Red Hat Enterprise Linux CoreOS (RHCOS) nodes through their Ignition config 
    files and is used to authenticate SSH access to the nodes. The key is added to the ~/.ssh/authorized_keys list for the core user 
    on each node, which enables password-less authentication. 
    The management of the private key is up to the customer.
    LUKS/dm-crypt (used by the FIPS mode) provides full-disk encryption that fulfills Req-3.4.1. 
    Access to the stored data is only possible via a decryption password that must be entered when the disk is mounted (must be somehow
    related to the ssh keypair?...). 
    The decryption password is stored using TPM v2, in a secure cryptoprocessor contained within a server.
    When enabling FIPS mode, machine configs state that encryption using TPM based pinning in clevis is requested for these nodes.
  status: partial
  rules: 
  - ebs_encrypted_or_fips_enabled
  - api_server_encryption_provider_cipher
  - api_server_encryption_provider_config
<<<<<<< HEAD
=======

>>>>>>> 1dd9915f
- id: Req-3.5
  title: '3.5 Document and implement procedures to protect keys used to secure stored
    cardholder data against disclosure and misuse:'
  description: |-
    Note: This requirement applies to keys used to encrypt stored cardholder
    data, and also applies to key-encrypting keys used to protect data-encrypting
    keys; such key-encrypting keys must be at least as strong as the data-encrypting
    key.
  levels:
  - base
  notes: ''
  status: pending
  controls:
  - id: Req-3.5.1
    title: 'Additional requirement  for service  providers  only: Maintain a documented 
      description of the cryptographic architecture that includes: '
    description: |-
       * Details of all algorithms, protocols, and keys used  for the protection of 
         cardholder data, including key strength an d expiry date 
       * Description of the key usage for each key 
       * Inventory of any HSMs and other SCDs  used for key management
    levels:
    - base
    notes: ''
    status: pending
    rules: []
    # - var_system_crypto_policy=fips
    # - configure_crypto_policy
    # we should put something in the notes explaining where are the encryption keys (KEK and DEK)stored/protected
    # LUKS format uses a metadata header and 8 key-slot areas that are being
    # placed at the beginning of the disk, see below under "What does the LUKS
    # on-disk format looks like?".  The passphrases are used to decrypt a
    # single master key that is stored in the anti-forensic stripes. 
    # https://gitlab.com/cryptsetup/LUKS2-docs/blob/master/luks2_doc_wip.pdf
    # https://gitlab.com/cryptsetup/cryptsetup/-/wikis/FrequentlyAskedQuestions #2.4
 
  - id: Req-3.5.2
    title: '3.5.2 Restrict access to cryptographic keys to the fewest number of custodians
      necessary.'
    levels:
    - base
    notes: ''
    status: pending
    rules: []

  - id: Req-3.5.3
    title: '3.5.3 Store secret and private keys used to encrypt/decrypt cardholder data
      in one (or more) of the following forms at all times:'
    description: |-
      * Encrypted with a key-encrypting key that is at least as strong
        as the data-encrypting key, and that is stored separately from the
        data-encrypting key
      * Within a secure cryptographic device (such as a hardware (host)
        security module (HSM) or PTS- approved point-of-interaction device)
      * As at least two full-length key components or key shares, in accordance with
        an industry- accepted method\nNote: It is not required that public keys be stored
        in one of these forms.
    levels:
    - base
    notes: 'It is not  required  that  public  keys be stored in  one  of  these forms. '
    status: pending
    rules: []

  - id: Req-3.5.4
    title: 3.5.4 Store cryptographic keys in the fewest possible locations.
    levels:
    - base
    notes: ''
    status: pending
    rules: []

- id: Req-3.6
  title: '3.6 Fully document and implement all key-management processes and procedures
    for cryptographic keys used for encryption of cardholder data, including the following:'
  description: 'Note: Numerous industry standards for key management are available
    from various resources including NIST, which can be found at http://csrc.nist.gov.'
  levels:
  - base
  notes: ''
  status: pending
  controls:
  - id: Req-3.6.1
    title: 3.6.1 Generation of strong cryptographic keys
    levels:
    - base
    notes: ''
    status: pending
    rules: 
    - fips_mode_enabled

  - id: Req-3.6.2
    title: 3.6.2 Secure cryptographic key distribution
    levels:
    - base
    notes: ''
    status: pending
    rules: []

  - id: Req-3.6.3
    title: 3.6.3 Secure cryptographic key storage
    levels:
    - base
    notes: ''
    status: pending
    rules: []

  - id: Req-3.6.4
    title: 3.6.4 Cryptographic key changes for keys that have reached the end of their
      cryptoperiod (for example, after a defined period of time has passed and/or after
      a certain amount of cipher- text has been produced by a given key), as defined
      by the associated application vendor or key owner, and based on industry best
      practices and guidelines (for example, NIST Special Publication 800-57).
    levels:
    - base
    notes: ''
    status: pending
    rules: []

  - id: Req-3.6.5
    title: 3.6.5 Retirement or replacement (for example, archiving, destruction, and/or
      revocation) of keys as deemed necessary when the integrity of the key has been
      weakened (for example, departure of an employee with knowledge of a clear-text
      key component), or keys are suspected of being compromised.
    description: 'Note: If retired or replaced cryptographic keys need to be retained,
      these keys must be securely archived (for example, by using a key-encryption key).
      Archived cryptographic keys should only be used for decryption/verification purposes.'
    levels:
    - base
    notes: ''
    status: pending
    rules: []

  - id: Req-3.6.6
    title: 3.6.6 If manual clear-text cryptographic key-management operations are used,
      these operations must be managed using split knowledge and dual control.
    description: 'Note: Examples of manual key- management operations include, but are
      not limited to: key generation, transmission, loading, storage and destruction.'
    levels:
    - base
    notes: ''
    status: pending
    rules: []

  - id: Req-3.6.7
    title: 3.6.7 Prevention of unauthorized substitution of cryptographic keys.
    levels:
    - base
    notes: ''
    status: pending
    rules: []

  - id: Req-3.6.8
    title: 3.6.8 Requirement for cryptographic key custodians to formally acknowledge
      that they understand and accept their key-custodian responsibilities.
    levels:
    - base
    notes: ''
    status: pending
    rules: []

- id: Req-3.7
  title: 3.7 Ensure that security policies and operational procedures for protecting
    stored cardholder data are documented, in use, and known to all affected parties.
  levels:
  - base
  notes: ''
  status: pending
  rules: []

- id: Req-4.1
  title: '4.1 Use strong cryptography and security protocols (for example, TLS, IPSEC,
    SSH, etc.) to safeguard sensitive cardholder data during transmission over open,
    public networks, including the following:'
  description: |-
    * Only trusted keys and certificates are accepted.
    * The protocol in use only supports secure versions or configurations.
    * The encryption strength is appropriate for the encryption methodology in
      use.
    
    Note: SSL and early TLS are not considered strong cryptography and cannot
    be used as a security control after June 30, 2016. Prior to this date, existing
    implementations that use SSL and/or early TLS must have a formal Risk Mitigation
    and Migration Plan in place.

    Effective immediately, new implementations must not use SSL or early TLS.
    
    POS POI terminals (and the SSL/TLS termination points to which they connect)
    that can be verified as not being susceptible to any known exploits for SSL
    and early TLS may continue using these as a security control after
    June 30, 2016.
    
    Examples of open, public networks include but are not limited to:
    * The Internet
    * Wireless technologies, including 802.11 and Bluetooth
    * Cellular technologies, for example, Global System for Mobile
      communications (GSM), Code division multiple access (CDMA)
    * General Packet Radio Service (GPRS)
    * Satellite communications
  levels:
  - base
  notes: ''
  status: pending
  rules: []

- id: Req-4.1.1
  title: 4.1.1 Ensure wireless networks transmitting cardholder data or connected
    to the cardholder data environment, use industry best practices (for example,
    IEEE 802.11i) to implement strong encryption for authentication and transmission.
  description: 'Note: The use of WEP as a security control is prohibited.'
  levels:
  - base
  notes: ''
  status: pending
  rules: []

- id: Req-4.2
  title: 4.2 Never send unprotected PANs by end- user messaging technologies (for
    example, e- mail, instant messaging, SMS, chat, etc.).
  levels:
  - base
  notes: ''
  status: pending
  rules: []

- id: Req-4.3
  title: 4.3 Ensure that security policies and operational procedures for encrypting
    transmissions of cardholder data are documented, in use, and known to all affected
    parties.
  levels:
  - base
  notes: ''
  status: pending
  rules: []

- id: Req-5.1
  title: 5.1 Deploy anti-virus software on all systems commonly affected by malicious
    software (particularly personal computers and servers).
  levels:
  - base
  notes: ''
  status: pending
  rules: []

- id: Req-5.1.1
  title: 5.1.1 Ensure that anti-virus programs are capable of detecting, removing,
    and protecting against all known types of malicious software.
  levels:
  - base
  notes: ''
  status: pending
  rules: []

- id: Req-5.1.2
  title: 5.1.2 For systems considered to be not commonly affected by malicious software,
    perform periodic evaluations to identify and evaluate evolving malware threats
    in order to confirm whether such systems continue to not require anti-virus software.
  levels:
  - base
  notes: ''
  status: pending
  rules: []

- id: Req-5.2
  title: '5.2 Ensure that all anti-virus mechanisms are maintained as follows:'
  description: |-
    * Are kept current,
    * Perform periodic scans
    * Generate audit logs which are retained per PCI DSS Requirement 10.7.
  levels:
  - base
  notes: ''
  status: pending
  rules: []

- id: Req-5.3
  title: 5.3 Ensure that anti-virus mechanisms are actively running and cannot be
    disabled or altered by users, unless specifically authorized by management on
    a case-by-case basis for a limited time period.
  description: 'Note: Anti-virus solutions may be temporarily disabled only if there
    is legitimate technical need, as authorized by management on a case-by-case basis.
    If anti-virus protection needs to be disabled for a specific purpose, it must
    be formally authorized. Additional security measures may also need to be implemented
    for the period of time during which anti-virus protection is not active.'
  levels:
  - base
  notes: ''
  status: pending
  rules: []

- id: Req-5.4
  title: 5.4 Ensure that security policies and operational procedures for protecting
    systems against malware are documented, in use, and known to all affected parties.
  levels:
  - base
  notes: ''
  status: pending
  rules: []

- id: Req-6.1
  title: >-
    6.1 Establish a process to identify security vulnerabilities, using reputable
    outside sources for security vulnerability information, and assign a risk ranking
    (for example, as 'high', 'medium', or 'low') to newly discovered security vulnerabilities.
  description: |-
    Note: Risk rankings should be based on industry best practices as well as
    consideration of potential impact. For example, criteria for ranking
    vulnerabilities may include consideration of the CVSS base score,
    and/or the classification by the vendor, and/or type of systems affected.

    Methods for evaluating vulnerabilities and assigning risk ratings
    will vary based on an organization's environment and risk- assessment strategy.
    Risk rankings should, at a minimum, identify all vulnerabilities considered
    to be a 'high risk' to the environment. In addition to the risk ranking,
    vulnerabilities may be considered 'critical' if they pose an imminent
    threat to the environment, impact critical systems, and/or would result in a
    potential compromise if not addressed. Examples of critical systems may include
    security systems, public-facing devices and systems, databases, and other systems
    that store, process, or transmit cardholder data.
  levels:
  - base
  notes: ''
  status: pending
  rules: []

- id: Req-6.2
  title: 6.2 Ensure that all system components and software are protected from known
    vulnerabilities by installing applicable vendor- supplied security patches. Install
    critical security patches within one month of release.
  description: 'Note: Critical security patches should be identified according to
    the risk ranking process defined in Requirement 6.1.'
  levels:
  - base
  notes: ''
  status: pending
  rules: []

- id: Req-6.3
  title: '6.3 Develop internal and external software applications (including web-based
    administrative access to applications) securely, as follows:'
  description: |-
    * In accordance with PCI DSS (for example, secure authentication and logging)
    * Based on industry standards and/or best practices.
    * Incorporating information security throughout the software-development
      life cycle
    Note: this applies to all software developed internally as well as
    bespoke or custom software developed by a third party.
  levels:
  - base
  notes: ''
  status: pending
  controls:
  - id: Req-6.3.1
    title: 6.3.1 Remove development, test and/or custom application accounts, user IDs,
      and passwords before applications become active or are released to customers.
    levels:
    - base
    notes: ''
    status: pending
    rules: []

  - id: Req-6.3.2
    title: '6.3.2 Review custom code prior to release to production or customers in
      order to identify any potential coding vulnerability (using either manual or automated
      processes) to include at least the following:'
    description: |-
      * Code changes are reviewed by individuals other than the originating
        code author, and by individuals knowledgeable about code-review techniques and
        secure coding practices.
      * Code reviews ensure code is developed according
        to secure coding guidelines
      * Appropriate corrections are implemented
        prior to release.
      * Code-review results are reviewed and approved by management prior to release.
      
      Note: This requirement for code reviews applies to all custom code
      (both internal and public-facing), as part of the system development life cycle.
      
      Code reviews can be conducted by knowledgeable internal personnel or third parties.
      Public-facing web applications are also subject to additional controls,
      to address ongoing threats and vulnerabilities after implementation,
      as defined at PCI DSS Requirement 6.6.
    levels:
    - base
    notes: ''
    status: pending
    rules: []

- id: Req-6.4
  title: '6.4 Follow change control processes and procedures for all changes to system
    components. The processes must include the following:'
  levels:
  - base
  notes: ''
  status: pending
  controls:
  - id: Req-6.4.1
    title: 6.4.1 Separate development/test environments from production environments,
      and enforce the separation with access controls.
    levels:
    - base
    notes: ''
    status: pending
    rules: []

  - id: Req-6.4.2
    title: 6.4.2 Separation of duties between development/test and production environments
    levels:
    - base
    notes: ''
    status: pending
    rules: []

  - id: Req-6.4.3
    title: 6.4.3 Production data (live PANs) are not used for testing or development
    levels:
    - base
    notes: ''
    status: pending
    rules: []

  - id: Req-6.4.4
    title: 6.4.4 Removal of test data and accounts before production systems become
      active
    levels:
    - base
    notes: ''
    status: pending
    rules: []

  - id: Req-6.4.5
    title: '6.4.5 Change control procedures for the implementation of security patches
      and software modifications must include the following:'
    levels:
    - base
    notes: ''
    status: pending
    controls:
    - id: Req-6.4.5.1
      title: 6.4.5.1 Documentation of impact.
      levels:
      - base
      notes: ''
      status: pending
      rules: []

    - id: Req-6.4.5.2
      title: 6.4.5.2 Documented change approval by authorized parties.
      levels:
      - base
      notes: ''
      status: pending
      rules: []

    - id: Req-6.4.5.3
      title: 6.4.5.3 Functionality testing to verify that the change does not adversely
        impact the security of the system.
      levels:
      - base
      notes: ''
      status: pending
      rules: []

    - id: Req-6.4.5.4
      title: 6.4.5.4 Back-out procedures.
      levels:
      - base
      notes: ''
      status: pending
      rules: []

- id: Req-6.5
  title: '6.5 Address common coding vulnerabilities in software-development processes
    as follows:'
  description: |-
    * Train developers in secure coding techniques, including
      how to avoid common coding vulnerabilities, and understanding how sensitive
      data is handled in memory.
    * Develop applications based on secure coding guidelines.
      
    Note: The vulnerabilities listed at 6.5.1 through 6.5.10 were current
    with industry best practices when this version of PCI DSS was published. However,
    as industry best practices for vulnerability management are updated (for example,
    the OWASP Guide, SANS CWE Top 25, CERT Secure Coding, etc.), the current best
    practices must be used for these requirements.
  levels:
  - base
  notes: ''
  status: pending
  controls:
  - id: Req-6.5.1
    title: 6.5.1 Injection flaws, particularly SQL injection. Also consider OS Command
      Injection, LDAP and XPath injection flaws as well as other injection flaws.
    levels:
    - base
    notes: ''
    status: pending
    rules: []

  - id: Req-6.5.2
    title: 6.5.2 Buffer overflows
    levels:
    - base
    notes: ''
    status: pending
    rules: []

  - id: Req-6.5.3
    title: 6.5.3 Insecure cryptographic storage
    levels:
    - base
    notes: ''
    status: pending
    rules: []

  - id: Req-6.5.4
    title: 6.5.4 Insecure communications
    levels:
    - base
    notes: ''
    status: pending
    rules: []

  - id: Req-6.5.5
    title: 6.5.5 Improper error handling
    levels:
    - base
    notes: ''
    status: pending
    rules: []

  - id: Req-6.5.6
    title: "6.5.6 All \u201Chigh risk\u201D vulnerabilities identified in the vulnerability\
      \ identification process (as defined in PCI DSS Requirement 6.1)."
    levels:
    - base
    notes: ''
    status: pending
    rules: []

  - id: Req-6.5.7
    title: 6.5.7   Cross-site scripting (XSS)
    levels:
    - base
    notes: ''
    status: pending
    rules: []

  - id: Req-6.5.8
    title: 6.5.8 Improper access control (such as insecure direct object references,
      failure to restrict URL access, directory traversal, and failure to restrict user
      access to functions).
    levels:
    - base
    notes: ''
    status: pending
    rules: []

  - id: Req-6.5.9
    title: 6.5.9 Cross-site request forgery (CSRF)
    levels:
    - base
    notes: ''
    status: pending
    rules: []

  - id: Req-6.5.10
    title: 6.5.10 Broken authentication and session management
    description: 'Note: Requirement 6.5.10 is a best practice until June 30, 2015, after
      which it becomes a requirement.'
    levels:
    - base
    notes: ''
    status: pending
    rules: []

- id: Req-6.6
  title: '6.6 For public-facing web applications, address new threats and vulnerabilities
    on an ongoing basis and ensure these applications are protected against known
    attacks by either of the following methods:'
  description: |-
    * Reviewing public-facing web applications via manual or automated
      application vulnerability security assessment tools or methods, at least annually
      and after any changes
    
      Note: This assessment is not the same as the vulnerability
      scans performed for Requirement 11.2.

    * Installing an automated technical solution that detects and prevents
      web-based attacks (for example, a web- application firewall) in
      front of public- facing web applications, to continually check all traffic.
  levels:
  - base
  notes: ''
  status: pending
  rules: []

- id: Req-6.7
  title: 6.7 Ensure that security policies and operational procedures for developing
    and maintaining secure systems and applications are documented, in use, and known
    to all affected parties.
  levels:
  - base
  notes: ''
  status: pending
  rules: []

- id: Req-7.1
  title: 7.1 Limit access to system components and cardholder data to only those individuals
    whose job requires such access.
  levels:
  - base
  notes: ''
  status: pending
  controls:
  - id: Req-7.1.1
    title: '7.1.1 Define access needs for each role, including:'
    description: |-
      * System components and data resources that each role needs
        to access for their job function
      * Level of privilege required (for example, user, administrator,
        etc.) for accessing resources.
    levels:
    - base
    notes: ''
    status: pending
    rules: []

  - id: Req-7.1.2
    title: 7.1.2 Restrict access to privileged user IDs to least privileges necessary
      to perform job responsibilities.
    levels:
    - base
    notes: ''
    status: pending
    rules: []

  - id: Req-7.1.3
    title: >-
      7.1.3 Assign access based on individual personnel's job classification
      and function."
    levels:
    - base
    notes: ''
    status: pending
    rules: []

  - id: Req-7.1.4
    title: 7.1.4 Require documented approval by authorized parties specifying required
      privileges.
    levels:
    - base
    notes: ''
    status: pending
    rules: []

- id: Req-7.2
  title: >-
    7.2 Establish an access control system for systems components that restricts
    access based on a user's need to know, and is set to 'deny all'
    unless specifically allowed.
  description: 'This access control system must include the following:'
  levels:
  - base
  notes: ''
  status: pending
  controls:
  - id: Req-7.2.1
    title: 7.2.1 Coverage of all system components
    levels:
    - base
    notes: ''
    status: pending
    rules: []

  - id: Req-7.2.2
    title: 7.2.2 Assignment of privileges to individuals based on job classification
      and function.
    levels:
    - base
    notes: ''
    status: pending
    rules: []

  - id: Req-7.2.3
    title: "7.2.3 Default 'deny-all' setting."
    levels:
    - base
    notes: ''
    status: pending
    rules: []

- id: Req-7.3
  title: 7.3 Ensure that security policies and operational procedures for restricting
    access to cardholder data are documented, in use, and known to all affected parties.
  levels:
  - base
  notes: ''
  status: pending
  rules: []

- id: Req-8.1
  title: '8.1 Define and implement policies and procedures to ensure proper user identification
    management for non- consumer users and administrators on all system components
    as follows:'
  levels:
  - base
  notes: ''
  status: pending
  controls:
  - id: Req-8.1.1
    title: 8.1.1 Assign all users a unique ID before allowing them to access system
      components or cardholder data.
    levels:
    - base
    notes: ''
    status: pending
    rules: []

  - id: Req-8.1.2
    title: 8.1.2 Control addition, deletion, and modification of user IDs, credentials,
      and other identifier objects.
    levels:
    - base
    notes: ''
    status: pending
    rules: []

  - id: Req-8.1.3
    title: 8.1.3 Immediately revoke access for any terminated users.
    levels:
    - base
    notes: ''
    status: pending
    rules: []

  - id: Req-8.1.4
    title: 8.1.4 Remove/disable inactive user accounts within 90 days.
    levels:
    - base
    notes: ''
    status: pending
    rules: []

  - id: Req-8.1.5
    title: '8.1.5 Manage IDs used by vendors to access, support, or maintain system
      components via remote access as follows:'
    description: "\uF0B7  Enabled only during the time period needed and disabled when\
      \ not in use.\n\uF0B7  Monitored when in use."
    levels:
    - base
    notes: ''
    status: pending
    rules: []

  - id: Req-8.1.6
    title: 8.1.6 Limit repeated access attempts by locking out the user ID after not
      more than six attempts.
    levels:
    - base
    notes: ''
    status: pending
    rules: []

  - id: Req-8.1.7
    title: 8.1.7 Set the lockout duration to a minimum of 30 minutes or until an administrator
      enables the user ID.
    levels:
    - base
    notes: ''
    status: pending
    rules: []

  - id: Req-8.1.8
    title: 8.1.8 If a session has been idle for more than 15 minutes, require the user
      to re-authenticate to re-activate the terminal or session.
    levels:
    - base
    notes: ''
    status: pending
    rules: []

- id: Req-8.2
  title: '8.2 In addition to assigning a unique ID, ensure proper user-authentication
    management for non-consumer users and administrators on all system components
    by employing at least one of the following methods to authenticate all users:'
  description: |-
    * Something you know, such as a password or passphrase
    * Something you have, such as a token device or smart card
    * Something you are, such as a biometric.
  levels:
  - base
  notes: ''
  status: pending
  controls:
  - id: Req-8.2.1
    title: 8.2.1 Using strong cryptography, render all authentication credentials (such
      as passwords/phrases) unreadable during transmission and storage on all system
      components.
    levels:
    - base
    notes: ''
    status: pending
    rules: []

  - id: Req-8.2.2
    title: 8.2.2 Verify user identity before modifying any authentication credential
    description: |-
      for example, performing password resets, provisioning new tokens, or generating
      new keys."
    levels:
    - base
    notes: ''
    status: pending
    rules: []

  - id: Req-8.2.3
    title: '8.2.3 Passwords/phrases must meet the following:'
    description: |-
      * Require a minimum length of at least seven characters.
      * Contain both numeric and alphabetic characters.
      
      Alternatively, the passwords/phrases must have complexity
      and strength at least equivalent to the parameters specified
      above.
    levels:
    - base
    notes: ''
    status: pending
    rules: []

  - id: Req-8.2.4
    title: 8.2.4 Change user passwords/passphrases at least once every 90 days.
    levels:
    - base
    notes: ''
    status: pending
    rules: []

  - id: Req-8.2.5
    title: 8.2.5 Do not allow an individual to submit a new password/phrase that is
      the same as any of the last four passwords/phrases he or she has used.
    levels:
    - base
    notes: ''
    status: pending
    rules: []

  - id: Req-8.2.6
    title: 8.2.6 Set passwords/phrases for first- time use and upon reset to a unique
      value for each user, and change immediately after the first use.
    levels:
    - base
    notes: ''
    status: pending
    rules: []

- id: Req-8.3
  title: '8.3 Incorporate two-factor authentication for remote network access originating
    from outside the network by personnel (including users and administrators) and
    all third parties, (including vendor access for support or maintenance). Note:
    Two-factor authentication requires that two of the three authentication methods
    (see Requirement 8.2 for descriptions of authentication methods) be used for authentication.
    Using one factor twice (for example, using two separate passwords) is not considered
    two-factor authentication.'
  description: Examples of two-factor technologies include remote authentication and
    dial-in service (RADIUS) with tokens; terminal access controller access control
    system (TACACS) with tokens; and other technologies that facilitate two-factor
    authentication.
  levels:
  - base
  notes: ''
  status: pending
  rules: []

- id: Req-8.4
  title: '8.4 Document and communicate authentication policies and procedures to all
    users including:'
  description: |-
    * Guidance on selecting strong authentication credentials
    * Guidance for how users should protect their authentication credentials
    * Instructions not to reuse previously used passwords
    * Instructions to change passwords if there is any suspicion the password
      could be compromised.
  levels:
  - base
  notes: ''
  status: pending
  rules: []

- id: Req-8.5
  title: '8.5 Do not use group, shared, or generic IDs, passwords, or other authentication
    methods as follows:'
  description: |-
    * Generic user IDs are disabled or removed.
    * Shared user IDs do not exist for system administration and other critical functions.
    * Shared and generic user IDs are not used to administer any system components.
  levels:
  - base
  notes: ''
  status: pending
  rules: []

- id: Req-8.5.1
  title: '8.5.1 Additional requirement for service providers only: Service providers
    with remote access to customer premises (for example, for support of POS systems
    or servers) must use a unique authentication credential (such as a password/phrase)
    for each customer.'
  description: 'Note: This requirement is not intended to apply to shared hosting
    providers accessing their own hosting environment, where multiple customer environments
    are hosted.

    Note: Requirement 8.5.1 is a best practice until June 30, 2015, after which it
    becomes a requirement.'
  levels:
  - base
  notes: ''
  status: pending
  rules: []

- id: Req-8.6
  title: '8.6 Where other authentication mechanisms are used (for example, physical
    or logical security tokens, smart cards, certificates, etc.), use of these mechanisms
    must be assigned as follows:'
  description: "\uF0B7    Authentication mechanisms must be assigned to an individual\
    \ account and not shared among multiple accounts.\n\uF0B7    Physical and/or logical\
    \ controls must be in place to ensure only the intended account can use that mechanism\
    \ to gain access."
  levels:
  - base
  notes: ''
  status: pending
  rules: []

- id: Req-8.7
  title: '8.7 All access to any database containing cardholder data (including access
    by applications, administrators, and all other users) is restricted as follows:'
  description: "\uF0B7 All user access to, user queries of, and user actions on databases\
    \ are through programmatic methods.\n\uF0B7    Only database administrators have\
    \ the ability to directly access or query databases.\n\uF0B7    Application IDs\
    \ for database applications can only be used by the applications (and not by individual\
    \ users or other non-application processes)."
  levels:
  - base
  notes: ''
  status: pending
  rules: []

- id: Req-8.8
  title: 8.8 Ensure that security policies and operational procedures for identification
    and authentication are documented, in use, and known to all affected parties.
  levels:
  - base
  notes: ''
  status: pending
  rules: []

- id: Req-9.1
  title: 9.1 Use appropriate facility entry controls to limit and monitor physical
    access to systems in the cardholder data environment.
  levels:
  - base
  notes: 'Physical controls such as this on are not applicable to the OpenShift platform'
  status: not applicable
  controls:
  - id: Req-9.1.1
    title: 9.1.1 Use video cameras and/or access control mechanisms to monitor individual
      physical access to sensitive areas. Review collected data and correlate with other
      entries. Store for at least three months, unless otherwise restricted by law.
    description: "Note: \u201CSensitive areas\u201D refers to any\ndata center, server\
      \ room or any area that houses systems that store, process, or transmit cardholder\
      \ data. This excludes public-facing areas where only point-of- sale terminals\
      \ are present, such as the cashier areas in a retail store."
    levels:
    - base
    notes: 'Physical controls such as this on are not applicable to the OpenShift platform'
    status: not applicable
    rules: []

  - id: Req-9.1.2
    title: 9.1.2 Implement physical and/or logical controls to restrict access to publicly
      accessible network jacks.
    description: For example, network jacks located in public areas and areas accessible
      to visitors could be disabled and only enabled when network access is explicitly
      authorized. Alternatively, processes could be implemented to ensure that visitors
      are escorted at all times in areas with active network jacks.
    levels:
    - base
    notes: 'Physical controls such as this on are not applicable to the OpenShift platform'
    status: not applicable
    rules: []

  - id: Req-9.1.3
    title: 9.1.3 Restrict physical access to wireless access points, gateways, handheld
      devices, networking/communications hardware, and telecommunication lines.
    levels:
    - base
    notes: 'Physical controls such as this on are not applicable to the OpenShift platform'
    status: not applicable
    rules: []

- id: Req-9.2
  title: '9.2 Develop procedures to easily distinguish between onsite personnel and visitors'
  description: |-
    include:
    * Identifying onsite personnel and visitors (for example, assigning badges)
    * Changes to access requirements
    * Revoking or terminating onsite personnel and expired visitor identification
      (such as ID badges).
  levels:
  - base
  notes: 'Physical controls such as this on are not applicable to the OpenShift platform'
  status: not applicable
  rules: []

- id: Req-9.3
  title: '9.3 Control physical access for onsite personnel to sensitive areas as follows:'
  description: |-
    * Access must be authorized and based on individual job function.
    * Access is revoked immediately upon termination, and all physical access
      mechanisms, such as keys, access cards, etc., are returned or disabled.
  levels:
  - base
  notes: 'Physical controls such as this on are not applicable to the OpenShift platform'
  status: not applicable
  rules: []

- id: Req-9.4
  title: 9.4 Implement procedures to identify and authorize visitors.
  description: 'Procedures should include the following:'
  levels:
  - base
  notes: 'Physical controls such as this on are not applicable to the OpenShift platform'
  status: not applicable
  controls:
  - id: Req-9.4.1
    title: >-
      9.4.1 Visitors are authorized before entering, and escorted at all times
      within, areas where cardholder data is processed or maintained.
    levels:
    - base
    notes: 'Physical controls such as this on are not applicable to the OpenShift platform'
    status: not applicable
    rules: []

  - id: Req-9.4.2
    title: 9.4.2 Visitors are identified and given a badge or other identification that
      expires and that visibly distinguishes the visitors from onsite personnel.
    levels:
    - base
    notes: 'Physical controls such as this on are not applicable to the OpenShift platform'
    status: not applicable
    rules: []

  - id: Req-9.4.3
    title: 9.4.3 Visitors are asked to surrender the badge or identification before
      leaving the facility or at the date of expiration.
    levels:
    - base
    notes: 'Physical controls such as this on are not applicable to the OpenShift platform'
    status: not applicable
    rules: []

  - id: Req-9.4.4
    title: 9.4.4 A visitor log is used to maintain a physical audit trail of visitor
      activity to the facility as well as computer rooms and data centers where cardholder
      data is stored or transmitted.
    description: |-
      Document the visitor's name, the firm represented, and the onsite
      personnel authorizing physical access on the log.
      Retain this log for a minimum of three months, unless otherwise restricted
      by law.
    levels:
    - base
    notes: 'Physical controls such as this on are not applicable to the OpenShift platform'
    status: not applicable
    rules: []

- id: Req-9.5
  title: 9.5 Physically secure all media.
  levels:
  - base
  notes: 'Physical controls such as this on are not applicable to the OpenShift platform'
  status: not applicable
  rules: []

- id: Req-9.5.1
  title: >-
    9.5.1 Store media backups in a secure location, preferably an off-site facility,
    such as an alternate or backup site, or a commercial storage facility. Review
    the location\u2019s security at least annually.
  levels:
  - base
  notes: 'Physical controls such as this on are not applicable to the OpenShift platform'
  status: not applicable
  rules: []

- id: Req-9.6
  title: >-
    9.6 Maintain strict control over the internal or external distribution of
    any kind of media, including the following:'
  levels:
  - base
  notes: 'Physical controls such as this on are not applicable to the OpenShift platform'
  status: not applicable
  controls:
  - id: Req-9.6.1
    title: 9.6.1 Classify media so the sensitivity of the data can be determined.
    levels:
    - base
    notes: 'Physical controls such as this on are not applicable to the OpenShift platform'
    status: not applicable
    rules: []

  - id: Req-9.6.2
    title: 9.6.2 Send the media by secured courier or other delivery method that can
      be accurately tracked.
    levels:
    - base
    notes: 'Physical controls such as this on are not applicable to the OpenShift platform'
    status: not applicable
    rules: []

  - id: Req-9.6.3
    title: 9.6.3 Ensure management approves any and all media that is moved from a secured
      area (including when media is distributed to individuals).
    levels:
    - base
    notes: 'Physical controls such as this on are not applicable to the OpenShift platform'
    status: not applicable
    rules: []

- id: Req-9.7
  title: 9.7 Maintain strict control over the storage and accessibility of media.
  levels:
  - base
  notes: 'Physical controls such as this on are not applicable to the OpenShift platform'
  status: not applicable
  controls:
  - id: Req-9.7.1
    title: >-
      9.7.1 Properly maintain inventory logs of all media and conduct media
      inventories at least annually.
    levels:
    - base
    notes: 'Physical controls such as this on are not applicable to the OpenShift platform'
    status: not applicable
    rules: []

- id: Req-9.8
  title: >-
    9.8 Destroy media when it is no longer needed for business or legal reasons
    as follows:
  levels:
  - base
  notes: 'Physical controls such as this on are not applicable to the OpenShift platform'
  status: not applicable
  controls:
  - id: Req-9.8.1
    title: >-
      9.8.1 Shred, incinerate, or pulp hard- copy materials so that cardholder
      data cannot be reconstructed. Secure storage containers used for materials that
      are to be destroyed.
    levels:
    - base
    notes: 'Physical controls such as this on are not applicable to the OpenShift platform'
    status: not applicable
    rules: []

  - id: Req-9.8.2
    title: 9.8.2 Render cardholder data on electronic media unrecoverable so that cardholder
      data cannot be reconstructed.
    levels:
    - base
    notes: 'Physical controls such as this on are not applicable to the OpenShift platform'
    status: not applicable
    rules: []

- id: Req-9.9
  title: >-
    9.9 Protect devices that capture payment card data via direct physical interaction
    with the card from tampering and substitution.
  description: |-
    Note: These requirements apply to card- reading devices used in card-present
    transactions (that is, card swipe or dip) at the point of sale. This requirement
    is not intended to apply to manual key-entry components such as computer keyboards
    and POS keypads.
  levels:
  - base
  notes: 'Physical controls such as this on are not applicable to the OpenShift platform'
  status: not applicable
  controls:
  - id: Req-9.9.1
    title: 9.9.1 Maintain an up-to-date list of devices.
    description: |-
      The list should include the following:
      * Make, model of device
      * Location of device (for example, the address of the site or facility
        where the device is located)
      * Device serial number or other method of unique identification.
    levels:
    - base
    notes: 'Physical controls such as this on are not applicable to the OpenShift platform'
    status: not applicable
    rules: []

  - id: Req-9.9.2
    title: >-
      9.9.2 Periodically inspect device surfaces to detect tampering (for example,
      addition of card skimmers to devices), or substitution (for example, by checking
      the serial number or other device characteristics to verify it has not been swapped
      with a fraudulent device).
    description: >-
      Note: Examples of signs that a device might have been tampered with
      or substituted include unexpected attachments or cables plugged into the device,
      missing or changed security labels, broken or differently colored casing, or changes
      to the serial number or other external markings.
    levels:
    - base
    notes: 'Physical controls such as this on are not applicable to the OpenShift platform'
    status: not applicable
    rules: []

  - id: Req-9.9.3
    title: >-
      9.9.3 Provide training for personnel to be aware of attempted tampering
      or replacement of devices.
    description: >-
      Training should include the following:
      * Verify the identity of any third-party persons claiming to be repair
        or maintenance personnel, prior to granting them access to modify
        or troubleshoot devices.
      * Do not install, replace, or return devices without verification.
      * Be aware of suspicious behavior around devices (for example, attempts
        by unknown persons to unplug or open devices).
      * Report suspicious behavior and indications of device tampering or
        substitution to appropriate personnel (for example, to a manager or
        security officer).
    levels:
    - base
    notes: 'Physical controls such as this on are not applicable to the OpenShift platform'
    status: not applicable
    rules: []

- id: Req-9.10
  title: 9.10 Ensure that security policies and operational procedures for restricting
    physical access to cardholder data are documented, in use, and known to all affected
    parties.
  levels:
  - base
  notes: 'Physical controls such as this on are not applicable to the OpenShift platform'
  status: not applicable
  rules: []

- id: Req-10.1
  title: >-
    10.1 Implement audit trails to link all access to system components to each individual
    user.
  notes: |-
    All actions taken by users of OpenShift are logged and capable of being used to satisfy audit requirements.
  levels:
  - base
  status: inherently met

- id: Req-10.2
  title: >-
    10.2 Implement automated audit trails for all system components to reconstruct
    the following events:
  levels:
  - base
  status: inherently met
  controls:
  - id: Req-10.2.1
    title: 10.2.1 All individual user accesses to cardholder data
    notes: >-
      All user and/or service account accesses to OpenShift components are logged. The payment entity would
      be responsible for enabling logging for access to applications within workloads hosted in containers in
      OpenShift.
    levels:
    - base
    status: inherently met

  - id: Req-10.2.2
    title: 10.2.2 All actions taken by any individual with root or administrative privileges
    notes: >-
      All actions taken by individual with root or administrative privileges to OpenShift and Red Hat CoreOS are
      logged.
    levels:
    - base
    status: inherently met

  - id: Req-10.2.3
    title: 10.2.3 Access to all audit trails
    notes: >-
      Access to audit trails relative to OpenShift are made available at the OS level with administrator accounts.
      Red Hat CoreOS can be configured to log access to the journal or log file. For better protection of audit
      trails, including improved access controls, it is recommended to direct logs to an external log server or
      Security Information Event Management (SIEM) solution.
    levels:
    - base
    status: inherently met

  - id: Req-10.2.4
    title: 10.2.4 Invalid logical access attempts
    notes: >-
      Invalid logical access attempts pertaining to incorrect input of credentials would be handled by the payment
      entity’s chosen identity provider. Unauthorized attempts to access system components or run unauthorized
      commands against OpenShift are logged.
    levels:
    - base
    status: inherently met

  - id: Req-10.2.5
    title: >-
      10.2.5 Use of and changes to identification and authentication mechanisms
      -- including but not limited to creation of new accounts and elevation of privileges --
      and all changes, additions, or deletions to accounts with root or administrative
      privileges
    notes: >-
      Like 10.2.4, changes to identification and authentication mechanisms would be handled by the payment
      entity’s chosen identity provider. Changes that are made to RBAC within OpenShift are logged. These
      logged events may be an indication of attempts to modify defined roles to grant additional privileges.
    levels:
    - base
    status: inherently met

  - id: Req-10.2.6
    title: 10.2.6 Initialization, stopping, or pausing of the audit logs
    notes: >-
      Stopping the mechanisms for log creation in OpenShift requires stopping the OpenShift Control Plane itself,
      which would have the effect of preventing any further access for any users to the API, CLI, or Web UI.
      Auditing within OpenShift cannot be reconfigured or stopped without reconfiguring OpenShift. Any attempt
      to reconfigure OpenShift will be logged.
    levels:
    - base
    status: inherently met

  - id: Req-10.2.7
    title: 10.2.7 Creation and deletion of system- level objects
    notes: >-
      Creation and deletion of system levels objects is logged by OpenShift (for OpenShift objects) and by Red
      Hat CoreOS.
    levels:
    - base
    status: inherently met

- id: Req-10.3
  title: >-
    10.3 Record at least the following audit trail entries for all system components for each event:'
  levels:
  - base
  status: inherently met
  controls:
  - id: Req-10.3.1
    title: 10.3.1 User identification
    notes: >-
      The logs generated by OpenShift and Red Hat CoreOS include user identification.
    levels:
    - base
    status: inherently met

  - id: Req-10.3.2
    title: 10.3.2 Type of event
    notes: >-
      The logs generated by OpenShift and Red Hat CoreOS include the type of event.
    levels:
    - base
    status: inherently met

  - id: Req-10.3.3
    title: 10.3.3 Date and time
    notes: >-
      The logs generated by OpenShift and Red Hat CoreOS include the date and time of the event.
    levels:
    - base
    status: inherently met

  - id: Req-10.3.4
    title: 10.3.4 Success or failure indication
    notes: >-
      The logs generated by OpenShift and Red Hat CoreOS include a success or failure indication.
    levels:
    - base
    status: inherently met

  - id: Req-10.3.5
    title: 10.3.5 Origination of event
    notes: >-
      The logs generated by OpenShift and Red Hat CoreOS include the origination of the event.
    levels:
    - base
    status: inherently met

  - id: Req-10.3.6
    title: 10.3.6 Identity or name of affected data, system component, or resource.
    notes: >-
      The logs generated by OpenShift and Red Hat CoreOS include the identity or name of affected data, system
      component, or resource.
    levels:
    - base
    status: inherently met

- id: Req-10.4
  title: 10.4 Using time-synchronization technology, synchronize all critical system
    clocks and times and ensure that the following is implemented for acquiring, distributing,
    and storing time.
  notes: 'One example of time synchronization technology is Network Time Protocol (NTP).'
  levels:
  - base
  status: not applicable
  controls:
  - id: Req-10.4.1
    title: 10.4.1 Critical systems have the correct and consistent time.
    levels:
    - base
    status: not applicable

  - id: Req-10.4.2
    title: 10.4.2 Time data is protected.
    notes: >-
      Time data is protected as it is part of the underlying OS that is obfuscated from the OpenShift user interfaces.
    levels:
    - base
    status: not applicable

  - id: Req-10.4.3
    title: 10.4.3 Time settings are received from industry-accepted time sources.
    levels:
    - base
    status: not applicable

- id: Req-10.5
  title: 10.5 Secure audit trails so they cannot be altered.
  levels:
  - base
  status: automated
  controls:
  - id: Req-10.5.1
    title: 10.5.1 Limit viewing of audit trails to those with a job-related need.
    notes: >-
      It is recommended to use an external log aggregation solution or SIEM solution for securing audit trails.
      While the logs reside on the Red Hat CoreOS server, access can be controlled using RBAC. An external
      solution may be better equipped to secure audit trails in alignment with compliance requirements. RBAC
      controls in Red Hat CoreOS can be used to limit the ability to review audit logs and journals. An external
      solution may be able to provide improved granularity as well as search capability that would be of better
      use to the payment entity to satisfy requirements.
    levels:
    - base
    status: automated
    rules:
      - rbac_limit_cluster_admin

  - id: Req-10.5.2
    title: 10.5.2 Protect audit trail files from unauthorized modifications.
    notes: >-
      Limited access to the audit trails on OpenShift hosts provides minimal protection from unauthorized modification.
      Use of an external log collector or SIEM solution may provide improved protections against unauthorized
      modifications by adding additional features such as file integrity monitoring, digital signing, or Write Once,
      Read Many (WORM) storage.
    levels:
    - base
    status: automated
    rules:
      - directory_permissions_var_log_kube_audit
      - directory_permissions_var_log_oauth_audit
      - directory_permissions_var_log_ocp_audit
      - file_ownership_var_log_kube_audit
      - file_ownership_var_log_oauth_audit
      - file_ownership_var_log_ocp_audit
      - file_permissions_var_log_kube_audit
      - file_permissions_var_log_oauth_audit
      - file_permissions_var_log_ocp_audit

  - id: Req-10.5.3
    title: 10.5.3 Promptly back up audit trail files to a centralized log server or media that is difficult to alter.
    notes: >-
      Limited access to the audit trails on OpenShift hosts provides minimal protection from unauthorized modification.
      Use of an external log collector or SIEM solution may provide improved protections against unauthorized
      modifications by adding additional features such as file integrity monitoring, digital signing, or Write Once,
      Read Many (WORM) storage.
    levels:
    - base
    status: automated
    rules:
      - audit_log_forwarding_enabled
      - partition_for_var_log_kube_apiserver
      - partition_for_var_log_oauth_apiserver
      - partition_for_var_log_openshift_apiserver

  - id: Req-10.5.4
    title: 10.5.4 Write logs for external-facing technologies onto a secure, centralized, internal log server or
      media device.
    notes: >-
      Limited access to the audit trails on OpenShift hosts provides minimal protection from unauthorized modification.
      Use of an external log collector or SIEM solution may provide improved protections against unauthorized
      modifications by adding additional features such as file integrity monitoring, digital signing, or Write Once,
      Read Many (WORM) storage.
    levels:
    - base
    status: automated
    rules:
      - partition_for_var_log_kube_apiserver
      - partition_for_var_log_oauth_apiserver
      - partition_for_var_log_openshift_apiserver

  - id: Req-10.5.5
    title: 10.5.5 Use file-integrity monitoring or change-detection software on logs
      to ensure that existing log data cannot be changed without generating alerts (although
      new data being added should not cause an alert).
    levels:
    - base
    status: partial
    rules:
      # TODO: Add FIO config to allow /var/log/... to extend in size but monitor perms.
      - file_integrity_exists

- id: Req-10.6
  title: 10.6 Review logs and security events for all system components to identify
    anomalies or suspicious activity.
  description: 'Note: Log harvesting, parsing, and alerting tools may be used to meet
    this Requirement.'
  levels:
  - base
  status: not applicable
  controls:
  - id: Req-10.6.1
    title: '10.6.1 Review the following at least daily:'
    description: |-
      * All security events
      * Logs of all system components that store, process, or transmit CHD and/or SAD
      * Logs of all critical system components
      * Logs of all servers and system components that perform security functions
        (for example, firewalls, intrusion-detection systems/intrusion-prevention
        systems (IDS/IPS), authentication servers, e-commerce redirection servers, etc.).
    levels:
    - base
    status: not applicable

  - id: Req-10.6.2
    title: >-
      10.6.2 Review logs of all other system components periodically based on
      the organization's policies and risk management strategy, as determined
      by the organization's annual risk assessment.
    levels:
    - base
    status: not applicable

  - id: Req-10.6.3
    title: 10.6.3 Follow up exceptions and anomalies identified during the review process.
    levels:
    - base
    status: not applicable

- id: Req-10.7
  title: 10.7 Retain audit trail history for at least one year, with a minimum of
    three months immediately available for analysis (for example, online, archived,
    or restorable from backup).
  levels:
  - base
  status: not applicable

- id: Req-10.8
  title: 10.8 Ensure that security policies and operational procedures for monitoring
    all access to network resources and cardholder data are documented, in use, and
    known to all affected parties.
  levels:
  - base
  status: not applicable

- id: Req-11.1
  title: 11.1 Implement processes to test for the presence of wireless access points
    (802.11), and detect and identify all authorized and unauthorized wireless access
    points on a quarterly basis.
  description: 'Note: Methods that may be used in the process include but are not
    limited to wireless network scans, physical/logical inspections of system components
    and infrastructure, network access control (NAC), or wireless IDS/IPS.

    Whichever methods are used, they must be sufficient to detect and identify both
    authorized and unauthorized devices.'
  levels:
  - base
  notes: ''
  status: pending
  controls:
  - id: Req-11.1.1
    title: 11.1.1 Maintain an inventory of authorized wireless access points including
      a documented business justification.
    levels:
    - base
    notes: ''
    status: pending
    rules: []

  - id: Req-11.1.2
    title: 11.1.2 Implement incident response procedures in the event unauthorized wireless
      access points are detected.
    levels:
    - base
    notes: ''
    status: pending
    rules: []

- id: Req-11.2
  title: 11.2 Run internal and external network vulnerability scans at least quarterly
    and after any significant change in the network (such as new system component
    installations, changes in network topology, firewall rule modifications, product
    upgrades).
  description: 'Note: Multiple scan reports can be combined for the quarterly scan
    process to show that all systems were scanned and all applicable vulnerabilities
    have been addressed. Additional documentation may be required to verify non-remediated
    vulnerabilities are in the process of being addressed.

    For initial PCI DSS compliance, it is not required that four quarters of passing
    scans be completed if the assessor verifies 1) the most recent scan result was
    a passing scan, 2) the entity has documented policies and procedures requiring
    quarterly scanning, and 3) vulnerabilities noted in the scan results have been
    corrected as shown in a re-scan(s). For subsequent years after the initial PCI
    DSS review, four quarters of passing scans must have occurred.'
  levels:
  - base
  notes: ''
  status: pending
  controls:
  - id: Req-11.2.1
    title: >-
      11.2.1 Perform quarterly internal vulnerability scans and rescans as needed,
      until all 'high-risk' vulnerabilities (as identified in Requirement
      6.1) are resolved. Scans must be performed by qualified personnel.
    levels:
    - base
    notes: ''
    status: pending
    rules: []

  - id: Req-11.2.2
    title: 11.2.2 Perform quarterly external vulnerability scans, via an Approved Scanning
      Vendor (ASV) approved by the Payment Card Industry Security Standards Council
      (PCI SSC). Perform rescans as needed, until passing scans are achieved.
    description: 'Note: Quarterly external vulnerability scans must be performed by
      an Approved Scanning Vendor (ASV), approved by the Payment Card Industry Security
      Standards Council (PCI SSC).

      Refer to the ASV Program Guide published on the PCI SSC website for scan customer
      responsibilities, scan preparation, etc.'
    levels:
    - base
    notes: ''
    status: pending
    rules: []

  - id: Req-11.2.3
    title: 11.2.3 Perform internal and external scans, and rescans as needed, after
      any significant change. Scans must be performed by qualified personnel.
    levels:
    - base
    notes: ''
    status: pending
    rules: []

- id: Req-11.3
  title: '11.3 Implement a methodology for penetration testing that includes the following:'
  description: |-
    * Is based on industry-accepted penetration testing approaches (for example, NIST SP800-115)
    * Includes coverage for the entire CDE perimeter and critical systems
    * Includes testing from both inside and outside the network
    * Includes testing to validate any segmentation and scope-reduction controls
    * Defines application-layer penetration tests to include, at a minimum,
      the vulnerabilities listed in Requirement 6.5
    * Defines network-layer penetration tests to include components that support
      network functions as well as operating systems
    * Includes review and consideration of threats and vulnerabilities experienced in
      the last 12 months
    * Specifies retention of penetration testing results and remediation activities results.
  levels:
  - base
  notes: ''
  status: pending
  controls:
  - id: Req-11.3.1
    title: 11.3.1 Perform external penetration testing at least annually and after any
      significant infrastructure or application upgrade or modification (such as an
      operating system upgrade, a sub-network added to the environment, or a web server
      added to the environment).
    levels:
    - base
    notes: ''
    status: pending
    rules: []

  - id: Req-11.3.2
    title: 11.3.2 Perform internal penetration testing at least annually and after any
      significant infrastructure or application upgrade or modification (such as an
      operating system upgrade, a sub-network added to the environment, or a web server
      added to the environment).
    levels:
    - base
    notes: ''
    status: pending
    rules: []

  - id: Req-11.3.3
    title: 11.3.3 Exploitable vulnerabilities found during penetration testing are corrected
      and testing is repeated to verify the corrections.
    levels:
    - base
    notes: ''
    status: pending
    rules: []

  - id: Req-11.3.4
    title: 11.3.4 If segmentation is used to isolate the CDE from other networks, perform
      penetration tests at least annually and after any changes to segmentation controls/methods
      to verify that the segmentation methods are operational and effective, and isolate
      all out-of-scope systems from systems in the CDE.
    levels:
    - base
    notes: ''
    status: pending
    rules: []

- id: Req-11.4
  title: 11.4 Use intrusion-detection and/or intrusion-prevention techniques to detect
    and/or prevent intrusions into the network. Monitor all traffic at the perimeter
    of the cardholder data environment as well as at critical points in the cardholder
    data environment, and alert personnel to suspected compromises.
  description: Keep all intrusion-detection and prevention engines, baselines, and
    signatures up to date.
  levels:
  - base
  notes: ''
  status: pending
  rules: []

- id: Req-11.5
  title: 11.5 Deploy a change-detection mechanism (for example, file-integrity monitoring
    tools) to alert personnel to unauthorized modification (including changes, additions,
    and deletions) of critical system files, configuration files, or content files;
    and configure the software to perform critical file comparisons at least weekly.
  description: 'Note: For change-detection purposes, critical files are usually those
    that do not regularly change, but the modification of which could indicate a system
    compromise or risk of compromise. Change-detection mechanisms such as file-integrity
    monitoring products usually come pre- configured with critical files for the related
    operating system. Other critical files, such as those for custom applications,
    must be evaluated and defined by the entity (that is, the merchant or service
    provider).'
  levels:
  - base
  notes: ''
  status: pending
  rules: []

- id: Req-11.5.1
  title: 11.5.1 Implement a process to respond to any alerts generated by the change-
    detection solution.
  levels:
  - base
  notes: ''
  status: pending
  rules: []

- id: Req-11.6
  title: 11.6 Ensure that security policies and operational procedures for security
    monitoring and testing are documented, in use, and known to all affected parties.
  levels:
  - base
  notes: ''
  status: pending
  rules: []

- id: Req-12.1
  title: 12.1 Establish, publish, maintain, and disseminate a security policy.
  levels:
  - base
  notes: ''
  status: pending
  rules: []

- id: Req-12.1.1
  title: 12.1.1 Review the security policy at least annually and update the policy
    when the environment changes.
  levels:
  - base
  notes: ''
  status: pending
  rules: []

- id: Req-12.2
  title: '12.2 Implement a risk-assessment process that:'
  description: |-
    * Is performed at least annually and upon significant changes
      to the environment (for example, acquisition, merger, relocation, etc.),
    * Identifies critical assets, threats, and vulnerabilities, and
    * Results in a formal, documented analysis of risk.
    
    Examples of risk-assessment methodologies include but are not limited
    to OCTAVE, ISO 27005 and NIST SP 800-30.
  levels:
  - base
  notes: ''
  status: pending
  rules: []

- id: Req-12.3
  title: 12.3 Develop usage policies for critical technologies and define proper use
    of these technologies.
  description: 'Note: Examples of critical technologies include, but are not limited
    to, remote access and wireless technologies, laptops, tablets, removable electronic
    media, e- mail usage and Internet usage.

    Ensure these usage policies require the following:'
  levels:
  - base
  notes: ''
  status: pending
  controls:
  - id: Req-12.3.1
    title: 12.3.1 Explicit approval by authorized parties
    levels:
    - base
    notes: ''
    status: pending
    rules: []

  - id: Req-12.3.2
    title: 12.3.2 Authentication for use of the technology
    levels:
    - base
    notes: ''
    status: pending
    rules: []

  - id: Req-12.3.3
    title: 12.3.3 A list of all such devices and personnel with access
    levels:
    - base
    notes: ''
    status: pending
    rules: []

  - id: Req-12.3.4
    title: 12.3.4 A method to accurately and readily determine owner, contact information,
      and purpose (for example, labeling, coding, and/or inventorying of devices)
    levels:
    - base
    notes: ''
    status: pending
    rules: []

  - id: Req-12.3.5
    title: 12.3.5 Acceptable uses of the technology
    levels:
    - base
    notes: ''
    status: pending
    rules: []

  - id: Req-12.3.6
    title: 12.3.6 Acceptable network locations for the technologies
    levels:
    - base
    notes: ''
    status: pending
    rules: []

  - id: Req-12.3.7
    title: 12.3.7 List of company-approved products
    levels:
    - base
    notes: ''
    status: pending
    rules: []

  - id: Req-12.3.8
    title: 12.3.8 Automatic disconnect of sessions for remote-access technologies after
      a specific period of inactivity
    levels:
    - base
    notes: ''
    status: pending
    rules: []

  - id: Req-12.3.9
    title: 12.3.9 Activation of remote-access technologies for vendors and business
      partners only when needed by vendors and business partners, with immediate deactivation
      after use
    levels:
    - base
    notes: ''
    status: pending
    rules: []

  - id: Req-12.3.10
    title: 12.3.10 For personnel accessing cardholder data via remote-access technologies,
      prohibit the copying, moving, and storage of cardholder data onto local hard drives
      and removable electronic media, unless explicitly authorized for a defined business
      need.
    description: Where there is an authorized business need, the usage policies must
      require the data be protected in accordance with all applicable PCI DSS Requirements.
    levels:
    - base
    notes: ''
    status: pending
    rules: []

- id: Req-12.4
  title: 12.4 Ensure that the security policy and procedures clearly define information
    security responsibilities for all personnel.
  levels:
  - base
  notes: ''
  status: pending
  rules: []

- id: Req-12.5
  title: '12.5 Assign to an individual or team the following information security
    management responsibilities:'
  levels:
  - base
  notes: ''
  status: pending
  controls:
  - id: Req-12.5.1
    title: 12.5.1 Establish, document, and distribute security policies and procedures.
    levels:
    - base
    notes: ''
    status: pending
    rules: []

  - id: Req-12.5.2
    title: 12.5.2 Monitor and analyze security alerts and information, and distribute
      to appropriate personnel.
    levels:
    - base
    notes: ''
    status: pending
    rules: []

  - id: Req-12.5.3
    title: 12.5.3 Establish, document, and distribute security incident response and
      escalation procedures to ensure timely and effective handling of all situations.
    levels:
    - base
    notes: ''
    status: pending
    rules: []

  - id: Req-12.5.4
    title: 12.5.4 Administer user accounts, including additions, deletions, and modifications.
    levels:
    - base
    notes: ''
    status: pending
    rules: []

  - id: Req-12.5.5
    title: 12.5.5 Monitor and control all access to data.
    levels:
    - base
    notes: ''
    status: pending
    rules: []

- id: Req-12.6
  title: 12.6 Implement a formal security awareness program to make all personnel
    aware of the importance of cardholder data security.
  levels:
  - base
  notes: ''
  status: pending
  controls:
  - id: Req-12.6.1
    title: 12.6.1 Educate personnel upon hire and at least annually.
    description: 'Note: Methods can vary depending on the role of the personnel and
      their level of access to the cardholder data.'
    levels:
    - base
    notes: ''
    status: pending
    rules: []

  - id: Req-12.6.2
    title: 12.6.2 Require personnel to acknowledge at least annually that they have
      read and understood the security policy and procedures.
    levels:
    - base
    notes: ''
    status: pending
    rules: []

- id: Req-12.7
  title: 12.7 Screen potential personnel prior to hire to minimize the risk of attacks
    from internal sources. (Examples of background checks include previous employment
    history, criminal record, credit history, and reference checks.)
  description: 'Note: For those potential personnel to be hired for certain positions
    such as store cashiers who only have access to one card number at a time when
    facilitating a transaction, this requirement is a recommendation only.'
  levels:
  - base
  notes: ''
  status: pending
  rules: []

- id: Req-12.8
  title: '12.8 Maintain and implement policies and procedures to manage service providers
    with whom cardholder data is shared, or that could affect the security of cardholder
    data, as follows:'
  levels:
  - base
  notes: ''
  status: pending
  controls:
  - id: Req-12.8.1
    title: 12.8.1 Maintain a list of service providers.
    levels:
    - base
    notes: ''
    status: pending
    rules: []

  - id: Req-12.8.2
    title: >-
      12.8.2 Maintain a written agreement that includes an acknowledgement that
      the service providers are responsible for the security of cardholder data the
      service providers possess or otherwise store, process or transmit on behalf
      of the customer, or to the extent that they could impact the security of the
      customer's cardholder data environment.
    description: 'Note: The exact wording of an acknowledgement will depend on the agreement
      between the two parties, the details of the service being provided, and the responsibilities
      assigned to each party. The acknowledgement does not have to include the exact
      wording provided in this requirement.'
    levels:
    - base
    notes: ''
    status: pending
    rules: []

  - id: Req-12.8.3
    title: 12.8.3 Ensure there is an established process for engaging service providers
      including proper due diligence prior to engagement.
    levels:
    - base
    notes: ''
    status: pending
    rules: []

  - id: Req-12.8.4
    title: >-
      12.8.4 Maintain a program to monitor service providers' PCI DSS compliance
      status at least annually.
    levels:
    - base
    notes: ''
    status: pending
    rules: []

  - id: Req-12.8.5
    title: 12.8.5 Maintain information about which PCI DSS requirements are managed
      by each service provider, and which are managed by the entity.
    levels:
    - base
    notes: ''
    status: pending
    rules: []

- id: Req-12.9
  title: >-
    12.9 Additional requirement for service providers only: Service providers
    acknowledge in writing to customers that they are responsible for the security
    of cardholder data the service provider possesses or otherwise stores, processes,
    or transmits on behalf of the customer, or to the extent that they could impact
    the security of the customer's cardholder data environment.
  description: 'Note: This requirement is a best practice until June 30, 2015, after
    which it becomes a requirement.

    Note: The exact wording of an acknowledgement will depend on the agreement between
    the two parties, the details of the service being provided, and the responsibilities
    assigned to each party. The acknowledgement does not have to include the exact
    wording provided in this requirement.'
  levels:
  - base
  notes: ''
  status: pending
  rules: []

- id: Req-12.10
  title: 12.10 Implement an incident response plan. Be prepared to respond immediately
    to a system breach.
  levels:
  - base
  notes: ''
  status: pending
  controls:
  - id: Req-12.10.1
    title: '12.10.1 Create the incident response plan to be implemented in the event
      of system breach. Ensure the plan addresses the following, at a minimum:'
    description: |-
      * Roles, responsibilities, and communication and contact strategies
        in the event of a compromise including notification of the payment brands, at
        a minimum
      * Specific incident response procedures
      * Business recovery
        and continuity procedures
      * Data backup processes
      * Analysis of legal requirements for reporting compromises
      * Coverage and responses of all critical system components
      * Reference or inclusion of incident response procedures from the payment
        brands.
    levels:
    - base
    notes: ''
    status: pending
    rules: []

  - id: Req-12.10.2
    title: 12.10.2 Test the plan at least annually.
    levels:
    - base
    notes: ''
    status: pending
    rules: []

  - id: Req-12.10.3
    title: 12.10.3 Designate specific personnel to be available on a 24/7 basis to respond
      to alerts.
    levels:
    - base
    notes: ''
    status: pending
    rules: []

  - id: Req-12.10.4
    title: 12.10.4 Provide appropriate training to staff with security breach response
      responsibilities.
    levels:
    - base
    notes: ''
    status: pending
    rules: []

  - id: Req-12.10.5
    title: 12.10.5 Include alerts from security monitoring systems, including but not
      limited to intrusion-detection, intrusion- prevention, firewalls, and file-integrity
      monitoring systems.
    levels:
    - base
    notes: ''
    status: pending
    rules: []

  - id: Req-12.10.6
    title: 12.10.6 Develop a process to modify and evolve the incident response plan
      according to lessons learned and to incorporate industry developments.
    levels:
    - base
    notes: ''
    status: pending
    rules: []

- id: Req-A.1
  title: >-
    A.1 Protect each entity's (that is, merchant, service provider, or
    other entity) hosted environment and data, per A.1.1 through A.1.4:"
  description: 'A hosting provider must fulfill these requirements as well as all other relevant
    sections of the PCI DSS.

    Note: Even though a hosting provider may meet these requirements, the compliance
    of the entity that uses the hosting provider is not guaranteed. Each entity must
    comply with the PCI DSS and validate compliance as applicable.'
  levels:
  - shared_hosting_provider
  notes: ''
  status: pending
  controls:
  - id: Req-A.1.1
    title: >-
      A.1.1 Ensure that each entity only runs processes that have access to that
      entity's cardholder data environment.
    levels:
    - shared_hosting_provider
    notes: ''
    status: pending
    rules: []

  - id: Req-A.1.2
    title: >-
      A.1.2 Restrict each entity's access and privileges to its own cardholder
      data environment only.
    levels:
    - shared_hosting_provider
    notes: ''
    status: pending
    rules: []

  - id: Req-A.1.3
    title: >-
      A.1.3 Ensure logging and audit trails are enabled and unique to each entity's
      cardholder data environment and consistent with PCI DSS Requirement 10.
    levels:
    - shared_hosting_provider
    notes: ''
    status: pending
    rules: []

  - id: Req-A.1.4
    title: A.1.4 Enable processes to provide for timely forensic investigation in the
      event of a compromise to any hosted merchant or service provider.
    levels:
    - shared_hosting_provider
    notes: ''
    status: pending
    rules: []

- id: Req-A3.1.1
  title: 'A3.1.1 Executive management shall establish responsibility for the protection
    of cardholder data and a PCI DSS compliance program to include:'
  description: |-
    * Overall accountability for maintaining PCI DSS compliance
    * Defining a charter for a PCI DSS compliance program
    * Providing updates to executive management and board of directors on PCI DSS compliance
      initiatives and issues, including remediation activities, at least annually

    PCI DSS Reference: Requirement 12
  levels:
  - desv
  notes: ''
  status: pending
  rules: []

- id: Req-A3.1.2
  title: 'A3.1.2 A formal PCI DSS compliance program must be in place to include:'
  description: |-
    * Definition of activities for maintaining and monitoring overall
      PCI DSS compliance, including business-as-usual activities
    * Annual PCI DSS assessment processes
    * Processes for the continuous validation of PCI DSS requirements
      (for example: daily, weekly, quarterly, etc. as applicable per requirement)
    * A process for performing business- impact analysis to determine potential
      PCI DSS impacts for strategic business decisions
    
    PCI DSS Reference: Requirements 1-12
  levels:
  - desv
  notes: ''
  status: pending
  rules: []

- id: Req-A3.1.3
  title: 'A3.1.3 PCI DSS compliance roles and responsibilities must be specifically
    defined and formally assigned to one or more personnel, including at least the
    following:'
  description: |-
    * Managing PCI DSS business-as-usual activities
    * Managing annual PCI DSS assessments
    * Managing continuous validation of PCI DSS requirements
      (for example: daily, weekly, quarterly, etc. as applicable per
      requirement)
    * Managing business-impact analysis to determine potential
      PCI DSS impacts for strategic business decisions
    
    PCI DSS Reference: Requirement 12
  levels:
  - desv
  notes: ''
  status: pending
  rules: []

- id: Req-A3.1.4
  title: A3.1.4 Provide up-to-date PCI DSS and/or information security training at
    least annually to personnel with PCI DSS compliance responsibilities (as identified
    in A3.1.3).
  description: 'PCI DSS Reference: Requirement 12'
  levels:
  - desv
  notes: ''
  status: pending
  rules: []

- id: Req-A3.2.1
  title: 'A3.2.1 Document and confirm the accuracy of PCI DSS scope at least quarterly
    and upon significant changes to the in-scope environment. At a minimum, the quarterly
    scoping validation should include:'
  description: |-
    * Identifying all in-scope networks and system components
    * Identifying all out-of-scope networks and justification for networks
      being out of scope, including descriptions of all segmentation controls implemented
    * Identifying all connected entities. e.g., third-party entities with
      access to the cardholder data environment (CDE)
    
    PCI DSS Reference: Scope of PCI DSS Requirements"
  levels:
  - desv
  notes: ''
  status: pending
  rules: []

- id: Req-A3.2.2
  title: 'A3.2.2 Determine PCI DSS scope impact for all changes to systems or networks,
    including additions of new systems and new network connections. Processes must
    include:'
  description: |-
    * Performing a formal PCI DSS impact assessment
    * Identifying applicable PCI DSS requirements to the system or network
    * Updating PCI DSS scope as appropriate
    * Documented sign-off of the results of the impact assessment by
      responsible personnel (as defined in A3.1.3)
      
    PCI DSS Reference: Scope of PCI DSS Requirements; Requirements 1-12
  levels:
  - desv
  notes: ''
  status: pending
  rules: []

- id: Req-A3.2.2.1
  title: 'A3.2.2.1 Upon completion of a change, all relevant PCI DSS requirements
    must be verified on all new or changed systems and networks, and documentation
    must be updated as applicable. Examples of PCI DSS requirements that should be
    verified include, but are not limited to:'
  description: |-
    * Network diagram is updated to reflect changes.
    * Systems are configured per configuration standards, with all default
      passwords changed and unnecessary services disabled.
    * Systems are protected with required controls.
      e.g., file-integrity monitoring (FIM), anti-virus, patches, audit logging.
    * Verify that sensitive authentication data (SAD) is not stored
      and that all cardholder data (CHD) storage is documented and incorporated into
      data-retention policy and procedures
    * New systems are included in the quarterly vulnerability scanning process.
    
    PCI DSS Reference: Scope of PCI DSS Requirements; Requirement 1-12
  levels:
  - desv
  notes: ''
  status: pending
  rules: []

- id: Req-A3.2.3
  title: >-
    A3.2.3 Changes to organizational structure -- for example, a company
    merger or acquisition, change or reassignment of personnel with responsibility
    for security controls -- result in a formal (internal) review of the impact
    to PCI DSS scope and applicability of controls.
  description: 'PCI DSS Reference: Requirement 12'
  levels:
  - desv
  notes: ''
  status: pending
  rules: []

- id: Req-A3.2.4
  title: A3.2.4 If segmentation is used, confirm PCI DSS scope by performing penetration
    testing on segmentation controls at least every six months and after any changes
    to segmentation controls/methods.
  description: 'PCI DSS Reference: Requirement 11'
  levels:
  - desv
  notes: ''
  status: pending
  rules: []

- id: Req-A3.2.5
  title: A3.2.5 Implement a data-discovery methodology to confirm PCI DSS scope and
    to locate all sources and locations of clear- text PAN at least quarterly, and
    upon significant changes to the cardholder environment or processes.
  description: 'Data-discovery methodology must take into consideration the potential
    for clear-text PAN to reside on systems and networks outside of the currently
    defined CA3.

    PCI DSS Reference: Scope of PCI DSS Requirements'
  levels:
  - desv
  notes: ''
  status: pending
  controls:
  - id: Req-A3.2.5.1
    title: "A3.2.5.1 Ensure effectiveness of methods used for data discovery\u2014\u2013\
      e.g., methods must be able to discover clear-text PAN on all types of system components\
      \ (for example, on each operating system or platform) and file formats in use."
    description: 'The effectiveness of data-discovery methods must be confirmed at least
      annually.

      PCI DSS Reference: Scope of PCI DSS Requirements'
    levels:
    - desv
    notes: ''
    status: pending
    rules: []

  - id: Req-A3.2.5.2
    title: 'A3.2.5.2 Implement response procedures to be initiated upon the detection
      of clear- text PAN outside of the CDE to include:'
    description: |-
      * Procedures for determining what to do if clear-text PAN is
        discovered outside of the CDE, including its retrieval, secure deletion and/or
        migration into the currently defined CDE, as applicable
      * Procedures for determining how the data ended up outside of the CDE
      * Procedures for remediating data leaks or process gaps that resulted in the data
        being outside of the CDE
      * Procedures for identifying the source of the data
      * Procedures for identifying whether any track data is stored with the PANs
    levels:
    - desv
    notes: ''
    status: pending
    rules: []

- id: Req-A3.2.6
  title: A3.2.6 Implement mechanisms for detecting and preventing clear-text PAN from
    leaving the CDE via an unauthorized channel, method, or process, including generation
    of audit logs and alerts.
  description: 'PCI DSS Reference: Scope of PCI DSS Requirements'
  levels:
  - desv
  notes: ''
  status: pending
  rules: []

- id: Req-A3.2.6.1
  title: 'A3.2.6.1 Implement response procedures to be initiated upon the detection
    of attempts to remove clear-text PAN from the CDE via an unauthorized channel,
    method, or process.'
  description: |-
    Response procedures must include:
    *  Procedures for the timely investigation of alerts by responsible
       personnel
    *  Procedures for remediating data leaks\nor process gaps, as
       necessary, to prevent any data loss
  levels:
  - desv
  notes: ''
  status: pending
  rules: []

- id: Req-A3.3.1
  title: 'A3.3.1 Implement a process to immediately detect and alert on critical security
    control failures.'
  description: |-
    Examples of critical security controls include, but are not
    limited to:

    * Firewalls
    * IDS/IPS
    * FIM
    * Anti-virus
    * Physical access controls
    * Logical access controls
    * Audit logging mechanisms
    * Segmentation controls (if used)
    
    PCI DSS Reference: Requirements 1-12
  levels:
  - desv
  notes: ''
  status: pending
  rules: []

- id: Req-A3.3.1.1
  title: A3.3.1.1 Respond to failures of any critical security controls in a timely
    manner.
  description: |-
    Processes for responding to failures in security controls must include:

    * Restoring security functions
    * Identifying and documenting the duration (date and time start to end)
      of the security failure
    * Identifying and documenting cause(s) of failure, including root cause,
      and documenting remediation required to address root cause
    * Identifying and addressing any security issues that arose during the failure
    * Performing a risk assessment to determine whether further actions are
      required as a result of the security failure\n\
    * Implementing controls to prevent cause of failure from reoccurring
    * Resuming monitoring of security controls
    
    PCI DSS Reference: Requirements 1-12
  levels:
  - desv
  notes: ''
  status: pending
  rules: []

- id: Req-A3.3.2
  title: "A3.3.2 Review hardware and software technologies at least annually to confirm\
    \ whether they continue to meet the organization's PCI DSS requirements."
  description: |-
    (For example, a review of technologies that are no longer supported by the vendor
    and/or no longer meet the security needs of the organization.)
    The process includes a plan for remediating technologies that no longer
    meet the organization\u2019s PCI DSS requirements, up to and including replacement
    of the technology, as appropriate.
    
    PCI DSS Reference: Requirement 2, 6"
  levels:
  - desv
  notes: ''
  status: pending
  rules: []

- id: Req-A3.3.3
  title: 'A3.3.3 Perform reviews at least quarterly to verify BAU activities are being
    followed.'
  description: |-
    Reviews must be performed by personnel assigned to the PCI DSS compliance\
      program (as identified in A3.1.3), and include the following:

    * Confirmation that all BAU activities (e.g., A3.2.2, A3.2.6,
      and A3.3.1) are being performed
    * Confirmation that personnel are following security policies and
      operational procedures (for example, daily log reviews,
      firewall rule-set reviews, configuration standards for new systems, etc.)
    * Documenting how the reviews were completed, including how all BAU activities
      were verified as being in place.
    * Collection of documented evidence as required for the annual
      PCI DSS assessment
    * Review and sign off of results by personnel assigned responsibility for
      the PCI DSS compliance program (as identified in A3.1.3)
    * Retention of records and documentation for at least 12 months,
      covering all BAU activities
    
    PCI DSS Reference: Requirements 1-12
  levels:
  - desv
  notes: ''
  status: pending
  rules: []

- id: Req-A3.4.1
  title: A3.4.1 Review user accounts and access privileges to in-scope system components
    at least every six months to ensure user accounts and access remain appropriate
    based on job function, and authorized.
  description: 'PCI DSS Reference: Requirement 7'
  levels:
  - desv
  notes: ''
  status: pending
  rules: []

- id: Req-A3.5.1
  title: >-
    A3.5.1 Implement a methodology for the timely identification of attack patterns
    and undesirable behavior across systems--for example, using coordinated
    manual reviews and/or centrally-managed or automated log correlation tools--
    to include at least the following:
  description: |-
    * Identification of anomalies or suspicious activity as they
      occur
    * Issuance of timely alerts upon detection of suspicious activity
      or anomaly to responsible personnel
    * Response to alerts in accordance with documented response procedures
    
    PCI DSS Reference: Requirements 10, 12
  levels:
  - desv
  notes: ''
  status: pending
  rules: []<|MERGE_RESOLUTION|>--- conflicted
+++ resolved
@@ -723,10 +723,7 @@
   - ebs_encrypted_or_fips_enabled
   - api_server_encryption_provider_cipher
   - api_server_encryption_provider_config
-<<<<<<< HEAD
-=======
-
->>>>>>> 1dd9915f
+
 - id: Req-3.5
   title: '3.5 Document and implement procedures to protect keys used to secure stored
     cardholder data against disclosure and misuse:'
