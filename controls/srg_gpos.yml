policy: Security Requirements Guide - General Purpose Operating System
title: Security Requirements Guide - General Purpose Operating System
id: srg_gpos
version: 'v2r3'
source: https://public.cyber.mil/stigs/downloads/
controls_dir: srg_gpos
levels:
- id: high
- id: medium
- id: low
controls:
    -   id: Variables
        levels:
            - high
            - medium
            - low
        title: Variables
        rules:
            - var_sshd_disable_compression=no
            - var_password_hashing_algorithm=SHA512
            - var_password_pam_dictcheck=1
            - sshd_approved_macs=stig_extended
<<<<<<< HEAD
            - sshd_approved_ciphers=stig
=======
            - sshd_approved_ciphers=stig_extended
>>>>>>> 28b78170
            - sshd_idle_timeout_value=10_minutes
            - var_accounts_authorized_local_users_regex=rhel8
            - var_account_disable_post_pw_expiration=35
            - var_auditd_action_mail_acct=root
            - var_auditd_space_left_percentage=25pc
            - var_auditd_space_left_action=email
            - login_banner_text=dod_banners
            - var_authselect_profile=sssd
            - var_auditd_name_format=stig<|MERGE_RESOLUTION|>--- conflicted
+++ resolved
@@ -20,11 +20,7 @@
             - var_password_hashing_algorithm=SHA512
             - var_password_pam_dictcheck=1
             - sshd_approved_macs=stig_extended
-<<<<<<< HEAD
-            - sshd_approved_ciphers=stig
-=======
             - sshd_approved_ciphers=stig_extended
->>>>>>> 28b78170
             - sshd_idle_timeout_value=10_minutes
             - var_accounts_authorized_local_users_regex=rhel8
             - var_account_disable_post_pw_expiration=35
