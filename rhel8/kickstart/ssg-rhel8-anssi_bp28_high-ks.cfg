--- conflicted
+++ resolved
@@ -94,11 +94,7 @@
 clearpart --linux --initlabel
 
 # Create primary system partitions (required for installs)
-<<<<<<< HEAD
-part /boot --fstype=xfs --size=512
-=======
 part /boot --fstype=xfs --size=512 --fsoptions="nodev,nosuid,noexec"
->>>>>>> 9e83e2ca
 part pv.01 --grow --size=1
 
 # Create a Logical Volume Management (LVM) group (optional)
