documentation_complete: true

title: 'ANSSI BP-028 (enhanced)'

description: 
    ANSSI BP-028 compliance at the enhanced level. ANSSI stands for
    Agence nationale de la sécurité des systèmes d'information. Based on
    https://www.ssi.gouv.fr/.

selections:
<<<<<<< HEAD
    # Principle of least privilege

    # Network services partitioning

    # Logging of service activity

    # Access Restrictions on /boot directory
    - file_permissions_systemmap

    # Hardened package repositories

    # Boot loader password
    - grub2_password
    - grub2_uefi_password

    # Installation of secret or trusted elements

    # Disabling the loading of kernel modules
    # kernel.modules_disabled = 1

    # Yama module sysctl configuration
    - sysctl_kernel_yama_ptrace_scope

    # Uniqueness and exclusivity of system service accounts

    # User session timeout
    - accounts_tmout
    - sshd_set_idle_timeout
    - sshd_idle_timeout_value=5_minutes
    - sshd_set_keepalive

    # umask value
    - var_accounts_user_umask=077
    - accounts_umask_etc_login_defs
    - accounts_umask_etc_profile

    # Executable setuid root
    - file_permissions_unauthorized_suid
    - file_permissions_unauthorized_sgid

    # Logging activity by auditd

    # Restricting access of deployed services

    # Virtualization components hardening

    # Limiting the number of commands requiring the use of the EXEC option
=======
    - anssi:all:enhanced
    - '!selinux_state'
>>>>>>> a7a31fb7
<|MERGE_RESOLUTION|>--- conflicted
+++ resolved
@@ -8,55 +8,5 @@
     https://www.ssi.gouv.fr/.
 
 selections:
-<<<<<<< HEAD
-    # Principle of least privilege
-
-    # Network services partitioning
-
-    # Logging of service activity
-
-    # Access Restrictions on /boot directory
-    - file_permissions_systemmap
-
-    # Hardened package repositories
-
-    # Boot loader password
-    - grub2_password
-    - grub2_uefi_password
-
-    # Installation of secret or trusted elements
-
-    # Disabling the loading of kernel modules
-    # kernel.modules_disabled = 1
-
-    # Yama module sysctl configuration
-    - sysctl_kernel_yama_ptrace_scope
-
-    # Uniqueness and exclusivity of system service accounts
-
-    # User session timeout
-    - accounts_tmout
-    - sshd_set_idle_timeout
-    - sshd_idle_timeout_value=5_minutes
-    - sshd_set_keepalive
-
-    # umask value
-    - var_accounts_user_umask=077
-    - accounts_umask_etc_login_defs
-    - accounts_umask_etc_profile
-
-    # Executable setuid root
-    - file_permissions_unauthorized_suid
-    - file_permissions_unauthorized_sgid
-
-    # Logging activity by auditd
-
-    # Restricting access of deployed services
-
-    # Virtualization components hardening
-
-    # Limiting the number of commands requiring the use of the EXEC option
-=======
     - anssi:all:enhanced
-    - '!selinux_state'
->>>>>>> a7a31fb7
+    - '!selinux_state'