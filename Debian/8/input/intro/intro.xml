--- conflicted
+++ resolved
@@ -44,14 +44,9 @@
 <description>
 The simplest way to avoid vulnerabilities in software is to avoid
 installing that software. On Debian, the Package Manager (originally
-<<<<<<< HEAD
-apt https://www.debian.org/doc/manuals/debian-faq/ch-pkgtools.en.html) allows for careful management of
-the set of software packages installed on a system. Installed software
-=======
 apt https://www.debian.org/doc/manuals/debian-faq/ch-pkgtools.en.html)
 allows for careful management of the set of software packages installed on a
 system. Installed software
->>>>>>> 084a794e
 contributes to system vulnerability in several ways. Packages that
 include setuid programs may provide local attackers a potential path to
 privilege escalation. Packages that include network services may give
