<?xml version="1.0"?>
<xsl:stylesheet version="1.0" xmlns:xsl="http://www.w3.org/1999/XSL/Transform" xmlns:xccdf="http://checklists.nist.gov/xccdf/1.1" xmlns:xhtml="http://www.w3.org/1999/xhtml" xmlns:dc="http://purl.org/dc/elements/1.1/">

<!-- This transform assembles all fragments into one "shorthand" XCCDF document -->

  <xsl:template match="Benchmark">
    <xsl:copy>
      <xsl:copy-of select="@*|node()" />

      <!-- adding profiles here -->
      <xsl:apply-templates select="document('profiles/common.xml')" />

      <Value id="conditional_clause" type="string" operator="equals">
                <title>A conditional clause for check statements.</title>
                <description>A conditional clause for check statements.</description>
                <value>This is a placeholder.</value>
      </Value>
      <xsl:apply-templates select="document('intro/intro.xml')" />
      <xsl:apply-templates select="document('system/system.xml')" />
      <xsl:apply-templates select="document('services/services.xml')" />
    </xsl:copy>
  </xsl:template>

  <xsl:template match="Group[@id='system']">
    <xsl:copy>
      <xsl:copy-of select="@*|node()" />
      <xsl:apply-templates select="document('system/settings/settings.xml')" />
      <xsl:apply-templates select="document('system/software/software.xml')" />
      <xsl:apply-templates select="document('system/permissions/permissions.xml')" />
      <xsl:apply-templates select="document('system/accounts/accounts.xml')" />
    </xsl:copy>
  </xsl:template>

  <xsl:template match="Group[@id='settings']">
    <xsl:copy>
      <xsl:copy-of select="@*|node()" />
      <xsl:apply-templates select="document('system/settings/disable_prelink.xml')" />
    </xsl:copy>
  </xsl:template>

  <xsl:template match="Group[@id='software']">
    <xsl:copy>
      <xsl:copy-of select="@*|node()" />
      <xsl:apply-templates select="document('system/software/updating.xml')" />
    </xsl:copy>
  </xsl:template>

  <xsl:template match="Group[@id='accounts']">
    <xsl:copy>
      <xsl:copy-of select="@*|node()" />
      <xsl:apply-templates select="document('system/accounts/restrictions/restrictions.xml')" />
    </xsl:copy>
  </xsl:template>

  <xsl:template match="Group[@id='accounts-restrictions']">
    <xsl:copy>
      <xsl:copy-of select="@*|node()" />
      <xsl:apply-templates select="document('system/accounts/restrictions/root_logins.xml')" />
      <xsl:apply-templates select="document('system/accounts/restrictions/password_storage.xml')" />
      <xsl:apply-templates select="document('system/accounts/restrictions/password_expiration.xml')" />
    </xsl:copy>
  </xsl:template>

  <xsl:template match="Group[@id='permissions']">
    <xsl:copy>
      <xsl:copy-of select="@*|node()" />
      <xsl:apply-templates select="document('system/permissions/files.xml')" />
    </xsl:copy>
  </xsl:template>

  <xsl:template match="Group[@id='services']">
    <xsl:copy>
      <xsl:copy-of select="@*|node()" />
      <xsl:apply-templates select="document('services/ntp.xml')" />
      <xsl:apply-templates select="document('services/ssh.xml')" />
      <xsl:apply-templates select="document('services/ftp.xml')" />
<<<<<<< HEAD
      <xsl:apply-templates select="document('services/nfs.xml')" />
=======
      <xsl:apply-templates select="document('services/snmp.xml')" />
>>>>>>> a6581c82
    </xsl:copy>
  </xsl:template>

  <!-- copy everything else through to final output -->
  <xsl:template match="@*|node()">
    <xsl:copy>
      <xsl:apply-templates select="@*|node()" />
    </xsl:copy>
  </xsl:template>
</xsl:stylesheet><|MERGE_RESOLUTION|>--- conflicted
+++ resolved
@@ -74,11 +74,8 @@
       <xsl:apply-templates select="document('services/ntp.xml')" />
       <xsl:apply-templates select="document('services/ssh.xml')" />
       <xsl:apply-templates select="document('services/ftp.xml')" />
-<<<<<<< HEAD
+      <xsl:apply-templates select="document('services/snmp.xml')" />
       <xsl:apply-templates select="document('services/nfs.xml')" />
-=======
-      <xsl:apply-templates select="document('services/snmp.xml')" />
->>>>>>> a6581c82
     </xsl:copy>
   </xsl:template>
 
